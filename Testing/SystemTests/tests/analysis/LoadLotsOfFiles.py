--- conflicted
+++ resolved
@@ -80,13 +80,9 @@
                 'poldi2014n019874.hdf',
                 'poldi2014n019881.hdf',
                 'poldi2015n000977.hdf',
-<<<<<<< HEAD
                 'USER_SANS2D_143ZC_2p4_4m_M4_Knowles_12mm.txt'
+                'USER_LARMOR_151B_LarmorTeam_80tubes_BenchRot1p4_M4_r3699.txt'
                 'Vesuvio_IP_file_test.par'
-=======
-                'USER_SANS2D_143ZC_2p4_4m_M4_Knowles_12mm.txt',
-                'USER_LARMOR_151B_LarmorTeam_80tubes_BenchRot1p4_M4_r3699.txt'
->>>>>>> 80da235f
                ]
 
 EXPECTED_EXT = '.expected'
