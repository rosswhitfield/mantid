# Mantid Repository : https://github.com/mantidproject/mantid
#
# Copyright &copy; 2018 ISIS Rutherford Appleton Laboratory UKRI,
#     NScD Oak Ridge National Laboratory, European Spallation Source
#     & Institut Laue - Langevin
# SPDX - License - Identifier: GPL - 3.0 +
from abc import ABCMeta, abstractmethod
import os
from six import with_metaclass

import systemtesting
from mantid.simpleapi import *
from mantid import config
from mantid.dataobjects import MaskWorkspace


def create_file_path(base_name):
    temp_save_dir = config['defaultsave.directory']
    if temp_save_dir == '':
        temp_save_dir = os.getcwd()
    filename = os.path.join(temp_save_dir, base_name + '.nxs')
    return filename


class SaveLoadNexusProcessedTestBase(with_metaclass(ABCMeta, systemtesting.MantidSystemTest)):

    filename = None
    test_ws_name = 'input_ws'
    loaded_ws_name = 'loaded'

    @abstractmethod
    def createTestWorkspace(self):
        raise NotImplementedError("Derived tests should implement createTestWorkspace(self)")

    @abstractmethod
    def savedFilename(self):
        raise NotImplementedError("Derived tests should implement savedFilename(self)")

    def runTest(self):
        self.createTestWorkspace()
        self.filename = create_file_path(self.savedFilename())
        SaveNexusProcessed(InputWorkspace=self.test_ws_name, Filename=self.filename)
        LoadNexusProcessed(Filename=self.filename, OutputWorkspace=self.loaded_ws_name)

    def compareWorkspaces(self):
        result = CompareWorkspaces(self.test_ws_name, self.loaded_ws_name, CheckInstrument=False, CheckSample=True)
        return result[0]

    def validate(self):
        return self.compareWorkspaces()

    def cleanup(self):
        if self.filename is None:
            print("self.filename unset by derived test")
        else:
            try:
                os.remove(self.filename)
            except OSError as ex:
                # can't really do much
                print("Error removing {}: {}".format(str(ex), filename))


class SaveLoadNexusProcessedBasicTest(SaveLoadNexusProcessedTestBase):

    def createTestWorkspace(self):
        CreateSampleWorkspace(OutputWorkspace=self.test_ws_name, Function='Flat background',
                              BankPixelWidth=1, XMax=15,
                              BinWidth=0.75, NumBanks=4)
        MaskBins(InputWorkspace=self.test_ws_name, OutputWorkspace=self.test_ws_name,
                 XMin=0, XMax=2, SpectraList='0')
        MaskBins(InputWorkspace=self.test_ws_name, OutputWorkspace=self.test_ws_name,
                 XMin=0, XMax=1.5, SpectraList='1')

    def savedFilename(self):
        return 'tmp_saveload_nexusprocessed_maskbins'


class SaveLoadNexusProcessedMaskWorkspaceTest(SaveLoadNexusProcessedTestBase):

    def createTestWorkspace(self):
        CreateSampleWorkspace(OutputWorkspace=self.test_ws_name, Function='Flat background',
                              BankPixelWidth=1, XMax=15,
                              BinWidth=0.75, NumBanks=4)
        MaskDetectors(Workspace=self.test_ws_name, WorkspaceIndexList=[1, 3])
        ExtractMask(InputWorkspace=self.test_ws_name, OutputWorkspace=self.test_ws_name)

    def savedFilename(self):
        return 'tmp_saveload_nexusprocessed_maskworkspace'

    def validate(self):
        loaded_ws = AnalysisDataService.Instance()[self.loaded_ws_name]
        self.assertTrue(isinstance(loaded_ws, MaskWorkspace))
        return self.compareWorkspaces()


<<<<<<< HEAD
class SaveLoadNexusProcessedNoDetectorsSpectraNumbersTest(SaveLoadNexusProcessedTestBase):

    def createTestWorkspace(self):
        ws = CreateWorkspace([0.], [-1., -2., -3.], NSpec=3, StoreInADS=False)
        ExtractSingleSpectrum(ws, 1, OutputWorkspace=self.test_ws_name)

    def savedFilename(self):
        return 'tmp_saveload_nexusprocessed_nodetectorsspectranumbers'
=======
class SaveLoadNexusProcessedEmptySampleNameTest(SaveLoadNexusProcessedTestBase):

    def createTestWorkspace(self):
        CreateSampleWorkspace(OutputWorkspace=self.test_ws_name,
                              BankPixelWidth=1, XMax=15.,
                              BinWidth=15., NumBanks=1)
        assert(mtd[self.test_ws_name].sample().getName() == '')

    def savedFilename(self):
        return 'tmp_saveload_nexusprocessed_emptysamplename'

    def validate(self):
        return self.compareWorkspaces()
>>>>>>> 22fb53c7
<|MERGE_RESOLUTION|>--- conflicted
+++ resolved
@@ -93,16 +93,6 @@
         return self.compareWorkspaces()
 
 
-<<<<<<< HEAD
-class SaveLoadNexusProcessedNoDetectorsSpectraNumbersTest(SaveLoadNexusProcessedTestBase):
-
-    def createTestWorkspace(self):
-        ws = CreateWorkspace([0.], [-1., -2., -3.], NSpec=3, StoreInADS=False)
-        ExtractSingleSpectrum(ws, 1, OutputWorkspace=self.test_ws_name)
-
-    def savedFilename(self):
-        return 'tmp_saveload_nexusprocessed_nodetectorsspectranumbers'
-=======
 class SaveLoadNexusProcessedEmptySampleNameTest(SaveLoadNexusProcessedTestBase):
 
     def createTestWorkspace(self):
@@ -116,4 +106,13 @@
 
     def validate(self):
         return self.compareWorkspaces()
->>>>>>> 22fb53c7
+
+
+class SaveLoadNexusProcessedNoDetectorsSpectraNumbersTest(SaveLoadNexusProcessedTestBase):
+
+    def createTestWorkspace(self):
+        ws = CreateWorkspace([0.], [-1., -2., -3.], NSpec=3, StoreInADS=False)
+        ExtractSingleSpectrum(ws, 1, OutputWorkspace=self.test_ws_name)
+
+    def savedFilename(self):
+        return 'tmp_saveload_nexusprocessed_nodetectorsspectranumbers'