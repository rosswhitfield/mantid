--- conflicted
+++ resolved
@@ -172,13 +172,8 @@
     def excludeInPullRequests(self):
         return True
 
-<<<<<<< HEAD
     def validate(self):
         self.tolerance = 1e-2
-
-=======
-        self.tolerance = 1e-1
->>>>>>> 97b3ba83
         return self._output_name, self.ref_result
 
 # ----------------------------------------------------------------------------------------------------------------
@@ -316,13 +311,10 @@
     """
     In this benchmark it is tested if scaling is correct.
     """
-<<<<<<< HEAD
     _wrk_1 = None
     _ref_result = None
-=======
-    tolerance = None
-    ref_result = None
->>>>>>> 97b3ba83
+    tolerance = None
+
 
     def skipTests(self):
         return skip_tests()
@@ -337,24 +329,12 @@
         self.set_dft_program("CASTEP")
         self.set_name(name)
         self.set_order(AbinsConstants.QUANTUM_ORDER_TWO)
-<<<<<<< HEAD
-        self.case_from_scratch()
-        self._wrk_1 = self._output_name
-
-        Scale(InputWorkspace=self._wrk_1,
-              OutputWorkspace=self._wrk_1,
-              Operation='Multiply',
-              Factor=scaling_factor)
-
-    def validate(self):
-=======
+
         self.set_scale(scale=scaling_factor)
         self.case_from_scratch()
 
     def validate(self):
-
-        self.tolerance = 1e-1
->>>>>>> 97b3ba83
+        self.tolerance = 1e-1
         return self._output_name, self.ref_result
 
 
