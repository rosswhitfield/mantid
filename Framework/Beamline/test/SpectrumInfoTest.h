--- conflicted
+++ resolved
@@ -107,9 +107,6 @@
                        (std::pair<size_t, size_t>(i, 0)));
     }
   }
-<<<<<<< HEAD
-};
-=======
 
   void test_detectorCount() {
     SpectrumDefinition def1;
@@ -123,7 +120,4 @@
     TS_ASSERT_EQUALS(info.size(), 2);
     TS_ASSERT_EQUALS(info.detectorCount(), 3);
   }
-};
-
-#endif /* MANTID_BEAMLINE_SPECTRUMINFOTEST_H_ */
->>>>>>> 302c2882
+};