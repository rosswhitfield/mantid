"""
    This module defines a simple function-style API for running Mantid
    algorithms. Each algorithm within Mantid is mapped to a Python
    function of the same name with the parameters of the algorithm becoming
    arguments to the function.

    For example:

    The Rebin algorithm is mapped to this Python function:

        Rebin(InputWorkspace, OutputWorkspace, Params, PreserveEvents=None, Version=1)

    It returns the output workspace and this workspace has the same name as
    the variable it is assigned to, i.e.

       rebinned = Rebin(input, Params = '0.1,0.05,10')

    would call Rebin with the given parameters and create a workspace called 'rebinned'
    and assign it to the rebinned variable

"""
from __future__ import (absolute_import, division,
                        print_function)

from six import iteritems
from collections import OrderedDict, namedtuple
import os

from . import api as _api
from . import kernel as _kernel
from .kernel.funcinspect import lhs_info as _lhs_info
from .kernel.funcinspect import replace_signature as _replace_signature
from .kernel.funcinspect import customise_func as _customise_func

# This is a simple API so give access to the aliases by default as well
from . import apiVersion, __gui__
from .kernel._aliases import *
from .api._aliases import *
from .fitfunctions import *

# ------------------------ Specialized function calls --------------------------
# List of specialized algorithms
__SPECIALIZED_FUNCTIONS__ = ["Load", "StartLiveData", "CutMD", "RenameWorkspace"]
# List of specialized algorithms
__MDCOORD_FUNCTIONS__ = ["PeakIntensityVsRadius", "CentroidPeaksMD", "IntegratePeaksMD"]
# The "magic" keyword to enable/disable logging
__LOGGING_KEYWORD__ = "EnableLogging"
# The "magic" keyword to run as a child algorithm explicitly without storing on ADS
__STORE_KEYWORD__ = "StoreInADS"


def specialization_exists(name):
    """
        Returns true if a specialization for the given name
        already exists, false otherwise

        :param name: The name of a possible new function
    """
    return name in __SPECIALIZED_FUNCTIONS__


def extract_progress_kwargs(kwargs):
    """
    Returns tuple(startProgress, endProgress, kwargs) with the special
    keywords removed from kwargs. If the progress keywords are not
    specified, None will be returned in their place.
    """
    start = kwargs.get('startProgress')
    end = kwargs.get('endProgress')
    for item in ('startProgress', 'endProgress'):
        if item in kwargs:
            del kwargs[item]
    return start, end, kwargs


def _create_generic_signature(algm_object):
    """
    Create a function signature appropriate for the given algorithm.
    :param algm_object: An algorithm instance
    :return: A 2-tuple suitable to replace func_code.co_varnames
    """
    # Dark magic to get the correct function signature
    # Calling help(...) on the wrapper function will produce a function
    # signature along the lines of AlgorithmName(*args, **kwargs).
    # We will replace the name "args" by the list of properties, and
    # the name "kwargs" by "Version=X".
    #   1 - Get the algorithm properties and build a string to list them,
    #       taking care of giving no default values to mandatory parameters
    #   2 - All output properties will be removed from the function
    #       argument list
    arg_list = []
    for p in algm_object.mandatoryProperties():
        prop = algm_object.getProperty(p)
        # Mandatory parameters are those for which the default value is not valid
        if isinstance(prop.isValid, str):
            valid_str = prop.isValid
        else:
            valid_str = prop.isValid()
        if len(valid_str) > 0:
            arg_list.append(p)
        else:
            # None is not quite accurate here, but we are reproducing the
            # behavior found in the C++ code for SimpleAPI.
            arg_list.append("%s=None" % p)

    # Build the function argument string from the tokens we found
    arg_str = ','.join(arg_list)
    # Calling help(...) will put a * in front of the first parameter name,
    # so we use \b to delete it
    return "\b%s" % arg_str, "\b\bVersion=%d" % algm_object.version()


def Load(*args, **kwargs):
    """
    Load is a more flexible algorithm than other Mantid algorithms.
    It's aim is to discover the correct loading algorithm for a
    given file. This flexibility comes at the expense of knowing the
    properties out right before the file is specified.

    The argument list for the Load function has to be more flexible to
    allow this searching to occur. Two arguments must be specified:

      - Filename :: The name of the file,
      - OutputWorkspace :: The name of the workspace,

    either as the first two arguments in the list or as keywords. Any other
    properties that the Load algorithm has can be specified by keyword only.

    Some common keywords are:
     - SpectrumMin,
     - SpectrumMax,
     - SpectrumList,
     - EntryNumber

    Example:
      # Simple usage, ISIS NeXus file
      run_ws = Load('INSTR00001000.nxs')

      # Histogram NeXus with SpectrumMin and SpectrumMax = 1
      run_ws = Load('INSTR00001000.nxs', SpectrumMin=1,SpectrumMax=1)

      # Event NeXus with precount on
      event_ws = Load('INSTR_1000_event.nxs', Precount=True)

      # The output workspace name is picked up from the LHS unless overridden
      Load('INSTR00001000.nxs',OutputWorkspace='run_ws')
    """
    filename, = _get_mandatory_args('Load', ["Filename"], *args, **kwargs)
    if not filename:
        # If we try to set property with a None type we get a unhelpful error about allocators
        # so check up front here
        raise ValueError("Problem with supplied Filename. The value given was a 'None' "
                         "type and cannot be used. Please ensure the Filename is set"
                         " to the path of the file.")

    # Create and execute
    (_startProgress, _endProgress, kwargs) = extract_progress_kwargs(kwargs)
    algm = _create_algorithm_object('Load', startProgress=_startProgress,
                                    endProgress=_endProgress)
    _set_logging_option(algm, kwargs)
    _set_store_ads(algm, kwargs)
    try:
        algm.setProperty('Filename', filename)  # Must be set first
    except ValueError as ve:
        raise ValueError('Problem when setting Filename. This is the detailed error '
                         'description: ' + str(ve) + '\nIf the file has been found '
                         'but you got this error, you might not have read permissions '
                         'or the file might be corrupted.\nIf the file has not been found, '
                         'you might have forgotten to add its location in the data search '
                         'directories.')
    # Remove from keywords so it is not set twice
    try:
        del kwargs['Filename']
    except KeyError:
        pass
    lhs = _kernel.funcinspect.lhs_info()
    # If the output has not been assigned to anything, i.e. lhs[0] = 0 and kwargs does not have OutputWorkspace
    # then raise a more helpful error than what we would get from an algorithm
    if lhs[0] == 0 and 'OutputWorkspace' not in kwargs:
        raise RuntimeError("Unable to set output workspace name. Please either assign the output of "
                           "Load to a variable or use the OutputWorkspace keyword.")

    lhs_args = _get_args_from_lhs(lhs, algm)
    final_keywords = _merge_keywords_with_lhs(kwargs, lhs_args)
    # Check for any properties that aren't known and warn they will not be used
    for key in list(final_keywords.keys()):
        if key not in algm:
            logger.warning("You've passed a property (%s) to Load() that doesn't apply to this file type." % key)
            del final_keywords[key]
    set_properties(algm, **final_keywords)
    algm.execute()

    # If a WorkspaceGroup was loaded then there will be a set of properties that have an underscore in the name
    # and users will simply expect the groups to be returned NOT the groups + workspaces.
    return _gather_returns('Load', lhs, algm, ignore_regex=['LoaderName', 'LoaderVersion', '.*_.*'])

######################################################################


def LoadDialog(*args, **kwargs):
    """Popup a dialog for the Load algorithm. More help on the Load function
    is available via help(Load).

    Additional arguments available here (as keyword only) are:
      - Enable :: A CSV list of properties to keep enabled in the dialog
      - Disable :: A CSV list of properties to disable in the dialog
      - Message :: An optional message string
    """
    arguments = {}
    filename = None
    wkspace = None
    if len(args) == 2:
        filename = args[0]
        wkspace = args[1]
    elif len(args) == 1:
        if 'Filename' in kwargs:
            filename = kwargs['Filename']
            wkspace = args[0]
        elif 'OutputWorkspace' in kwargs:
            wkspace = kwargs['OutputWorkspace']
            filename = args[0]
    arguments['Filename'] = filename
    arguments['OutputWorkspace'] = wkspace
    arguments.update(kwargs)

    if 'Enable' not in arguments:
        arguments['Enable'] = ''
    if 'Disable' not in arguments:
        arguments['Disable'] = ''
    if 'Message' not in arguments:
        arguments['Message'] = ''

    algm = _create_algorithm_object('Load')
    set_properties_dialog(algm, **arguments)
    algm.execute()
    return algm

# ------------------------------------------------------------------------------


def StartLiveData(*args, **kwargs):
    """
    StartLiveData dynamically adds the properties of the specific LiveListener
    that is used to itself, to allow usage such as the following:

        StartLiveData(Instrument='ISIS_Histogram', ...
                      PeriodList=[1,3], SpectraList=[2,4,6])

    Where PeriodList and SpectraList are properties of the ISISHistoDataListener
    rather than of StartLiveData. For StartLiveData to know those are valid
    properties, however, it first needs to know what the Instrument is.

    This is a similar situation as in the Load algorithm, where the Filename
    must be provided before other properties become available, and so it is
    solved here in the same way.
    """
    instrument, = _get_mandatory_args('StartLiveData', ["Instrument"], *args, **kwargs)

    # Create algorithm
    (_startProgress, _endProgress, kwargs) = extract_progress_kwargs(kwargs)
    algm = _create_algorithm_object('StartLiveData',
                                    startProgress=_startProgress,
                                    endProgress=_endProgress)
    _set_logging_option(algm, kwargs)
<<<<<<< HEAD
    _set_store_ads(algm, kwargs)
    try:
        algm.setProperty('Instrument', instrument)  # Must be set first
    except ValueError as ve:
        raise ValueError('Problem when setting Instrument. This is the detailed error '
                         'description: ' + str(ve))
=======
>>>>>>> 3145de33

    # Some properties have side effects and must be set separately
    def handleSpecialProperty(name, value=None):
        try:
            if value is None:
                value = kwargs[name]
            algm.setProperty(name, value)
            kwargs.pop(name, None)
        except ValueError as ve:
            raise ValueError('Problem when setting %s. This is the detailed error '
                             'description: %s' % (name, str(ve)))
        except KeyError:
            pass  # ignore if kwargs[name] doesn't exist

    # Listener properties depend on these values, so they must be set first
    handleSpecialProperty('Instrument', instrument)
    handleSpecialProperty('Connection')
    handleSpecialProperty('Listener')

    # LHS Handling currently unsupported for StartLiveData
    lhs = _kernel.funcinspect.lhs_info()
    if lhs[0] > 0:  # Number of terms on the lhs
        raise RuntimeError("Assigning the output of StartLiveData is currently "
                           "unsupported due to limitations of the simpleapi. "
                           "Please call StartLiveData without assigning it to "
                           "to anything.")

    lhs_args = _get_args_from_lhs(lhs, algm)
    final_keywords = _merge_keywords_with_lhs(kwargs, lhs_args)

    # Check for any properties that aren't known and warn they will not be used
    for key in list(final_keywords.keys()):
        if key not in algm:
            logger.warning("You've passed a property (%s) to StartLiveData() "
                           "that doesn't apply to this Instrument." % key)
            del final_keywords[key]

    set_properties(algm, **final_keywords)
    algm.execute()

    return _gather_returns("StartLiveData", lhs, algm)

# ---------------------------- Fit ---------------------------------------------

def fitting_algorithm(inout=False):
    """
    Decorator generating code for fitting algorithms (Fit, CalculateChiSquared,
    EvaluateFunction).
    When applied to a function definition this decorator replaces its code
    with code of function 'wrapper' defined below.
    :param inout: if True, return also the InOut properties of algorithm f
    """
    def inner_fitting_algorithm(f):
        """
        :param f: algorithm calling Fit 
        """
        def wrapper(*args, **kwargs):
            function, input_workspace = _get_mandatory_args(function_name,
                ["Function", "InputWorkspace"], *args, **kwargs)
            # Remove from keywords so it is not set twice
            if "Function" in kwargs:
                del kwargs['Function']
            if "InputWorkspace" in kwargs:
                del kwargs['InputWorkspace']

            # Check for behaviour consistent with old API
            if type(function) == str and function in _api.AnalysisDataService:
                msg = "Fit API has changed. The function must now come " + \
                      "first in the argument list and the workspace second."
                raise ValueError(msg)
            # Deal with case where function is a FunctionWrapper.
            if isinstance(function,FunctionWrapper):
                function = function.__str__()

            # Create and execute
            algm = _create_algorithm_object(function_name)
            _set_logging_option(algm, kwargs)
            _set_store_ads(algm, kwargs)
            if 'EvaluationType' in kwargs:
                algm.setProperty('EvaluationType', kwargs['EvaluationType'])
                del kwargs['EvaluationType']
            algm.setProperty('Function', function)  # Must be set first
            if input_workspace is not None:
                algm.setProperty('InputWorkspace', input_workspace)
            else:
                del algm['InputWorkspace']

            # Set all workspace properties before others
            for key in list(kwargs.keys()):
                if key.startswith('InputWorkspace_'):
                    algm.setProperty(key, kwargs[key])
                    del kwargs[key]

            lhs = _lhs_info()
            # Check for unknown properties and warn they will not be used
            for key in list(kwargs.keys()):
                if key not in algm:
                    msg = 'Property {} to {} does not apply to any of the ' +\
                          ' input workspaces'.format(key, function_name)
                    logger.warning(msg)
                    del kwargs[key]
            set_properties(algm, **kwargs)
            algm.execute()
            return _gather_returns(function_name, lhs, algm, inout=inout)
        # end
        function_name = f.__name__
        signature = ("\bFunction, InputWorkspace", "**kwargs")
        fwrapper = _customise_func(wrapper, function_name, signature, f.__doc__)
        if function_name not in __SPECIALIZED_FUNCTIONS__:
            __SPECIALIZED_FUNCTIONS__.append(function_name)
        return fwrapper
    return inner_fitting_algorithm


# Use a python decorator (defined above) to generate the code for this function.
@fitting_algorithm(inout=True)
def Fit(*args, **kwargs):
    """
    Fit defines the interface to the fitting within Mantid.
    It can work with arbitrary data sources and therefore some options
    are only available when the function & workspace type are known.

    This simple wrapper takes the Function (as a string or a
    FunctionWrapper object) and the InputWorkspace
    as the first two arguments. The remaining arguments must be
    specified by keyword.

    Example:
      Fit(Function='name=LinearBackground,A0=0.3', InputWorkspace=dataWS',
          StartX='0.05',EndX='1.0',Output="Z1")
    """
    return None


# Use a python decorator (defined above) to generate the code for this function.
@fitting_algorithm()
def CalculateChiSquared(*args, **kwargs):
    """
    This function calculates chi squared calculation for a function and a data set.
    The data set is defined in a way similar to Fit algorithm.

    Example:
      chi2_1, chi2_2, chi2_3, chi2_4 = \\
        CalculateChiSquared(Function='name=LinearBackground,A0=0.3', InputWorkspace=dataWS',
            StartX='0.05',EndX='1.0')
    """
    return None


# Use a python decorator (defined above) to generate the code for this function.
@fitting_algorithm()
def EvaluateFunction(*args, **kwargs):
    """
    This function evaluates a function on a data set.
    The data set is defined in a way similar to Fit algorithm.

    Example:
      EvaluateFunction(Function='name=LinearBackground,A0=0.3', InputWorkspace=dataWS',
          StartX='0.05',EndX='1.0',Output="Z1")
    """
    return None


def FitDialog(*args, **kwargs):
    """Popup a dialog for the Load algorithm. More help on the Load function
    is available via help(Load).

    Additional arguments available here (as keyword only) are:
      - Enable :: A CSV list of properties to keep enabled in the dialog
      - Disable :: A CSV list of properties to disable in the dialog
      - Message :: An optional message string
    """
    arguments = {}
    try:
        function, inputworkspace = _get_mandatory_args('FitDialog', ['Function', 'InputWorkspace'], *args, **kwargs)
        arguments['Function'] = function
        arguments['InputWorkspace'] = inputworkspace
    except RuntimeError:
        pass
    arguments.update(kwargs)
    if 'Enable' not in arguments:
        arguments['Enable'] = ''
    if 'Disable' not in arguments:
        arguments['Disable'] = ''
    if 'Message' not in arguments:
        arguments['Message'] = ''

    (_startProgress, _endProgress, kwargs) = extract_progress_kwargs(kwargs)

    algm = _create_algorithm_object('Fit', startProgress=_startProgress,
                                    endProgress=_endProgress)
    set_properties_dialog(algm, **arguments)
    algm.execute()
    return algm

# --------------------------------------------------- --------------------------


def CutMD(*args, **kwargs):
    """
    Slices multidimensional workspaces using input projection information and binning limits.
    """
    (in_wss,) = _get_mandatory_args('CutMD', ["InputWorkspace"], *args, **kwargs)

    # If the input isn't a list, wrap it in one so we can iterate easily
    if isinstance(in_wss, list):
        in_list = in_wss
        handling_multiple_workspaces = True
    else:
        in_list = [in_wss]
        handling_multiple_workspaces = False

    # Remove from keywords so it is not set twice
    if "InputWorkspace" in kwargs:
        del kwargs['InputWorkspace']

    # Make sure we were given some output workspace names
    lhs = _lhs_info()
    if lhs[0] == 0 and 'OutputWorkspace' not in kwargs:
        raise RuntimeError("Unable to set output workspace name. Please either assign the output of "
                           "CutMD to a variable or use the OutputWorkspace keyword.")

    # Take what we were given
    if "OutputWorkspace" in kwargs:
        out_names = kwargs["OutputWorkspace"]
    else:
        out_names = list(lhs[1])

    # Ensure the output names we were given are valid
    if handling_multiple_workspaces:
        if not isinstance(out_names, list):
            raise RuntimeError("Multiple OutputWorkspaces must be given as a list when"
                               " processing multiple InputWorkspaces.")
    else:
        # We wrap in a list for our convenience. The user must not pass us one though.
        if not isinstance(out_names, list):
            out_names = [out_names]
        elif len(out_names) != 1:
            raise RuntimeError("Only one OutputWorkspace required")

    if len(out_names) != len(in_list):
        raise RuntimeError("Different number of input and output workspaces given.")

    # Split PBins up into P1Bin, P2Bin, etc.
    if "PBins" in kwargs:
        bins = kwargs["PBins"]
        del kwargs["PBins"]
        if isinstance(bins, tuple) or isinstance(bins, list):
            for bin_index in range(len(bins)):
                kwargs["P{0}Bin".format(bin_index+1)] = bins[bin_index]

    # Create and execute
    (_startProgress, _endProgress, kwargs) = extract_progress_kwargs(kwargs)
    algm = _create_algorithm_object('CutMD', startProgress=_startProgress,
                                    endProgress=_endProgress)
    _set_logging_option(algm, kwargs)
    _set_store_ads(algm, kwargs)

    # Now check that all the kwargs we've got are correct
    for key in kwargs.keys():
        if key not in algm:
            raise RuntimeError("Unknown property: {0}".format(key))

    # We're now going to build to_process, which is the list of workspaces we want to process.
    to_process = list()
    for i in range(len(in_list)):
        ws = in_list[i]

        if isinstance(ws, _api.Workspace):
            # It's a workspace, do nothing to it
            to_process.append(ws)
        elif isinstance(ws, str):
            if ws in mtd:
                # It's a name of something in the ads, just take it from the ads
                to_process.append(_api.AnalysisDataService[ws])
            else:
                # Let's try treating it as a filename
                load_alg = AlgorithmManager.create("Load")
                load_alg.setLogging(True)
                load_alg.setAlwaysStoreInADS(False)
                load_alg.setProperty("Filename", ws)
                load_alg.setProperty("OutputWorkspace", "__loaded_by_cutmd_{0}".format(i+1))
                load_alg.execute()
                if not load_alg.isExecuted():
                    raise TypeError("Failed to load " + ws)
                wsn = load_alg.getProperty("OutputWorkspace").valueAsStr
                to_process.append(_api.AnalysisDataService[wsn])
        else:
            raise TypeError("Unexpected type: " + type(ws))

    # Run the algorithm across the inputs and outputs
    for i in range(len(to_process)):
        set_properties(algm, **kwargs)
        algm.setProperty('InputWorkspace', to_process[i])
        algm.setProperty('OutputWorkspace', out_names[i])
        algm.execute()

    # Get the workspace objects so we can return them
    for i in range(len(out_names)):
        out_names[i] = _api.AnalysisDataService[out_names[i]]

    # We should only return a list if we're handling multiple workspaces
    if handling_multiple_workspaces:
        return out_names
    else:
        return out_names[0]
# enddef

_replace_signature(CutMD, ("\bInputWorkspace", "**kwargs"))


# --------------------- RenameWorkspace ------------- --------------------------

def RenameWorkspace(*args, **kwargs):
    """ Rename workspace with option to renaming monitors
        workspace attached to current workspace.
    """
    arguments = {}
    lhs = _kernel.funcinspect.lhs_info()
    if lhs[0] > 0:
        if 'OutputWorkspace' not in kwargs:
            arguments['OutputWorkspace'] = lhs[1][0]
            pos_arg = {0: "InputWorkspace", 1: "RenameMonitors"}
        else:
            pos_arg = {0: "InputWorkspace", 1: "OutputWorkspace", 2: "RenameMonitors"}
    else:
        pos_arg = {0: "InputWorkspace", 1: "OutputWorkspace", 2: "RenameMonitors"}

    for ind, arg in enumerate(args):
        arguments[pos_arg[ind]] = arg
    for key, val in kwargs.items():
        arguments[key] = val
    if 'OutputWorkspace' not in arguments:
        raise RuntimeError("Unable to set output workspace name."
                           " Please either assign the output of "
                           "RenameWorkspace to a variable or use the OutputWorkspace keyword.")

    # Create and execute
    (_startProgress, _endProgress, kwargs) = extract_progress_kwargs(kwargs)
    algm = _create_algorithm_object('RenameWorkspace', startProgress=_startProgress,
                                    endProgress=_endProgress)
    _set_logging_option(algm, kwargs)
    _set_store_ads(algm, kwargs)
    for key, val in arguments.items():
        algm.setProperty(key, val)

    algm.execute()

    return _gather_returns("RenameWorkspace", lhs, algm)
# enddef
_replace_signature(RenameWorkspace, ("\bInputWorkspace,[OutputWorkspace],[True||False]", "**kwargs"))

# --------------------------------------------------- --------------------------


def _get_function_spec(func):
    """Get the python function signature for the given function object

    :param func: A Python function object
    """
    import inspect
    import six
    try:
        if six.PY3:
            argspec = inspect.getfullargspec(func)
        else:
            argspec = inspect.getargspec(func)
    except TypeError:
        return ''
    # Algorithm functions have varargs set not args
    args = argspec[0]
    if args:
        # For methods strip the self argument
        if hasattr(func, 'im_func'):
            args = args[1:]
        defs = argspec[3]
    elif argspec[1] is not None:
        # Get from varargs/keywords
        arg_str = argspec[1].strip().lstrip('\b')
        defs = []
        # Keyword args
        kwargs = argspec[2]
        if kwargs is not None:
            kwargs = kwargs.strip().lstrip('\b\b')
            if kwargs == 'kwargs':
                kwargs = '**' + kwargs + '=None'
            arg_str += ',%s' % kwargs
        # Any default argument appears in the string
        # on the rhs of an equal
        for arg in arg_str.split(','):
            arg = arg.strip()
            if '=' in arg:
                arg_token = arg.split('=')
                args.append(arg_token[0])
                defs.append(arg_token[1])
            else:
                args.append(arg)
        if len(defs) == 0:
            defs = None
    else:
        return ''

    if defs is None:
        calltip = ','.join(args)
        calltip = '(' + calltip + ')'
    else:
        # The defaults list contains the default values for the last n arguments
        diff = len(args) - len(defs)
        calltip = ''
        for index in range(len(args) - 1, -1, -1):
            def_index = index - diff
            if def_index >= 0:
                calltip = '[' + args[index] + '],' + calltip
            else:
                calltip = args[index] + "," + calltip
        calltip = '(' + calltip.rstrip(',') + ')'
    return calltip

# --------------------------------------------------- --------------------------


def _get_mandatory_args(func_name, required_args, *args, **kwargs):
    """Given a list of required arguments, parse them
    from the given args & kwargs and raise an error if they
    are not provided

    :param func_name: The name of the function call
    :type str.
    :param required_args: A list of names of required arguments
    :type list.
    :param args :: The positional arguments to check
    :type dict.
    :param kwargs :: The keyword arguments to check
    :type dict.
    :returns: A tuple of provided mandatory arguments
    """
    def get_argument_value(key, dict_containing_key):
        try:
            val = dict_containing_key[key]
            return val
        except KeyError:
            raise RuntimeError('%s argument not supplied to %s function' % (str(key), func_name))
    nrequired = len(required_args)
    npositional = len(args)

    if npositional == 0:
        mandatory_args = []
        for arg in required_args:
            mandatory_args.append(get_argument_value(arg, kwargs))
    elif npositional == nrequired:
        mandatory_args = args
    elif npositional < nrequired:
        mandatory_args = []
        for value in args:
            mandatory_args.append(value)
        # Get rest from keywords
        for arg in required_args[npositional:]:
            mandatory_args.append(get_argument_value(arg, kwargs))
    else:
        reqd_as_str = ','.join(required_args).strip(",")
        raise RuntimeError('%s() takes "%s" as positional arguments. Other arguments must be specified by keyword.'
                           % (func_name, reqd_as_str))
    return tuple(mandatory_args)


def _check_mandatory_args(algorithm, _algm_object, error, *args, **kwargs):
    """When a runtime error of the form 'Some invalid Properties found'
    is thrown call this function to return more specific message to user in
    the python output.
    """
    missing_arg_list = []
    # Returns all user defined properties
    props = _algm_object.mandatoryProperties()
    # Add given positional arguments to keyword arguments
    for (key, arg) in zip(props[:len(args)], args):
        kwargs[key] = arg
    for p in props:
        prop = _algm_object.getProperty(p)
        # Mandatory properties are ones with invalid defaults
        if isinstance(prop.isValid, str):
            valid_str = prop.isValid
        else:
            valid_str = prop.isValid()
        if len(valid_str) > 0 and p not in kwargs.keys():
            missing_arg_list.append(p)
    if len(missing_arg_list) != 0:
        raise RuntimeError("%s argument(s) not supplied to %s" % (missing_arg_list, algorithm))
    # If the error was not caused by missing property the algorithm specific error should suffice
    else:
        raise RuntimeError(str(error))

# ------------------------ General simple function calls ----------------------


def _is_workspace_property(prop):

    """
        Returns true if the property is a workspace property.

        Currently several properties , i.e WorspaceProperty<EventWorkspace>
        cannot be recognised by Python so we have to resort to a name test

        :param prop: A property object
        :type Property
        :returns: True if the property is considered to be of type workspace
    """
    if isinstance(prop, _api.IWorkspaceProperty):
        return True
    if type(prop) == _kernel.Property and 'Workspace' in prop.name:
        return True
    else:
        # Doesn't look like a workspace property
        return False

def _is_function_property(prop):
    """
    Returns True if the property is a fit function
    
    :param prop: A property object
    :type Property
    :return:  True if the property is considered a fit function
    """
    if isinstance(prop, _api.FunctionProperty):
        return True
    return False

def _get_args_from_lhs(lhs, algm_obj):
    """
        Return the extra arguments that are to be passed to the algorithm
        from the information in the lhs tuple. These are basically the names
        of output workspaces.
        The algorithm properties are iterated over in the same order
        they were created within the wrapper and for each output
        workspace property an entry is added to the returned dictionary
        that contains {PropertyName:lhs_name}.

        :param lhs: A 2-tuple that contains the number of variables supplied on the lhs of the
        function call and the names of these variables
        :param algm_obj: An initialised algorithm object
        :returns: A dictionary mapping property names to the values extracted from the lhs variables
    """

    ret_names = lhs[1]
    extra_args = {}

    output_props = [algm_obj.getProperty(p) for p in algm_obj.outputProperties()]

    nprops = len(output_props)
    nnames = len(ret_names)

    name = 0

    for p in output_props:
        if _is_workspace_property(p):
            # Check nnames is greater than 0 and less than nprops
            if 0 < nnames < nprops:
                extra_args[p.name] = ret_names[0]  # match argument to property name
                ret_names = ret_names[1:]
                nnames -= 1
            elif nnames > 0:
                extra_args[p.name] = ret_names[name]

        name += 1

    return extra_args


def _merge_keywords_with_lhs(keywords, lhs_args):
    """
        Merges the arguments from the two dictionaries specified
        by the keywords passed to a function and the lhs arguments
        that have been parsed. Any value in keywords overrides on
        in lhs_args.

        :param keywords: A dictionary of keywords that has been passed to the function call
        :param lhs_args: A dictionary of arguments retrieved from the lhs of the function call
    """
    final_keywords = lhs_args
    final_keywords.update(keywords)
    return final_keywords


def _gather_returns(func_name, lhs, algm_obj, ignore_regex=None, inout=False):
    """Gather the return values and ensure they are in the
       correct order as defined by the output properties and
       return them as a tuple. If their is a single return
       value it is returned on its own

       :param func_name: The name of the calling function.
       :param lhs: A 2-tuple that contains the number of variables supplied on the
       lhs of the function call and the names of these variables.
       :param algm_obj: An executed algorithm object.
       :param ignore_regex: A list of strings containing regex expressions to match
       :param inout : gather also the InOut properties if True.
       against property names that will be ignored & not returned.
    """
    if ignore_regex is None:
        ignore_regex = []

    import re

    def ignore_property(name_to_check, regex_to_ignore):
        for regex in regex_to_ignore:
            if regex.match(name_to_check) is not None:
                return True
        # Matched nothing
        return False

    if type(ignore_regex) is str:
        ignore_regex = [ignore_regex]
    # Compile regexes
    for index, expr in enumerate(ignore_regex):
        ignore_regex[index] = re.compile(expr)

    retvals = OrderedDict()
    names = algm_obj.outputProperties()
    if inout:
        names.extend(algm_obj.inoutProperties())
    for name in names:
        if ignore_property(name, ignore_regex):
            continue
        prop = algm_obj.getProperty(name)
        # Parent algorithms store their workspaces in the ADS
        # Child algorithms should store their workspaces in the property
        # but they don't at the moment while the issues with history recording Python Child Algs
        # is resolved: ticket #5157
        if _is_workspace_property(prop):
            value_str = prop.valueAsStr
            try:
                retvals[name] = _api.AnalysisDataService[value_str]
            except KeyError:
                value = prop.value
                if value is not None:
                    retvals[name] = value
                else:
                    if not prop.isOptional():
                        raise RuntimeError("Internal error. Output workspace property '%s' on "
                                           "algorithm '%s' has not been stored correctly. "
                                           "Please contact development team." % (name,  algm_obj.name()))
        elif _is_function_property(prop):
            retvals[name] = FunctionWrapper(prop.value)
        else:
            if hasattr(prop, 'value'):
                retvals[name] = prop.value
            else:
                raise RuntimeError('Internal error. Unknown property type encountered. "%s" '
                                   'on algorithm "%s" is not understood by '
                                   'Python. Please contact development team' % (name, algm_obj.name()))

    # If there is a snippet of code as follows
    # foo, bar, baz = simpleAPI.myFunc(...)
    # The number of values on LHS is 3 (foo, bar baz) and the number of
    # returned values is the number of values myFunc(...) returns
    number_of_returned_values = len(retvals)
    number_of_values_on_lhs = lhs[0]

    # If we have more than one value but not the same number of values throw
    if number_of_values_on_lhs > 1 and number_of_returned_values != number_of_values_on_lhs:
        # There is a discrepancy in the number are unpacking variables
        # Let's not have the more cryptic unpacking error raised
        raise RuntimeError("%s is trying to return %d output(s) but you have provided %d variable(s). "
                           "These numbers must match." % (func_name,
                                                          number_of_returned_values, number_of_values_on_lhs))
    if number_of_returned_values > 0:
        ret_type = namedtuple(func_name+"_returns", retvals.keys())
        ret_value = ret_type(**retvals)
        if number_of_returned_values == 1:
            return ret_value[0]
        else:
            return ret_value
    else:
        return None


def _set_logging_option(algm_obj, kwargs):
    """
        Checks the keyword arguments for the _LOGGING keyword, sets the state of the
        algorithm logging accordingly and removes the value from the dictionary. If the keyword
        does not exist then it does nothing.

        :param algm_obj: An initialised algorithm object
        :param **kwargs: A dictionary of the keyword arguments passed to the simple function call
    """
    if __LOGGING_KEYWORD__ in kwargs:
        algm_obj.setLogging(kwargs[__LOGGING_KEYWORD__])
        del kwargs[__LOGGING_KEYWORD__]


def _set_store_ads(algm_obj, kwargs):
    """
        Sets to always store in ADS, unless StoreInADS=False

        :param algm_obj: An initialised algorithm object
        :param **kwargs: A dictionary of the keyword arguments passed to the simple function call
    """
    if __STORE_KEYWORD__ in kwargs:
        algm_obj.setAlwaysStoreInADS(kwargs[__STORE_KEYWORD__])
        del kwargs[__STORE_KEYWORD__]
    else:
        algm_obj.setAlwaysStoreInADS(True)


def set_properties(alg_object, *args, **kwargs):
    """
        Set all of the properties of the algorithm. There is no guarantee of
        the order the properties will be set
        :param alg_object: An initialised algorithm object
        :param args: Positional arguments
        :param kwargs: Keyword arguments
    """
    def do_set_property(name, new_value):
        if new_value is None:
            return
        if isinstance(new_value, _kernel.DataItem) and new_value.name():
            alg_object.setPropertyValue(key, new_value.name())
        else:
            alg_object.setProperty(key, new_value)
    # end
    if len(args) > 0:
        mandatory_props = alg_object.mandatoryProperties()
    else:
        mandatory_props = []
    if len(kwargs) > 0:
        for (key, value) in iteritems(kwargs):
            do_set_property(key, value)
            try:
                mandatory_props.remove(key)
            except ValueError:
                pass
    if len(args) > 0:
        for (key, value) in zip(mandatory_props[:len(args)], args):
            do_set_property(key, value)


def _create_algorithm_function(name, version, algm_object):
    """
        Create a function that will set up and execute an algorithm.
        The help that will be displayed is that of the most recent version.
        :param name: name of the algorithm
        :param version: The version of the algorithm
        :param algm_object: the created algorithm object.
    """
    def algorithm_wrapper(*args, **kwargs):
        """
        Note that if the Version parameter is passed, we will create
        the proper version of the algorithm without failing.

        If both startProgress and endProgress are supplied they will
        be used.
        """
        _version = version
        if "Version" in kwargs:
            _version = kwargs["Version"]
            del kwargs["Version"]

        _startProgress, _endProgress = (None, None)
        if 'startProgress' in kwargs:
            _startProgress = kwargs['startProgress']
            del kwargs['startProgress']
        if 'endProgress' in kwargs:
            _endProgress = kwargs['endProgress']
            del kwargs['endProgress']

        algm = _create_algorithm_object(name, _version, _startProgress, _endProgress)
        _set_logging_option(algm, kwargs)
        _set_store_ads(algm, kwargs)

        # Temporary removal of unneeded parameter from user's python scripts
        if "CoordinatesToUse" in kwargs and name in __MDCOORD_FUNCTIONS__:
            del kwargs["CoordinatesToUse"]

        try:
            frame = kwargs["__LHS_FRAME_OBJECT__"]
            del kwargs["__LHS_FRAME_OBJECT__"]
        except KeyError:
            frame = None

        lhs = _kernel.funcinspect.lhs_info(frame=frame)
        lhs_args = _get_args_from_lhs(lhs, algm)
        final_keywords = _merge_keywords_with_lhs(kwargs, lhs_args)
        set_properties(algm, *args, **final_keywords)
        try:
            algm.execute()
        except RuntimeError as e:
            if e.args[0] == 'Some invalid Properties found':
                # Check for missing mandatory parameters
                _check_mandatory_args(name, algm, e, *args, **kwargs)
            else:
                raise

        return _gather_returns(name, lhs, algm)
    # enddef
    # Insert definition in to global dict
    algm_wrapper = _customise_func(algorithm_wrapper, name,
                                   _create_generic_signature(algm_object),
                                   algm_object.docString())
    globals()[name] = algm_wrapper
    # Register aliases
    for alias in algm_object.alias().strip().split(' '):
        alias = alias.strip()
        if len(alias) > 0:
            globals()[alias] = algm_wrapper
    # endfor
    return algm_wrapper
# -------------------------------------------------------------------------------------------------------------


def _create_algorithm_object(name, version=-1, startProgress=None, endProgress=None):
    """
    Create and initialize the named algorithm of the given version. This
    method checks whether the function call has come from within a PyExec
    call. If that is the case then an unmanaged child algorithm is created.

    :param name A string name giving the algorithm
    :param version A int version number
    """
    import inspect
    parent = _find_parent_pythonalgorithm(inspect.currentframe())
    if parent is not None:
        kwargs = {'version': version}
        if (startProgress is not None) and (endProgress is not None):
            kwargs['startProgress'] = float(startProgress)
            kwargs['endProgress'] = float(endProgress)
        alg = parent.createChildAlgorithm(name, **kwargs)
        alg.setLogging(parent.isLogging())  # default is to log if parent is logging
    else:
        # managed algorithm so that progress reporting
        # can be more easily wired up automatically
        alg = AlgorithmManager.create(name, version)
    # common traits
    alg.setRethrows(True)
    return alg

# -------------------------------------------------------------------------------------------------------------


def _find_parent_pythonalgorithm(frame):
    """
    Look for a PyExec method in the call stack and return
    the self object that the method is attached to

    :param frame The starting frame for the stack walk
    :returns The self object that is running the PyExec method
             or None if one was not found
    """
    # We are looking for this method name
    fn_name = "PyExec"

    # Return the 'self' object of a given frame
    def get_self(frame_arg):
        return frame_arg.f_locals['self']

    # Look recursively for the PyExec method in the stack
    if frame.f_code.co_name == fn_name:
        return get_self(frame)
    while True:
        if frame.f_back:
            if frame.f_back.f_code.co_name == fn_name:
                return get_self(frame.f_back)
            frame = frame.f_back
        else:
            break
    if frame.f_code.co_name == fn_name:
        return get_self(frame)
    else:
        return None

# -------------------------------------------------------------------------------------------------------------


def set_properties_dialog(algm_object, *args, **kwargs):
    """
    Set the properties all in one go assuming that you are preparing for a
    dialog box call. If the dialog is cancelled raise a runtime error, otherwise
    return the algorithm ready to execute.

    :param algm_object An initialized algorithm object
    """
    if not __gui__:
        raise RuntimeError("Can only display properties dialog in gui mode")

    # generic setup
    enabled_list = [s.lstrip(' ') for s in kwargs.get("Enable", "").split(',')]
    del kwargs["Enable"]  # no longer needed
    disabled_list = [s.lstrip(' ') for s in kwargs.get("Disable", "").split(',')]
    del kwargs["Disable"]  # no longer needed
    message = kwargs.get("Message", "")
    del kwargs["Message"]
    presets = '|'

    # -------------------------------------------------------------------------------
    def make_str(value_to_use):
        """Make a string out of a value_to_use such that the Mantid properties can understand it
        """
        import numpy

        if isinstance(value_to_use, numpy.ndarray):
            value_to_use = list(value_to_use)  # Temp until more complete solution available (#2340)
        if isinstance(value_to_use, list) or \
           isinstance(value_to_use, _kernel.std_vector_dbl) or \
           isinstance(value_to_use, _kernel.std_vector_int) or \
           isinstance(value_to_use, _kernel.std_vector_long) or \
           isinstance(value_to_use, _kernel.std_vector_size_t):
            return str(value_to_use).lstrip('[').rstrip(']')
        elif isinstance(value_to_use, tuple):
            return str(value_to_use).lstrip('(').rstrip(')')
        elif isinstance(value_to_use, bool):
            if value_to_use:
                return '1'
            else:
                return '0'
        else:
            return str(value_to_use)
    # Translate positional arguments and add them to the keyword list
    ordered_props = algm_object.orderedProperties()
    for index, value in enumerate(args):
        propname = ordered_props[index]
        kwargs[propname] = args[index]

    # configure everything for the dialog
    for name in kwargs.keys():
        value = kwargs[name]
        if value is not None:
            presets += name + '=' + make_str(value) + '|'

    # finally run the configured dialog
    import mantidplot
    dialog_accepted = mantidplot.createScriptInputDialog(algm_object.name(), presets, message,
                                                         enabled_list, disabled_list)
    if not dialog_accepted:
        raise RuntimeError('Algorithm input cancelled')

# ----------------------------------------------------------------------------------------------------------------------


def _create_algorithm_dialog(algorithm, version, _algm_object):
    """
        Create a function that will set up and execute an algorithm dialog.
        The help that will be displayed is that of the most recent version.
        :param algorithm: name of the algorithm
        :param _algm_object: the created algorithm object.
    """
    def algorithm_wrapper(*args, **kwargs):
        _version = version
        if "Version" in kwargs:
            _version = kwargs["Version"]
            del kwargs["Version"]
        for item in ["Message", "Enable", "Disable"]:
            if item not in kwargs:
                kwargs[item] = ""

        algm = _create_algorithm_object(algorithm, _version)
        set_properties_dialog(algm, *args, **kwargs)  # throws if input cancelled
        algm.execute()
        return algm
    # enddef
    arg_list = []
    for p in _algm_object.orderedProperties():
        arg_list.append("%s=None" % p)
    arg_str = ','.join(arg_list)
    signature = ("\b%s" % arg_str, "\b\bMessage=\"\", Enable=\"\", Disable=\"\", Version=%d" % version)
    algm_wrapper = _customise_func(algorithm_wrapper, "%sDialog" % algorithm,
                                   signature, "\n\n%s dialog" % algorithm)

    globals()["%sDialog" % algorithm] = algm_wrapper
    # Register aliases
    for alias in _algm_object.alias().strip().split(' '):
        alias = alias.strip()
        if len(alias) > 0:
            globals()["%sDialog" % alias] = algm_wrapper

# --------------------------------------------------------------------------------------------------


def _create_fake_function(name):
    """Create fake functions for the given name
    """
    # ------------------------------------------------------------------------------------------------
    def fake_function(*args, **kwargs):
        raise RuntimeError("Mantid import error. The mock simple API functions have not been replaced!" +
                           " This is an error in the core setup logic of the mantid module, "
                           "please contact the development team.")
    # ------------------------------------------------------------------------------------------------
    fake_function.__name__ = name
    _replace_signature(fake_function, ("", ""))
    globals()[name] = fake_function

# ------------------------------------------------------------------------------------------------------------


def _mockup(plugins):
    """
        Creates fake, error-raising functions for all loaded algorithms plus
        any plugins given.
        The function name for the Python algorithms are taken from the filename
        so this mechanism requires the algorithm name to match the filename.
        This mechanism solves the "chicken-and-egg" problem with Python algorithms trying
        to use other Python algorithms through the simple API functions. The issue
        occurs when a python algorithm tries to import the simple API function of another
        Python algorithm that has not been loaded yet, usually when it is further along
        in the alphabet. The first algorithm stops with an import error as that function
        is not yet known. By having a pre-loading step all of the necessary functions
        on this module can be created and after the plugins are loaded the correct
        function definitions can overwrite the "fake" ones.
        :param plugins: A list of  modules that have been loaded
    """
    # --------------------------------------------------------------------------------------------------------
    def create_fake_function(func_name):
        """Create fake functions for the given func_name
        """
        # ------------------------------------------------------------------------------------------------
        def fake_function(*args, **kwargs):
            raise RuntimeError("Mantid import error. The mock simple API functions have not been replaced!" +
                               " This is an error in the core setup logic of the mantid module, "
                               "please contact the development team.")
        # ------------------------------------------------------------------------------------------------
        if "." in func_name:
            func_name = func_name.rstrip('.py')
        if specialization_exists(func_name):
            return
        fake_function.__name__ = func_name
        globals()[func_name] = fake_function
    # --------------------------------------------------------

    def create_fake_functions(alg_names):
        """Create fake functions for all of the listed names
        """
        for alg_name in alg_names:
            create_fake_function(alg_name)
    # -------------------------------------

    # Start with the loaded C++ algorithms
    from mantid.api import AlgorithmFactory
    import os
    cppalgs = AlgorithmFactory.getRegisteredAlgorithms(True)
    create_fake_functions(cppalgs.keys())

    # Now the plugins
    for plugin in plugins:
        name = os.path.basename(plugin)
        name = os.path.splitext(name)[0]
        create_fake_function(name)

# ------------------------------------------------------------------------------------------------------------


def _translate():
    """
        Loop through the algorithms and register a function call
        for each of them
        :returns: a list of new function calls
    """
    from mantid.api import AlgorithmFactory, AlgorithmManager

    # Names of new functions added to the global namespace
    new_functions = []
    # Method names mapped to their algorithm names. Used to detect multiple copies of same method name
    # on different algorithms, which is an error
    new_methods = {}

    algs = AlgorithmFactory.getRegisteredAlgorithms(True)
    algorithm_mgr = AlgorithmManager
    for name, versions in iteritems(algs):
        if specialization_exists(name):
            continue
        try:
            # Create the algorithm object
            algm_object = algorithm_mgr.createUnmanaged(name, max(versions))
            algm_object.initialize()
        except Exception as exc:
            logger.warning("Error initializing {0} on registration: '{1}'".format(name, str(exc)))
            continue

        algorithm_wrapper = _create_algorithm_function(name, max(versions), algm_object)
        method_name = algm_object.workspaceMethodName()
        if len(method_name) > 0:
            if method_name in new_methods:
                other_alg = new_methods[method_name]
                raise RuntimeError("simpleapi: Trying to attach '%s' as method to point to '%s' algorithm but "
                                   "it has already been attached to point to the '%s' algorithm.\n"
                                   "Does one inherit from the other? "
                                   "Please check and update one of the algorithms accordingly."
                                   % (method_name, algm_object.name(), other_alg))
            _attach_algorithm_func_as_method(method_name, algorithm_wrapper, algm_object)
            new_methods[method_name] = algm_object.name()

        # Dialog variant
        _create_algorithm_dialog(name, max(versions), algm_object)
        new_functions.append(name)

    return new_functions

# -------------------------------------------------------------------------------------------------------------


def _attach_algorithm_func_as_method(method_name, algorithm_wrapper, algm_object):
    """
        Attachs the given algorithm free function to those types specified by the algorithm
        :param method_name: The name of the new method on the type
        :param algorithm_wrapper: Function object whose signature should be f(*args,**kwargs) and when
                                 called will run the selected algorithm
        :param algm_object: An algorithm object that defines the extra properties of the new method
    """
    input_prop = algm_object.workspaceMethodInputProperty()
    if input_prop == "":
        raise RuntimeError("simpleapi: '%s' has requested to be attached as a workspace method but "
                           "Algorithm::workspaceMethodInputProperty() has returned an empty string."
                           "This method is required to map the calling object to the correct property."
                           % algm_object.name())
    if input_prop not in algm_object:
        raise RuntimeError("simpleapi: '%s' has requested to be attached as a workspace method but "
                           "Algorithm::workspaceMethodInputProperty() has returned a property name that "
                           "does not exist on the algorithm." % algm_object.name())

    _api._workspaceops.attach_func_as_method(method_name, algorithm_wrapper, input_prop,
                                             algm_object.workspaceMethodOn())

# -------------------------------------------------------------------------------------------------------------<|MERGE_RESOLUTION|>--- conflicted
+++ resolved
@@ -256,21 +256,13 @@
     """
     instrument, = _get_mandatory_args('StartLiveData', ["Instrument"], *args, **kwargs)
 
-    # Create algorithm
+    # Create and execute
     (_startProgress, _endProgress, kwargs) = extract_progress_kwargs(kwargs)
     algm = _create_algorithm_object('StartLiveData',
                                     startProgress=_startProgress,
                                     endProgress=_endProgress)
     _set_logging_option(algm, kwargs)
-<<<<<<< HEAD
     _set_store_ads(algm, kwargs)
-    try:
-        algm.setProperty('Instrument', instrument)  # Must be set first
-    except ValueError as ve:
-        raise ValueError('Problem when setting Instrument. This is the detailed error '
-                         'description: ' + str(ve))
-=======
->>>>>>> 3145de33
 
     # Some properties have side effects and must be set separately
     def handleSpecialProperty(name, value=None):
