--- conflicted
+++ resolved
@@ -14,13 +14,10 @@
 
 GET_POINTER_SPECIALIZATION(WorkspaceGroup)
 
-<<<<<<< HEAD
-/*
-=======
-/** Returns an iterator pointing to the first element in the group.
+/** 
+ * Returns an iterator pointing to the first element in the group.
  *
  * @param self :: handle to the workspace group.
->>>>>>> 3593bc7d
  * @return A non-const iterator pointing at start of workspace group,
  *         for use in python.
  */
@@ -28,19 +25,14 @@
   return self.begin();
 }
 
-<<<<<<< HEAD
-/*
-* @return A non-const iterator pointing at end of workspace group,
-*         for use in python.
-*/
-=======
-/** Returns an iterator pointing to the past-the-end element in the group.
+
+/** 
+ * Returns an iterator pointing to the past-the-end element in the group.
  *
  * @param self :: handle to the workspace group.
  * @return A non-const iterator pointing at end of workspace group,
  *         for use in python.
  */
->>>>>>> 3593bc7d
 std::vector<Workspace_sptr>::iterator group_end(WorkspaceGroup &self) {
   return self.end();
 }
