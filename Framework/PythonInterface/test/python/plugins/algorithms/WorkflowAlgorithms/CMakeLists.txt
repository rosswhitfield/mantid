--- conflicted
+++ resolved
@@ -1,6 +1,5 @@
 # Tests for PythonWorkflowAlgorithms
 
-<<<<<<< HEAD
 set(TEST_PY_FILES
     AddSampleLogMultipleTest.py
     ApplyPaalmanPingsCorrectionTest.py
@@ -43,6 +42,7 @@
     OSIRISDiffractionReductionTest.py
     PowderILLDetectorScanTest.py
     PowderILLParameterScanTest.py
+    ReflectometryILLAutoProcessTest.py
     ReflectometryILLConvertToQTest.py
     ReflectometryILLPolarizationCorTest.py
     ReflectometryILLPreprocessTest.py
@@ -68,77 +68,6 @@
     VesuvioDiffractionReductionTest.py
     WANDPowderReductionTest.py)
 check_tests_valid(${CMAKE_CURRENT_SOURCE_DIR} ${TEST_PY_FILES})
-=======
-set ( TEST_PY_FILES
-  AddSampleLogMultipleTest.py
-  ApplyPaalmanPingsCorrectionTest.py
-  BayesQuasiTest.py
-  BayesStretchTest.py
-  CalculateMonteCarloAbsorptionTest.py
-  DetectorFloodWeightingTest.py
-  DirectILLApplySelfShieldingTest.py
-  DirectILLCollectDataTest.py
-  DirectILLDiagnosticsTest.py
-  DirectILLIntegrateVanadiumTest.py
-  DirectILLReductionTest.py
-  DirectILLSelfShieldingTest.py
-  EnergyWindowScanTest.py
-  FlatPlatePaalmanPingsCorrectionTest.py
-  IndirectAnnulusAbsorptionTest.py
-  IndirectAnnulusAbsorption2Test.py
-  IndirectCalibrationTest.py
-  IndirectCylinderAbsorptionTest.py
-  IndirectCylinderAbsorption2Test.py
-  IndirectDiffScanTest.py
-  IndirectFlatPlateAbsorptionTest.py
-  IndirectFlatPlateAbsorption2Test.py
-  IndirectILLEnergyTransferTest.py
-  IndirectILLReductionFWSTest.py
-  IndirectILLReductionQENSTest.py
-  IndirectReplaceFitResultTest.py
-  IndirectResolutionTest.py
-  IndirectSampleChangerTest.py
-  IndirectTransmissionMonitorTest.py
-  IqtFitMultipleTest.py
-  IqtFitSequentialTest.py
-  ISISIndirectDiffractionReductionTest.py
-  ISISIndirectEnergyTransferTest.py
-  ISISIndirectEnergyTransferWrapperTest.py
-  LoadWANDTest.py
-  MDNormSCDPreprocessIncoherentTest.py
-  MolDynTest.py
-  MSDFitTest.py
-  OSIRISDiffractionReductionTest.py
-  PowderILLDetectorScanTest.py
-  PowderILLParameterScanTest.py
-  ReflectometryILLAutoProcessTest.py
-  ReflectometryILLConvertToQTest.py
-  ReflectometryILLPolarizationCorTest.py
-  ReflectometryILLPreprocessTest.py
-  ReflectometryILLSumForegroundTest.py
-  ReflectometryISISLoadAndProcessTest.py
-  ResNorm2Test.py
-  SANSDarkRunBackgroundCorrectionTest.py
-  SANSFitShiftScaleTest.py
-  SANSILLIntegrationTest.py
-  SANSILLReductionTest.py
-  SANSMaskTest.py
-  SANSStitchTest.py
-  SavePlot1DTest.py
-  SaveVulcanGSSTest.py
-  SimpleShapeMonteCarloAbsorptionTest.py
-  SimulatedDensityOfStatesTest.py
-  SofQWMomentsTest.py
-  SofQWMomentsScanTest.py
-  SwapWidthsTest.py
-  TimeSliceTest.py
-  TOSCABankCorrectionTest.py
-  TransformToIqtTest.py
-  VesuvioDiffractionReductionTest.py
-  WANDPowderReductionTest.py
-)
-check_tests_valid ( ${CMAKE_CURRENT_SOURCE_DIR} ${TEST_PY_FILES} )
->>>>>>> e32f20b3
 
 # Prefix for test name=PythonWorkflowAlgorithms
 set(PYUNITTEST_PYTHONPATH_EXTRA
