# Mantid Repository : https://github.com/mantidproject/mantid
#
# Copyright &copy; 2022 ISIS Rutherford Appleton Laboratory UKRI,
#   NScD Oak Ridge National Laboratory, European Spallation Source,
#   Institut Laue - Langevin & CSNS, Institute of High Energy Physics, CAS
# SPDX - License - Identifier: GPL - 3.0 +

from mantid.api import mtd
from mantid.simpleapi import config, LagrangeILLReduction
import unittest


class LagrangeILLReductionTest(unittest.TestCase):

    _facility = None
    _data_search_dirs = None

    @classmethod
    def setUpClass(cls):
        cls._facility = config["default.facility"]
        cls._data_search_dirs = config.getDataSearchDirs()
        config.appendDataSearchSubDir("ILL/LAGRANGE/")
        config.setFacility("ILL")

    @classmethod
    def tearDownClass(cls):
        config.setFacility(cls._facility)
        config.setDataSearchDirs(cls._data_search_dirs)
        mtd.clear()

    def test_only_one_run(self):
        result = LagrangeILLReduction(SampleRuns="012869")
        self.check_result(result, "Energy", 150, 21.4992, 96.019)

        self.assertEqual(result.getRun().getLogData("run_title").value, "empty-cell-12mm-inner cu220")
        self.assertAlmostEqual(result.readY(0)[10], 0.014433, 4)
        self.assertAlmostEqual(result.readY(0)[80], 0.010947, 4)

    def test_multiple_runs(self):
        result = LagrangeILLReduction(SampleRuns="012869:012871")

        self.check_result(result, "Energy", 276, 21.4992, 446.5527)

        self.assertAlmostEqual(result.readY(0)[10], 0.014433, 4)
        self.assertAlmostEqual(result.readY(0)[80], 0.010947, 4)

    def test_water_correction(self):
        result = LagrangeILLReduction(SampleRuns="012869:012871", ContainerRuns="012882:012884")
        self.check_result(result, "Energy", 276, 21.4992, 446.5527)

        self.assertAlmostEqual(result.readY(0)[10], -0.017195, 4)
        self.assertAlmostEqual(result.readY(0)[80], -0.015001, 4)

    def test_calibration_correction(self):
        result = LagrangeILLReduction(SampleRuns="012869:012871", CorrectionFile="correction-water-cu220-2020.txt")
        self.check_result(result, "Energy", 276, 21.4992, 446.5527)

        self.assertAlmostEqual(result.readY(0)[10], 0.01478, 4)
        self.assertAlmostEqual(result.readY(0)[80], 0.01176, 4)

    def test_all_corrections(self):
        result = LagrangeILLReduction(
            SampleRuns="012869:012871", ContainerRuns="012882:012884", CorrectionFile="correction-water-cu220-2020.txt"
        )
        self.check_result(result, "Energy", 276, 21.4992, 446.5527)

        self.assertAlmostEqual(result.readY(0)[10], -0.01761, 4)
        self.assertAlmostEqual(result.readY(0)[80], -0.01612, 4)

    def test_incident_energy(self):
        result = LagrangeILLReduction(SampleRuns="012869:012871", UseIncidentEnergy=True)
        self.check_result(result, "Energy", 276, 25.9992, 451.0527)

        self.assertAlmostEqual(result.readY(0)[10], 0.014433, 4)
        self.assertAlmostEqual(result.readY(0)[80], 0.010947, 4)

    def test_convert_to_wavenumber(self):
        result = LagrangeILLReduction(SampleRuns="012869:012871", ConvertToWaveNumber=True)
        self.check_result(result, "Energy_inWavenumber", 276, 173.4028, 3601.6907)

        self.assertAlmostEqual(result.readY(0)[10], 0.014433, 4)
        self.assertAlmostEqual(result.readY(0)[80], 0.010947, 4)

    def test_no_normalisation(self):
        result = LagrangeILLReduction(SampleRuns="012869:012871", NormaliseBy="None")
        self.check_result(result, "Energy", 276, 21.4992, 446.5527)
        self.assertAlmostEqual(result.readY(0)[10], 2165, 4)
        self.assertAlmostEqual(result.readY(0)[80], 1642, 4)

    def test_merging_close_initial_energies(self):
        result = LagrangeILLReduction(SampleRuns="012869_close_scans", NormaliseBy="None")
        self.check_result(result, "Energy", 148, 21.4992, 96.019)
        self.assertAlmostEqual(result.readY(0)[10], 1972, 4)
        self.assertAlmostEqual(result.readY(0)[80], 1737, 4)

<<<<<<< HEAD
    def test_nexus_sample_reduction(self):
        result = LagrangeILLReduction(SampleRuns="014412.nxs", NormaliseBy="None", UseIncidentEnergy=True)
        self.check_result(result, "Energy", 31, 35, 50)
        self.assertAlmostEqual(result.readY(0)[10], 3.0, 3)
        self.assertAlmostEqual(result.readY(0)[30], 3.0, 3)

    def test_nexus_sample_reduction_monitor_normalisation(self):
        result = LagrangeILLReduction(SampleRuns="014412.nxs", NormaliseBy="Monitor", UseIncidentEnergy=True)
        self.check_result(result, "Energy", 31, 35, 50)
        self.assertAlmostEqual(result.readY(0)[10], 3.0, 3)
        self.assertAlmostEqual(result.readY(0)[30], 3.0, 3)

    def test_merging_close_scans_nexus(self):
        result = LagrangeILLReduction(SampleRuns="014412_close_scans_sample.nxs", NormaliseBy="None", UseIncidentEnergy=True)
        self.check_result(result, "Energy", 30, 35, 50)
        self.assertAlmostEqual(result.readY(0)[10], 120.0, 3)
        self.assertAlmostEqual(result.readY(0)[29], 310.0, 3)

    def test_merging_close_scans_nexus_with_container(self):
        result = LagrangeILLReduction(
            SampleRuns="014412_close_scans_sample.nxs", ContainerRuns="014412_close_scans.nxs", NormaliseBy="None", UseIncidentEnergy=True
        )
        self.check_result(result, "Energy", 30, 35, 50)
        self.assertAlmostEqual(result.readY(0)[10], (120 - 12), 3)
        self.assertAlmostEqual(result.readY(0)[29], (310 - 31), 3)

    def test_nexus_with_offset(self):
        result = LagrangeILLReduction(SampleRuns="014412.nxs", NormaliseBy="None", UseIncidentEnergy=False)
        self.check_result(result, "Energy", 31, (35 - 4.5), (50 - 4.5))  # the offset of 4.5 is applied to data
        self.assertAlmostEqual(result.readY(0)[10], 3.0, 3)
        self.assertAlmostEqual(result.readY(0)[29], 3.0, 3)

    def test_nexus_convert_to_wavenumber(self):
        result = LagrangeILLReduction(SampleRuns="014412.nxs", ConvertToWaveNumber=True)
        self.check_result(result, "Energy_inWavenumber", 31, 245.9991, 366.9823)

        self.assertAlmostEqual(result.readY(0)[10], 3.0, 4)
        self.assertAlmostEqual(result.readY(0)[30], 3.0, 4)
=======
    def test_one_scan_point(self):
        result = LagrangeILLReduction(SampleRuns="014220", NormaliseBy="Monitor", UseIncidentEnergy=True)
        self.check_result(result, "Energy", 1, 4.4998, 4.4998)
        self.assertAlmostEqual(result.readY(0)[0], 2.096, 3)
        self.assertEqual(result.getNumberHistograms(), 1)
>>>>>>> 3205540b

    def check_result(self, ws, expected_unit, expected_bins, first_bin, last_bin):
        self.assertEqual(ws.getNumberHistograms(), 1)
        self.assertEqual(ws.getNumberBins(), expected_bins)
        self.assertEqual(ws.getAxis(0).getUnit().unitID(), expected_unit)
        self.assertAlmostEqual(ws.getAxis(0).extractValues()[0], first_bin, 4)
        self.assertAlmostEqual(ws.getAxis(0).extractValues()[-1], last_bin, 4)


if __name__ == "__main__":
    unittest.main()<|MERGE_RESOLUTION|>--- conflicted
+++ resolved
@@ -93,7 +93,12 @@
         self.assertAlmostEqual(result.readY(0)[10], 1972, 4)
         self.assertAlmostEqual(result.readY(0)[80], 1737, 4)
 
-<<<<<<< HEAD
+    def test_one_scan_point(self):
+        result = LagrangeILLReduction(SampleRuns="014220", NormaliseBy="Monitor", UseIncidentEnergy=True)
+        self.check_result(result, "Energy", 1, 4.4998, 4.4998)
+        self.assertAlmostEqual(result.readY(0)[0], 2.096, 3)
+        self.assertEqual(result.getNumberHistograms(), 1)
+
     def test_nexus_sample_reduction(self):
         result = LagrangeILLReduction(SampleRuns="014412.nxs", NormaliseBy="None", UseIncidentEnergy=True)
         self.check_result(result, "Energy", 31, 35, 50)
@@ -132,13 +137,6 @@
 
         self.assertAlmostEqual(result.readY(0)[10], 3.0, 4)
         self.assertAlmostEqual(result.readY(0)[30], 3.0, 4)
-=======
-    def test_one_scan_point(self):
-        result = LagrangeILLReduction(SampleRuns="014220", NormaliseBy="Monitor", UseIncidentEnergy=True)
-        self.check_result(result, "Energy", 1, 4.4998, 4.4998)
-        self.assertAlmostEqual(result.readY(0)[0], 2.096, 3)
-        self.assertEqual(result.getNumberHistograms(), 1)
->>>>>>> 3205540b
 
     def check_result(self, ws, expected_unit, expected_bins, first_bin, last_bin):
         self.assertEqual(ws.getNumberHistograms(), 1)
