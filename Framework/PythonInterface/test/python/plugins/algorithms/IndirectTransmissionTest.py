--- conflicted
+++ resolved
@@ -69,12 +69,8 @@
                                   ChemicalFormula=formula, DensityType='Number Density', Density=density, Thickness=thickness)
 
         # Expected values from table
-<<<<<<< HEAD
-        ref_result = [6.2665, 0.7729, 2.5819, 53.5069, 56.0888, 0.1 , 0.1, 0.5663, 0.4293]
-=======
         ref_result = [6.2676, 0.7731, 2.5819, 53.5069, 56.0888, 0.1, 0.1, 0.5663, 0.4293]
 
->>>>>>> 4ed3b7e6
         values = ws.column(1)
         print(ref_result)
         print(values)
