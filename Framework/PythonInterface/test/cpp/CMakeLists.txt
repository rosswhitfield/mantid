# C++ unit tests

<<<<<<< HEAD
if ( CXXTEST_FOUND )

  include_directories ( SYSTEM ${CXXTEST_INCLUDE_DIR} )
  set ( CXXTEST_EXTRA_HEADER_INCLUDE "${CMAKE_CURRENT_LIST_DIR}/GlobalInitialization.h" )
  set ( _test_target_name PythonInterfaceCppTest)
  cxxtest_add_test ( ${_test_target_name} ${TEST_FILES} )

  # get mantid package root, which is the Framework/PythonInterface folder
  # by going up two levels, and then resolving to an absolute directory path
  get_filename_component(_pythoninterface_dir "${CMAKE_CURRENT_SOURCE_DIR}/../../" ABSOLUTE DIRECTORY)

  if (${CMAKE_SYSTEM_NAME} STREQUAL "Windows")
    set ( _python_path ${PYTHON_XMLRUNNER_DIR};${_pythoninterface_dir};${PYUNITTEST_PYTHONPATH_EXTRA}$ENV{PYTHONPATH} )
    # cmake list separator and Windows environment separator are the same so escape the cmake one
    string ( REPLACE ";" "\\;" _python_path "${_python_path}" )
  else()
    string ( REPLACE ";" ":" _python_path "${PYUNITTEST_PYTHONPATH_EXTRA}" )
    set ( _python_path ${PYTHON_XMLRUNNER_DIR}:${_pythoninterface_dir}:${_python_path}:$ENV{PYTHONPATH} )
  endif()
  # Define the additional environment that will be added to every test
  list ( APPEND _test_environment "PYTHONPATH=${_python_path}" )

  # for each test that needs PYTHONPATH
  foreach ( _the_test ${TEST_FILES} )
    # make the name PythonInterfaceCppTest_testname
    set(_ctest_test_name "${_test_target_name}_${_the_test}")
    # Remove the trailing .h file extension
    string(REPLACE ".h" "" _ctest_test_name ${_ctest_test_name})
    set_tests_properties ( ${_ctest_test_name} PROPERTIES
                           ENVIRONMENT "${_test_environment}"
                           TIMEOUT ${TESTING_TIMEOUT} )
  endforeach ( part ${TEST_FILES} )
  # add ENVIRONMENT
=======
set(TEST_FILES
    IFunction1DAdapterTest.h
    IPeakFunctionAdapterTest.h
    PropertyWithValueFactoryTest.h
    PythonAlgorithmInstantiatorTest.h
    PySequenceToVectorTest.h
    RunPythonScriptTest.h
    ToPyListTest.h)
>>>>>>> 318c244a

if(CXXTEST_FOUND)
  include_directories(SYSTEM ${CXXTEST_INCLUDE_DIR})
  set(CXXTEST_EXTRA_HEADER_INCLUDE
      "${CMAKE_CURRENT_LIST_DIR}/GlobalInitialization.h")
  cxxtest_add_test(PythonInterfaceCppTest ${TEST_FILES})

  if(WIN32)
    set_target_properties(PythonInterfaceCppTest
                          PROPERTIES COMPILE_FLAGS "/w44244")
  endif()
  target_link_libraries(PythonInterfaceCppTest
                        LINK_PRIVATE
                        ${TCMALLOC_LIBRARIES_LINKTIME}
                        API
                        Geometry
                        Kernel
                        PythonInterfaceCore
                        PythonKernelModule
                        PythonAPIModule
                        ${Boost_LIBRARIES}
                        ${POCO_LIBRARIES}
                        ${PYTHON_LIBRARIES})
  add_dependencies(FrameworkTests PythonInterfaceCppTest)
  # Add to the 'UnitTests' group in VS
  set_property(TARGET PythonInterfaceCppTest PROPERTY FOLDER "UnitTests")
endif()<|MERGE_RESOLUTION|>--- conflicted
+++ resolved
@@ -1,40 +1,5 @@
 # C++ unit tests
 
-<<<<<<< HEAD
-if ( CXXTEST_FOUND )
-
-  include_directories ( SYSTEM ${CXXTEST_INCLUDE_DIR} )
-  set ( CXXTEST_EXTRA_HEADER_INCLUDE "${CMAKE_CURRENT_LIST_DIR}/GlobalInitialization.h" )
-  set ( _test_target_name PythonInterfaceCppTest)
-  cxxtest_add_test ( ${_test_target_name} ${TEST_FILES} )
-
-  # get mantid package root, which is the Framework/PythonInterface folder
-  # by going up two levels, and then resolving to an absolute directory path
-  get_filename_component(_pythoninterface_dir "${CMAKE_CURRENT_SOURCE_DIR}/../../" ABSOLUTE DIRECTORY)
-
-  if (${CMAKE_SYSTEM_NAME} STREQUAL "Windows")
-    set ( _python_path ${PYTHON_XMLRUNNER_DIR};${_pythoninterface_dir};${PYUNITTEST_PYTHONPATH_EXTRA}$ENV{PYTHONPATH} )
-    # cmake list separator and Windows environment separator are the same so escape the cmake one
-    string ( REPLACE ";" "\\;" _python_path "${_python_path}" )
-  else()
-    string ( REPLACE ";" ":" _python_path "${PYUNITTEST_PYTHONPATH_EXTRA}" )
-    set ( _python_path ${PYTHON_XMLRUNNER_DIR}:${_pythoninterface_dir}:${_python_path}:$ENV{PYTHONPATH} )
-  endif()
-  # Define the additional environment that will be added to every test
-  list ( APPEND _test_environment "PYTHONPATH=${_python_path}" )
-
-  # for each test that needs PYTHONPATH
-  foreach ( _the_test ${TEST_FILES} )
-    # make the name PythonInterfaceCppTest_testname
-    set(_ctest_test_name "${_test_target_name}_${_the_test}")
-    # Remove the trailing .h file extension
-    string(REPLACE ".h" "" _ctest_test_name ${_ctest_test_name})
-    set_tests_properties ( ${_ctest_test_name} PROPERTIES
-                           ENVIRONMENT "${_test_environment}"
-                           TIMEOUT ${TESTING_TIMEOUT} )
-  endforeach ( part ${TEST_FILES} )
-  # add ENVIRONMENT
-=======
 set(TEST_FILES
     IFunction1DAdapterTest.h
     IPeakFunctionAdapterTest.h
@@ -43,31 +8,80 @@
     PySequenceToVectorTest.h
     RunPythonScriptTest.h
     ToPyListTest.h)
->>>>>>> 318c244a
 
-if(CXXTEST_FOUND)
-  include_directories(SYSTEM ${CXXTEST_INCLUDE_DIR})
-  set(CXXTEST_EXTRA_HEADER_INCLUDE
-      "${CMAKE_CURRENT_LIST_DIR}/GlobalInitialization.h")
-  cxxtest_add_test(PythonInterfaceCppTest ${TEST_FILES})
+include_directories(SYSTEM ${CXXTEST_INCLUDE_DIR})
 
-  if(WIN32)
-    set_target_properties(PythonInterfaceCppTest
-                          PROPERTIES COMPILE_FLAGS "/w44244")
-  endif()
-  target_link_libraries(PythonInterfaceCppTest
-                        LINK_PRIVATE
-                        ${TCMALLOC_LIBRARIES_LINKTIME}
-                        API
-                        Geometry
-                        Kernel
-                        PythonInterfaceCore
-                        PythonKernelModule
-                        PythonAPIModule
-                        ${Boost_LIBRARIES}
-                        ${POCO_LIBRARIES}
-                        ${PYTHON_LIBRARIES})
-  add_dependencies(FrameworkTests PythonInterfaceCppTest)
-  # Add to the 'UnitTests' group in VS
-  set_property(TARGET PythonInterfaceCppTest PROPERTY FOLDER "UnitTests")
+set(CXXTEST_EXTRA_HEADER_INCLUDE
+    "${CMAKE_CURRENT_LIST_DIR}/GlobalInitialization.h")
+
+set(_test_target_name PythonInterfaceCppTest)
+
+cxxtest_add_test(${_test_target_name} ${TEST_FILES})
+
+# get mantid package root, which is the Framework/PythonInterface folder by
+# going up two levels, and then resolving to an absolute directory path
+get_filename_component(_pythoninterface_dir
+                       "${CMAKE_CURRENT_SOURCE_DIR}/../../"
+                       ABSOLUTE
+                       DIRECTORY)
+
+if(${CMAKE_SYSTEM_NAME} STREQUAL "Windows")
+  set(
+    _python_path
+    ${PYTHON_XMLRUNNER_DIR};${_pythoninterface_dir};${PYUNITTEST_PYTHONPATH_EXTRA}$ENV{PYTHONPATH}
+    )
+  # cmake list separator and Windows environment separator are the same so
+  # escape the cmake one
+  string(REPLACE ";"
+                 "\\;"
+                 _python_path
+                 "${_python_path}")
+else()
+  string(REPLACE ";"
+                 ":"
+                 _python_path
+                 "${PYUNITTEST_PYTHONPATH_EXTRA}")
+  set(
+    _python_path
+    ${PYTHON_XMLRUNNER_DIR}:${_pythoninterface_dir}:${_python_path}:$ENV{PYTHONPATH}
+    )
+endif()
+# Define the additional environment that will be added to every test
+list(APPEND _test_environment "PYTHONPATH=${_python_path}")
+
+# for each test that needs PYTHONPATH
+foreach(_the_test ${TEST_FILES})
+  # make the name PythonInterfaceCppTest_testname
+  set(_ctest_test_name "${_test_target_name}_${_the_test}")
+  # Remove the trailing .h file extension
+  string(REPLACE ".h"
+                 ""
+                 _ctest_test_name
+                 ${_ctest_test_name})
+  set_tests_properties(${_ctest_test_name}
+                       PROPERTIES ENVIRONMENT
+                                  "${_test_environment}"
+                                  TIMEOUT
+                                  ${TESTING_TIMEOUT})
+endforeach(part ${TEST_FILES})
+
+if(WIN32)
+  set_target_properties(PythonInterfaceCppTest
+                        PROPERTIES COMPILE_FLAGS "/w44244")
+endif()
+target_link_libraries(PythonInterfaceCppTest
+                      LINK_PRIVATE
+                      ${TCMALLOC_LIBRARIES_LINKTIME}
+                      API
+                      Geometry
+                      Kernel
+                      PythonInterfaceCore
+                      PythonKernelModule
+                      PythonAPIModule
+                      ${Boost_LIBRARIES}
+                      ${POCO_LIBRARIES}
+                      ${PYTHON_LIBRARIES})
+add_dependencies(FrameworkTests PythonInterfaceCppTest)
+# Add to the 'UnitTests' group in VS
+set_property(TARGET PythonInterfaceCppTest PROPERTY FOLDER "UnitTests")
 endif()