--- conflicted
+++ resolved
@@ -65,14 +65,8 @@
                              doc="If the Intensities should be constrained during the fit")
 
         self.declareProperty(name='ExtractMembers', defaultValue=False,
-<<<<<<< HEAD
-                             doc="If true, then each member of the fit will be extracted, into their"
-                                 "own workspace. These workspaces will have a histogram for each spectrum "
-                                 "(Q-value) and will be grouped.")
-=======
                              doc="If true, then each member of the fit will be extracted, into their "
                                  "own workspace")
->>>>>>> 4258ccdd
 
         self.declareProperty(MatrixWorkspaceProperty('OutputResultWorkspace', '', direction=Direction.Output),
                              doc='The output workspace containing the results of the fit data')
