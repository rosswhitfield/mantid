# -*- coding: utf-8 -*-# Mantid Repository : https://github.com/mantidproject/mantid
#
# Copyright &copy; 2018 ISIS Rutherford Appleton Laboratory UKRI,
#   NScD Oak Ridge National Laboratory, European Spallation Source,
#   Institut Laue - Langevin & CSNS, Institute of High Energy Physics, CAS
# SPDX - License - Identifier: GPL - 3.0 +

import DirectILL_common as common
import ILL_utilities as utils
from mantid.api import (AlgorithmFactory, DataProcessorAlgorithm, FileAction, InstrumentValidator,
                        ITableWorkspaceProperty, MatrixWorkspaceProperty, MultipleFileProperty, Progress, PropertyMode,
                        WorkspaceProperty, WorkspaceUnitValidator)
from mantid.kernel import (CompositeValidator, Direct, Direction, FloatBoundedValidator, IntBoundedValidator,
                           IntMandatoryValidator, Property, StringListValidator, UnitConversion)
from mantid.simpleapi import (AddSampleLog, CalculateFlatBackground, CorrectTOFAxis, CreateEPP,
                              CreateSingleValuedWorkspace, CreateWorkspace, CropWorkspace, DeleteWorkspace, ExtractMonitors,
<<<<<<< HEAD
                              FindEPP, GetEiMonDet, GroupDetectors, LoadAndMerge, LoadEmptyInstrument, Minus, mtd,
                              NormaliseToMonitor, Scale, SetInstrumentParameter)
import numpy
=======
                              FindEPP, GetEiMonDet, LoadAndMerge, Minus, NormaliseToMonitor, Scale, SetInstrumentParameter)
import numpy as np
>>>>>>> 96181d74

_MONSUM_LIMIT = 100


def _addEfixedInstrumentParameter(ws):
    """Adds the [calibrated] Ei as Efixed instrument parameter.
    This is needed for subsequent QENS analysis routines, if one wishes to do in Mantid."""
    efixed = ws.getRun().getLogData('Ei').value
    SetInstrumentParameter(Workspace=ws, ParameterName='Efixed', ParameterType='Number', Value=str(efixed))


def _applyIncidentEnergyCalibration(ws, eiWS, wsNames, report, algorithmLogging):
    """Update incident energy and wavelength in the sample logs."""
    originalEnergy = ws.getRun().getLogData('Ei').value
    originalWavelength = ws.getRun().getLogData('wavelength').value
    energy = eiWS.readY(0)[0]
    wavelength = UnitConversion.run('Energy', 'Wavelength', energy, 0, 0, 0, Direct, 5)
    AddSampleLog(Workspace=ws,
                 LogName='Ei',
                 LogText=str(energy),
                 LogType='Number',
                 NumberType='Double',
                 LogUnit='meV',
                 EnableLogging=algorithmLogging)
    AddSampleLog(Workspace=ws,
                 Logname='wavelength',
                 LogText=str(wavelength),
                 LogType='Number',
                 NumberType='Double',
                 LogUnit='Angstrom',
                 EnableLogging=algorithmLogging)
    report.notice("Applied Ei calibration to '" + str(ws) + "'.")
    report.notice('Original Ei: {} new Ei: {}.'.format(originalEnergy, energy))
    report.notice('Original wavelength: {} new wavelength {}.'.format(originalWavelength, wavelength))
    return ws


def _calculateEPP(ws, sigma, wsNames, algorithmLogging):
    eppWSName = wsNames.withSuffix('epp_detectors')
    eppWS = CreateEPP(InputWorkspace=ws,
                      OutputWorkspace=eppWSName,
                      Sigma=sigma,
                      EnableLogging=algorithmLogging)
    return eppWS


def _calibratedIncidentEnergy(detWorkspace, monWorkspace, monEPPWorkspace, eiCalibrationMon, wsNames, log, algorithmLogging):
    """Return the calibrated incident energy."""
    instrument = detWorkspace.getInstrument()
    instrument_name = instrument.getName()
    eiWorkspace = None
    if instrument_name in ['IN4', 'IN6', 'PANTHER']:
        run = detWorkspace.run()
        eiCalibrationDets = instrument.getStringParameter('Ei_calibration_detectors')[0]
        maximumEnergy = 10.
        timeFrame = None
        if instrument_name in ['IN4', 'PANTHER']:
            maximumEnergy = 1000.
            # This could be changed in real rotation speed...
            fermiChopperSpeed = run.getProperty('FC.rotation_speed').value
            backgroundChopperSpeed = run.getProperty('BC1.rotation_speed').value
            # timeFrame should be calculated according to BC1 to avoid pb in higher order mode
            timeFrame = 60.e6 / backgroundChopperSpeed / 8
            if abs(fermiChopperSpeed / 4. - backgroundChopperSpeed) > 10.:
                log.warning(
                    'Fermi speed not four times the background chopper speed. Omitting incident energy calibration.')
                return None
        elif instrument_name == 'IN6':
            suppressorChopperSpeed = run.getProperty('Suppressor.rotation_speed').value
            timeFrame = 60.e6 / suppressorChopperSpeed / 2
        energy = GetEiMonDet(DetectorWorkspace=detWorkspace,
                             DetectorWorkspaceIndexType='WorkspaceIndex',
                             DetectorWorkspaceIndexSet=eiCalibrationDets,
                             MonitorWorkspace=monWorkspace,
                             MonitorEPPTable=monEPPWorkspace,
                             MonitorIndex=eiCalibrationMon,
                             MaximumEnergy=maximumEnergy,
                             EnableLogging=algorithmLogging,
                             PulseInterval=timeFrame)
        eiWSName = wsNames.withSuffix('incident_energy')
        eiWorkspace = CreateSingleValuedWorkspace(OutputWorkspace=eiWSName,
                                                  DataValue=energy,
                                                  EnableLogging=algorithmLogging)
        return eiWorkspace
    else:
        log.error('Instrument ' + instrument_name + ' not supported for incident energy calibration')
        return None


def _createFlatBkg(ws, wsType, windowWidth, wsNames, algorithmLogging):
    """Return a flat background workspace."""
    if wsType == common.WS_CONTENT_DETS:
        bkgWSName = wsNames.withSuffix('flat_bkg_for_detectors')
    else:
        bkgWSName = wsNames.withSuffix('flat_bkg_for_monitors')
    bkgWS = CalculateFlatBackground(InputWorkspace=ws,
                                    OutputWorkspace=bkgWSName,
                                    Mode='Moving Average',
                                    OutputMode='Return Background',
                                    SkipMonitors=False,
                                    NullifyNegativeValues=False,
                                    AveragingWindowWidth=windowWidth,
                                    EnableLogging=algorithmLogging)
    firstBinStart = bkgWS.dataX(0)[0]
    firstBinEnd = bkgWS.dataX(0)[1]
    bkgWS = CropWorkspace(InputWorkspace=bkgWS,
                          OutputWorkspace=bkgWS,
                          XMin=firstBinStart,
                          XMax=firstBinEnd,
                          EnableLogging=algorithmLogging)
    return bkgWS


def _fitElasticChannel(ys, wsNames, wsCleanup, algorithmLogging):
    """Return index to the peak position of ys."""
    xs = np.array([i for i in range(len(ys))])
    l2SumWSName = wsNames.withSuffix('summed_detectors_at_l2')
    l2SumWS = CreateWorkspace(OutputWorkspace=l2SumWSName,
                              DataX=xs,
                              DataY=ys,
                              EnableLogging=algorithmLogging)
    fitWSName = wsNames.withSuffix('summed_detectors_at_l2_fit_results')
    fitWS = FindEPP(InputWorkspace=l2SumWS,
                    OutputWorkspace=fitWSName,
                    EnableLogging=algorithmLogging)
    peakCentre = float(fitWS.cell('PeakCentre', 0))
    wsCleanup.cleanup(l2SumWS)
    wsCleanup.cleanup(fitWS)
    return peakCentre


def _fitEPP(ws, wsType, wsNames, algorithmLogging):
    """Return a fitted EPP table for a workspace."""
    if wsType == common.WS_CONTENT_DETS:
        eppWSName = wsNames.withSuffix('epp_detectors')
    else:
        eppWSName = wsNames.withSuffix('epp_monitors')
    eppWS = FindEPP(InputWorkspace=ws,
                    OutputWorkspace=eppWSName,
                    EnableLogging=algorithmLogging)
    return eppWS


def _monitorCounts(ws):
    """Return the total monitor counts from the sample logs"""
    logs = ws.run()
    instrument = ws.getInstrument()
    if instrument.getName() == 'IN6':
        return logs.getProperty('monitor1.monsum').value
    else:
        return logs.getProperty('monitor.monsum').value


def _get_instrument_structure(ws):
    """Returns the number of detectors and the number of detectors per tube in the currently processed
    instrument."""
    instrument = ws.getInstrument().getName()
    if instrument in ['IN4', 'IN6']:
        self.log.warning("Grouping pattern cannot be provided for IN4 and IN6.")
        return ""
    tmp_inst = '{}_tmp'.format(instrument)
    LoadEmptyInstrument(InstrumentName=instrument, OutputWorkspace=tmp_inst)
    tmp_mon_inst = 'mon_{}'.format(tmp_inst)
    ExtractMonitors(InputWorkspace=tmp_inst, DetectorWorkspace=tmp_inst, MonitorWorkspace=tmp_mon_inst)
    n_monitors = mtd[tmp_mon_inst].getNumberHistograms()
    n_tubes = 0
    for comp in mtd[tmp_inst].componentInfo():
        if len(comp.detectorsInSubtree) > 1 and comp.hasParent:
            n_tubes += 1
    n_tubes -= n_monitors
    if instrument == 'IN5':  # there is an extra bank that contains all of the tubes
        n_tubes -= 1
    n_pixels = mtd[tmp_inst].getNumberHistograms()
    n_pixels_per_tube = int(n_pixels / n_tubes)
    DeleteWorkspace(Workspace=tmp_inst)
    DeleteWorkspace(Workspace=tmp_mon_inst)
    return n_pixels, n_pixels_per_tube


def _normalizeToMonitor(ws, monWS, monIndex, integrationBegin, integrationEnd,
                        wsNames, wsCleanup, algorithmLogging):
    """Normalize to monitor counts."""
    normalizedWSName = wsNames.withSuffix('normalized_to_monitor')
    normalizationFactorWsName = wsNames.withSuffix('normalization_factor_monitor')
    normalizedWS, normalizationFactorWS = NormaliseToMonitor(InputWorkspace=ws,
                                                             OutputWorkspace=normalizedWSName,
                                                             MonitorWorkspace=monWS,
                                                             MonitorWorkspaceIndex=monIndex,
                                                             IntegrationRangeMin=integrationBegin,
                                                             IntegrationRangeMax=integrationEnd,
                                                             NormFactorWS=normalizationFactorWsName,
                                                             EnableLogging=algorithmLogging)
    wsCleanup.cleanup(normalizationFactorWS)
    return normalizedWS


def _normalizeToTime(ws, wsNames, wsCleanup, algorithmLogging):
    """Normalize to the 'actual_time' sample log."""
    log = ws.run()
    if not log.hasProperty('duration'):
        if not log.hasProperty('actual_time'):
            raise RuntimeError("Cannot normalise to acquisition time: 'duration' missing from sample logs.")
        time = log.getProperty('actual_time').value
    else:
        time = log.getProperty('duration').value
    if time == 0:
        raise RuntimeError("Cannot normalise to acquisition time: time is zero.")
    if time < 0:
        raise RuntimeError("Cannot normalise to acquisition time: time is negative.")
    normalizedWSName = wsNames.withSuffix('normalized_to_time')
    normalizedWS = Scale(InputWorkspace=ws,
                         Factor=1./time,
                         OutputWorkspace=normalizedWSName,
                         EnableLogging=algorithmLogging)
    return normalizedWS


def _scaleAfterMonitorNormalization(ws, wsNames, wsCleanup, algorithmLogging):
    """Scale ws by a factor given in the instrument parameters."""
    SCALING_PARAM = 'scaling_after_monitor_normalisation'
    NON_RECURSIVE = False  # Prevent recursive calls.
    instr = ws.getInstrument()
    if not instr.hasParameter(SCALING_PARAM, NON_RECURSIVE):
        return ws
    factor = instr.getNumberParameter(SCALING_PARAM, NON_RECURSIVE)[0]
    scaledWSName = wsNames.withSuffix('scaled_by_monitor_factor')
    scaledWS = Scale(InputWorkspace=ws,
                     OutputWorkspace=scaledWSName,
                     Factor=factor,
                     EnableLogging=algorithmLogging)
    wsCleanup.cleanup(ws)
    return scaledWS


def _subtractFlatBkg(ws, wsType, bkgWorkspace, bkgScaling, wsNames, wsCleanup, algorithmLogging):
    """Subtract a scaled flat background from a workspace."""
    if wsType == common.WS_CONTENT_DETS:
        subtractedWSName = wsNames.withSuffix('flat_bkg_subtracted_detectors')
        scaledBkgWSName = wsNames.withSuffix('flat_bkg_for_detectors_scaled')
    else:
        subtractedWSName = wsNames.withSuffix('flat_bkg_subtracted_monitors')
        scaledBkgWSName = wsNames.withSuffix('flat_bkg_for_monitors_scaled')
    Scale(InputWorkspace=bkgWorkspace,
          OutputWorkspace=scaledBkgWSName,
          Factor=bkgScaling,
          EnableLogging=algorithmLogging)
    subtractedWS = Minus(LHSWorkspace=ws,
                         RHSWorkspace=scaledBkgWSName,
                         OutputWorkspace=subtractedWSName,
                         EnableLogging=algorithmLogging)
    wsCleanup.cleanup(scaledBkgWSName)
    return subtractedWS


def _sumDetectorsAtDistance(ws, distance, tolerance):
    """Return a sum of the Y values of detectors at distance away from the sample."""
    histogramCount = ws.getNumberHistograms()
    ySums = np.zeros(ws.blocksize())
    detectorInfo = ws.detectorInfo()
    sample = ws.getInstrument().getSample()
    for i in range(histogramCount):
        det = ws.getDetector(i)
        sampleToDetector = sample.getDistance(det)
        if abs(distance - sampleToDetector) < tolerance:
            if detectorInfo.isMonitor(i) or detectorInfo.isMasked(i):
                continue
            ySums += ws.readY(i)
    return ySums


class DirectILLCollectData(DataProcessorAlgorithm):
    """A workflow algorithm for the initial sample, vanadium and empty container reductions."""

    def __init__(self):
        """Initialize an instance of the algorithm."""
        DataProcessorAlgorithm.__init__(self)

    def category(self):
        """Return the algorithm's category."""
        return common.CATEGORIES

    def seeAlso(self):
        return ['DirectILLReduction']

    def name(self):
        """Return the algorithm's name."""
        return 'DirectILLCollectData'

    def summary(self):
        """Return a summary of the algorithm."""
        return 'An initial step of the reduction workflow for the direct geometry TOF spectrometers at ILL.'

    def version(self):
        """Return the algorithm's version."""
        return 1

    def PyExec(self):
        """Execute the data collection workflow."""
        progress = Progress(self, 0.0, 1.0, 9)
        self._report = utils.Report()
        self._subalgLogging = self.getProperty(common.PROP_SUBALG_LOGGING).value == common.SUBALG_LOGGING_ON
        namePrefix = self.getProperty(common.PROP_OUTPUT_WS).valueAsStr
        cleanupMode = self.getProperty(common.PROP_CLEANUP_MODE).value
        self._cleanup = utils.Cleanup(cleanupMode, self._subalgLogging)
        self._names = utils.NameSource(namePrefix, cleanupMode)

        # The variables 'mainWS' and 'monWS shall hold the current main
        # data throughout the algorithm.

        # Get input workspace.
        progress.report('Loading inputs')
        mainWS = self._inputWS()

        # Extract monitors to a separate workspace.
        progress.report('Extracting monitors')
        mainWS, monWS = self._separateMons(mainWS)

        # Save the main workspace for later use, if needed.
        rawWS = None
        if not self.getProperty(common.PROP_OUTPUT_RAW_WS).isDefault:
            rawWS = mainWS
            self._cleanup.protect(rawWS)

        # Normalisation to monitor/time, if requested.
        progress.report('Normalising to monitor/time')
        monWS = self._flatBkgMon(monWS)
        monEPPWS = self._createEPPWSMon(monWS)
        mainWS = self._normalize(mainWS, monWS, monEPPWS)

        # Time-independent background.
        progress.report('Calculating backgrounds')
        mainWS = self._flatBkgDet(mainWS)

        # Calibrate incident energy, if requested.
        progress.report('Calibrating incident energy')
        mainWS, monWS = self._calibrateEi(mainWS, monWS, monEPPWS)
        self._cleanup.cleanup(monWS, monEPPWS)

        # Add the Ei as Efixed instrument parameter
        _addEfixedInstrumentParameter(mainWS)

        progress.report('Correcting TOF')
        mainWS = self._correctTOFAxis(mainWS)
        self._outputRaw(mainWS, rawWS)

        # Find elastic peak positions.
        progress.report('Calculating EPPs')
        self._outputDetEPPWS(mainWS)

        self._finalize(mainWS)
        progress.report('Done')

    def PyInit(self):
        """Initialize the algorithm's input and output properties."""
        PROPGROUP_FLAT_BKG = 'Flat Time-Independent Background'
        PROPGROUP_INCIDENT_ENERGY_CALIBRATION = 'Indicent Energy Calibration'
        PROPGROUP_MON_NORMALISATION = 'Neutron Flux Normalisation'
        # Validators.
        mandatoryPositiveInt = CompositeValidator()
        mandatoryPositiveInt.add(IntMandatoryValidator())
        mandatoryPositiveInt.add(IntBoundedValidator(lower=0))
        positiveFloat = FloatBoundedValidator(lower=0)
        positiveInt = IntBoundedValidator(lower=0)
        inputWorkspaceValidator = CompositeValidator()
        inputWorkspaceValidator.add(InstrumentValidator())
        inputWorkspaceValidator.add(WorkspaceUnitValidator('TOF'))

        # Properties.
        self.declareProperty(MultipleFileProperty(name=common.PROP_INPUT_FILE,
                                                  action=FileAction.OptionalLoad,
                                                  extensions=['nxs']),
                             doc='An input run number (or a list thereof) or a filename.')
        self.declareProperty(MatrixWorkspaceProperty(
            name=common.PROP_INPUT_WS,
            defaultValue='',
            validator=inputWorkspaceValidator,
            optional=PropertyMode.Optional,
            direction=Direction.Input),
            doc='Input workspace if no run is given.')
        self.declareProperty(WorkspaceProperty(name=common.PROP_OUTPUT_WS,
                                               defaultValue='',
                                               direction=Direction.Output),
                             doc='A flux normalized and background subtracted workspace.')
        self.declareProperty(name=common.PROP_CLEANUP_MODE,
                             defaultValue=utils.Cleanup.ON,
                             validator=StringListValidator([
                                 utils.Cleanup.ON,
                                 utils.Cleanup.OFF]),
                             direction=Direction.Input,
                             doc='What to do with intermediate workspaces.')
        self.declareProperty(name=common.PROP_SUBALG_LOGGING,
                             defaultValue=common.SUBALG_LOGGING_OFF,
                             validator=StringListValidator([
                                 common.SUBALG_LOGGING_OFF,
                                 common.SUBALG_LOGGING_ON]),
                             direction=Direction.Input,
                             doc='Enable or disable subalgorithms to ' + 'print in the logs.')
        self.declareProperty(name=common.PROP_EPP_METHOD,
                             defaultValue=common.EPP_METHOD_AUTO,
                             validator=StringListValidator([
                                 common.EPP_METHOD_AUTO,
                                 common.EPP_METHOD_FIT,
                                 common.EPP_METHOD_CALCULATE]),
                             direction=Direction.Input,
                             doc='Method to create the EPP table for detectors (monitor is awlays fitted).')
        self.declareProperty(name=common.PROP_EPP_SIGMA,
                             defaultValue=Property.EMPTY_DBL,
                             validator=positiveFloat,
                             direction=Direction.Input,
                             doc='Nominal sigma for the EPP table when ' + common.PROP_EPP_METHOD
                                 + ' is set to ' + common.EPP_METHOD_CALCULATE
                                 + ' (default: 10 times the first bin width).')
        self.declareProperty(name=common.PROP_ELASTIC_CHANNEL_MODE,
                             defaultValue=common.ELASTIC_CHANNEL_AUTO,
                             validator=StringListValidator([
                                 common.ELASTIC_CHANNEL_AUTO,
                                 common.ELASTIC_CHANNEL_SAMPLE_LOG,
                                 common.ELASTIC_CHANNEL_FIT]),
                             direction=Direction.Input,
                             doc='How to acquire the nominal elastic channel.')
        self.declareProperty(MatrixWorkspaceProperty(
                             name=common.PROP_ELASTIC_CHANNEL_WS,
                             defaultValue='',
                             direction=Direction.Input,
                             optional=PropertyMode.Optional),
                             doc='A single value workspace containing the nominal elastic channel index'
                                 '(can be floating point). Overrides {}.'.format(common.PROP_ELASTIC_CHANNEL_MODE))
        self.declareProperty(name=common.PROP_MON_INDEX,
                             defaultValue=Property.EMPTY_INT,
                             validator=positiveInt,
                             direction=Direction.Input,
                             doc='Index of the incident monitor, if not specified in instrument parameters.')
        self.declareProperty(name=common.PROP_INCIDENT_ENERGY_CALIBRATION,
                             defaultValue=common.INCIDENT_ENERGY_CALIBRATION_AUTO,
                             validator=StringListValidator([
                                 common.INCIDENT_ENERGY_CALIBRATION_AUTO,
                                 common.INCIDENT_ENERGY_CALIBRATION_ON,
                                 common.INCIDENT_ENERGY_CALIBRATION_OFF]),
                             direction=Direction.Input,
                             doc='Control the incident energy calibration.')
        self.setPropertyGroup(common.PROP_INCIDENT_ENERGY_CALIBRATION, PROPGROUP_INCIDENT_ENERGY_CALIBRATION)
        self.declareProperty(MatrixWorkspaceProperty(
            name=common.PROP_INCIDENT_ENERGY_WS,
            defaultValue='',
            direction=Direction.Input,
            optional=PropertyMode.Optional),
            doc='A single-valued workspace holding a previously determined ' + 'incident energy.')
        self.setPropertyGroup(common.PROP_INCIDENT_ENERGY_WS, PROPGROUP_INCIDENT_ENERGY_CALIBRATION)
        self.declareProperty(name=common.PROP_FLAT_BKG,
                             defaultValue=common.BKG_AUTO,
                             validator=StringListValidator([
                                 common.BKG_AUTO,
                                 common.BKG_ON,
                                 common.BKG_OFF]),
                             direction=Direction.Input,
                             doc='Control flat background subtraction.')
        self.setPropertyGroup(common.PROP_FLAT_BKG, PROPGROUP_FLAT_BKG)
        self.declareProperty(name=common.PROP_FLAT_BKG_SCALING,
                             defaultValue=1.0,
                             validator=positiveFloat,
                             direction=Direction.Input,
                             doc='Flat background multiplication factor.')
        self.setPropertyGroup(common.PROP_FLAT_BKG_SCALING, PROPGROUP_FLAT_BKG)
        self.declareProperty(name=common.PROP_FLAT_BKG_WINDOW,
                             defaultValue=30,
                             validator=mandatoryPositiveInt,
                             direction=Direction.Input,
                             doc='Running average window width (in bins) for flat background.')
        self.setPropertyGroup(common.PROP_FLAT_BKG_WINDOW, PROPGROUP_FLAT_BKG)
        self.declareProperty(MatrixWorkspaceProperty(
            name=common.PROP_FLAT_BKG_WS,
            defaultValue='',
            direction=Direction.Input,
            optional=PropertyMode.Optional),
            doc='Workspace with previously determined flat background data.')
        self.setPropertyGroup(common.PROP_FLAT_BKG_WS, PROPGROUP_FLAT_BKG)
        self.declareProperty(name=common.PROP_DET_HOR_GROUPING,
                             defaultValue=1,
                             doc='Step to use when grouping detectors horizontally (between tubes) to increase'
                                 ' the statistics for flat background calculation.')
        self.setPropertyGroup(common.PROP_DET_HOR_GROUPING, PROPGROUP_FLAT_BKG)
        self.declareProperty(name=common.PROP_DET_VER_GROUPING,
                             defaultValue=1,
                             doc='Step to use when grouping detectors vertically (inside the same tube)'
                                 ' to increase the statistics for flat background calculation.')
        self.setPropertyGroup(common.PROP_DET_VER_GROUPING, PROPGROUP_FLAT_BKG)
        self.declareProperty(name=common.PROP_NORMALISATION,
                             defaultValue=common.NORM_METHOD_MON,
                             validator=StringListValidator([
                                 common.NORM_METHOD_MON,
                                 common.NORM_METHOD_TIME,
                                 common.NORM_METHOD_OFF]),
                             direction=Direction.Input,
                             doc='Normalisation method.')
        self.setPropertyGroup(common.PROP_NORMALISATION, PROPGROUP_MON_NORMALISATION)
        self.declareProperty(name=common.PROP_MON_PEAK_SIGMA_MULTIPLIER,
                             defaultValue=7.0,
                             validator=positiveFloat,
                             direction=Direction.Input,
                             doc="Width of the monitor peak in multiples " + " of 'Sigma' in monitor's EPP table.")
        self.setPropertyGroup(common.PROP_MON_PEAK_SIGMA_MULTIPLIER, PROPGROUP_MON_NORMALISATION)
        # Rest of the output properties.
        self.declareProperty(WorkspaceProperty(
            name=common.PROP_OUTPUT_RAW_WS,
            defaultValue='',
            direction=Direction.Output,
            optional=PropertyMode.Optional),
            doc='Non-normalized and non-background subtracted output workspace for DirectILLDiagnostics.')
        self.setPropertyGroup(common.PROP_OUTPUT_RAW_WS,
                              common.PROPGROUP_OPTIONAL_OUTPUT)
        self.declareProperty(WorkspaceProperty(
            name=common.PROP_OUTPUT_ELASTIC_CHANNEL_WS,
            defaultValue='',
            direction=Direction.Output,
            optional=PropertyMode.Optional),
            doc='Output workspace for elastic channel index.')
        self.setPropertyGroup(common.PROP_OUTPUT_ELASTIC_CHANNEL_WS,
                              common.PROPGROUP_OPTIONAL_OUTPUT)
        self.declareProperty(ITableWorkspaceProperty(
            name=common.PROP_OUTPUT_DET_EPP_WS,
            defaultValue='',
            direction=Direction.Output,
            optional=PropertyMode.Optional),
            doc='Output workspace for elastic peak positions.')
        self.setPropertyGroup(common.PROP_OUTPUT_DET_EPP_WS,
                              common.PROPGROUP_OPTIONAL_OUTPUT)
        self.declareProperty(WorkspaceProperty(
            name=common.PROP_OUTPUT_INCIDENT_ENERGY_WS,
            defaultValue='',
            direction=Direction.Output,
            optional=PropertyMode.Optional),
            doc='Output workspace for calibrated incident energy.')
        self.setPropertyGroup(common.PROP_OUTPUT_INCIDENT_ENERGY_WS,
                              common.PROPGROUP_OPTIONAL_OUTPUT)
        self.declareProperty(WorkspaceProperty(
            name=common.PROP_OUTPUT_FLAT_BKG_WS,
            defaultValue='',
            direction=Direction.Output,
            optional=PropertyMode.Optional),
            doc='Output workspace for flat background.')
        self.setPropertyGroup(common.PROP_OUTPUT_FLAT_BKG_WS,
                              common.PROPGROUP_OPTIONAL_OUTPUT)

    def validateInputs(self):
        """Check for issues with user input."""
        issues = dict()

        fileGiven = not self.getProperty(common.PROP_INPUT_FILE).isDefault
        wsGiven = not self.getProperty(common.PROP_INPUT_WS).isDefault
        # Validate that an input exists
        if fileGiven == wsGiven:
            issues[common.PROP_INPUT_FILE] = \
                'Must give either an input file or an input workspace.'
        if not wsGiven and self.getProperty(common.PROP_INPUT_WS).value:
            issues[common.PROP_INPUT_WS] = 'Input workspace has to be in the ADS.'
        if fileGiven and self.getPropertyValue(common.PROP_INPUT_FILE).count(',') > 0:
            issues[common.PROP_INPUT_FILE] = \
                'List of runs is given without summing. Consider giving summed runs (+) or summed ranges (-).'
        return issues

    def _calibrateEi(self, mainWS, monWS, monEPPWS):
        """Perform and apply incident energy calibration."""
        eiCalibrationWS = None
        if self._eiCalibrationEnabled(mainWS):
            if self.getProperty(common.PROP_INCIDENT_ENERGY_WS).isDefault:
                monIndex = self._monitorIndex(monWS)
                eiCalibrationWS = _calibratedIncidentEnergy(mainWS, monWS, monEPPWS, monIndex, self._names,
                                                            self.log(), self._subalgLogging)
            else:
                eiCalibrationWS = self.getProperty(common.PROP_INCIDENT_ENERGY_WS).value
                self._cleanup.protect(eiCalibrationWS)
            if eiCalibrationWS:
                mainWS = _applyIncidentEnergyCalibration(mainWS, eiCalibrationWS, self._names,
                                                         self._report, self._subalgLogging)
                monWS = _applyIncidentEnergyCalibration(monWS, eiCalibrationWS, self._names, self._report,
                                                        self._subalgLogging)
        if not self.getProperty(common.PROP_OUTPUT_INCIDENT_ENERGY_WS).isDefault:
            if eiCalibrationWS is None:
                eiCalibrationWSName = self._names.withSuffix('incident_energy_from_logs')
                Ei = mainWS.run().getProperty('Ei').value
                eiCalibrationWS = CreateSingleValuedWorkspace(OutputWorkspace=eiCalibrationWSName,
                                                              DataValue=Ei,
                                                              EnableLogging=self._subalgLogging)
            self.setProperty(common.PROP_OUTPUT_INCIDENT_ENERGY_WS, eiCalibrationWS)
        self._cleanup.cleanup(eiCalibrationWS)
        return mainWS, monWS

    def _chooseElasticChannelMode(self, mainWS):
        """Return suitable elastic channel mode."""
        mode = self.getProperty(common.PROP_ELASTIC_CHANNEL_MODE).value
        if mode == common.ELASTIC_CHANNEL_AUTO:
            instrument = mainWS.getInstrument()
            if instrument.hasParameter('enable_elastic_channel_fitting'):
                if instrument.getBoolParameter('enable_elastic_channel_fitting')[0]:
                    self._report.notice(common.PROP_ELASTIC_CHANNEL_MODE + ' set to '
                                        + common.ELASTIC_CHANNEL_FIT + ' by the IPF.')
                    return common.ELASTIC_CHANNEL_FIT
                else:
                    self._report.notice(common.PROP_ELASTIC_CHANNEL_MODE + ' set to '
                                        + common.ELASTIC_CHANNEL_SAMPLE_LOG + ' by the IPF.')
                    return common.ELASTIC_CHANNEL_SAMPLE_LOG
            else:
                self._report.notice('Defaulted ' + common.PROP_ELASTIC_CHANNEL_MODE + ' to '
                                    + common.ELASTIC_CHANNEL_SAMPLE_LOG + '.')
                return common.ELASTIC_CHANNEL_SAMPLE_LOG
        return mode

    def _chooseEPPMethod(self, mainWS):
        """Return a suitable EPP method."""
        eppMethod = self.getProperty(common.PROP_EPP_METHOD).value
        if eppMethod == common.EPP_METHOD_AUTO:
            instrument = mainWS.getInstrument()
            if instrument.hasParameter('enable_elastic_peak_fitting'):
                if instrument.getBoolParameter('enable_elastic_peak_fitting')[0]:
                    self._report.notice(common.PROP_EPP_METHOD + ' set to '
                                        + common.EPP_METHOD_FIT + ' by the IPF.')
                    return common.EPP_METHOD_FIT
                else:
                    self._report.notice(common.PROP_EPP_METHOD + ' set to '
                                        + common.EPP_METHOD_CALCULATE + ' by the IPF.')
                    return common.EPP_METHOD_CALCULATE
            else:
                self._report.notice('Defaulted ' + common.PROP_EPP_METHOD + ' to '
                                    + common.EPP_METHOD_FIT + '.')
                return common.EPP_METHOD_FIT
        return eppMethod

    def _correctTOFAxis(self, mainWS):
        """Adjust the TOF axis to get the elastic channel correct."""
        try:
            l2 = float(mainWS.getInstrument().getStringParameter('l2')[0])
        except IndexError:
            self.log().warning("No 'l2' instrument parameter defined. TOF axis will not be adjusted")
            return mainWS
        if not self.getProperty(common.PROP_ELASTIC_CHANNEL_WS).isDefault:
            indexWS = self.getProperty(common.PROP_ELASTIC_CHANNEL_WS).value
            index = indexWS.readY(0)[0]
        else:
            mode = self._chooseElasticChannelMode(mainWS)
            if mode == common.ELASTIC_CHANNEL_SAMPLE_LOG:
                if not mainWS.run().hasProperty('Detector.elasticpeak'):
                    self.log().warning('No ' + common.PROP_ELASTIC_CHANNEL_WS + ' given. TOF axis will not be adjusted.')
                    return mainWS
                index = mainWS.run().getLogData('Detector.elasticpeak').value
            else:
                ys = _sumDetectorsAtDistance(mainWS, l2, 1e-5)
                index = _fitElasticChannel(ys, self._names, self._cleanup, self._subalgLogging)
                precision = int(mainWS.getInstrument().getIntParameter("elastic_channel_precision")[0])
                index = np.trunc(index * 10 ** precision) / 10 ** precision
        correctedWSName = self._names.withSuffix('tof_axis_corrected')
        correctedWS = CorrectTOFAxis(InputWorkspace=mainWS,
                                     OutputWorkspace=correctedWSName,
                                     IndexType='Workspace Index',
                                     ElasticBinIndex=index,
                                     L2=l2,
                                     EnableLogging=self._subalgLogging)
        self._report.notice('Elastic channel index {0} was used for TOF axis adjustment.'.format(index))
        if not self.getProperty(common.PROP_OUTPUT_ELASTIC_CHANNEL_WS).isDefault:
            indexOutputWSName = self._names.withSuffix('elastic_channel_output')
            indexOutputWS = CreateSingleValuedWorkspace(
                OutputWorkspace=indexOutputWSName,
                DataValue=index,
                EnableLogging=self._subalgLogging)
            self.setProperty(common.PROP_OUTPUT_ELASTIC_CHANNEL_WS, indexOutputWS)
            self._cleanup.cleanup(indexOutputWS)
        self._cleanup.cleanup(mainWS)
        return correctedWS

    def _createEPPWSDet(self, mainWS):
        """Create an EPP table for a detector workspace."""
        eppMethod = self._chooseEPPMethod(mainWS)
        if eppMethod == common.EPP_METHOD_FIT:
            detEPPWS = _fitEPP(mainWS, common.WS_CONTENT_DETS, self._names, self._subalgLogging)
        else:
            sigma = self.getProperty(common.PROP_EPP_SIGMA).value
            if sigma == Property.EMPTY_DBL:
                sigma = 10.0 * (mainWS.readX(0)[1] - mainWS.readX(0)[0])
            detEPPWS = _calculateEPP(mainWS, sigma, self._names, self._subalgLogging)
        self._cleanup.cleanupLater(detEPPWS)
        return detEPPWS

    def _createEPPWSMon(self, monWS):
        """Create an EPP table for a monitor workspace."""
        monEPPWS = _fitEPP(monWS, common.WS_CONTENT_MONS, self._names, self._subalgLogging)
        return monEPPWS

    def _finalize(self, outWS):
        """Do final cleanup and set the output property."""
        self.setProperty(common.PROP_OUTPUT_WS, outWS)
        self._cleanup.cleanup(outWS)
        self._cleanup.finalCleanup()
        self._report.toLog(self.log())

    def _eiCalibrationEnabled(self, mainWS):
        """Return true if incident energy calibration should be perfomed, false if not."""
        calibration = self.getProperty(common.PROP_INCIDENT_ENERGY_CALIBRATION).value
        state = None
        ENABLED_AUTOMATICALLY = 1
        if calibration == common.INCIDENT_ENERGY_CALIBRATION_OFF:
            return False
        elif calibration == common.INCIDENT_ENERGY_CALIBRATION_AUTO:
            instrument = mainWS.getInstrument()
            if instrument.hasParameter('enable_incident_energy_calibration'):
                enabled = instrument.getBoolParameter('enable_incident_energy_calibration')[0]
                if not enabled:
                    self._report.notice('Incident energy calibration disabled by the IPF.')
                    return False
                else:
                    state = ENABLED_AUTOMATICALLY
        monitorCounts = _monitorCounts(mainWS)
        if monitorCounts < _MONSUM_LIMIT:
            self._report.warning("'monsum' less than {}. Disabling incident energy calibration.".format(_MONSUM_LIMIT))
            return False
        if state == ENABLED_AUTOMATICALLY:
            self._report.notice('Incident energy calibration enabled.')
        return True

    def _flatBkgDet(self, mainWS):
        """Subtract flat background from a detector workspace."""
        if not self._flatBgkEnabled(mainWS):
            return mainWS
        if not self.getProperty(common.PROP_FLAT_BKG_WS).isDefault:
            bkgWS = self.getProperty(common.PROP_FLAT_BKG_WS).value
            self._cleanup.protect(bkgWS)
        else:
            windowWidth = self.getProperty(common.PROP_FLAT_BKG_WINDOW).value
            if not self.getProperty(common.PROP_DET_HOR_GROUPING).isDefault \
                    or not self.getProperty(common.PROP_DET_HOR_GROUPING).isDefault:
                grouping_pattern = self._get_grouping_pattern(mainWS)
                flatInputWS = self._group_detectors(mainWS, grouping_pattern)
                flatOutputWS = _createFlatBkg(flatInputWS, common.WS_CONTENT_DETS, windowWidth,
                                              self._names, self._subalgLogging)
                bkgWS = self._ungroup_detectors(input_ws=flatOutputWS, ws_to_match=mainWS,
                                                grouping_pattern=grouping_pattern)
                self._cleanup.cleanup(flatInputWS)
                self._cleanup.cleanup(flatOutputWS)
            else:
                bkgWS = _createFlatBkg(mainWS, common.WS_CONTENT_DETS, windowWidth, self._names, self._subalgLogging)
        if not self.getProperty(common.PROP_OUTPUT_FLAT_BKG_WS).isDefault:
            self.setProperty(common.PROP_OUTPUT_FLAT_BKG_WS, bkgWS)
        bkgScaling = self.getProperty(common.PROP_FLAT_BKG_SCALING).value
        bkgSubtractedWS = _subtractFlatBkg(mainWS, common.WS_CONTENT_DETS, bkgWS, bkgScaling, self._names,
                                           self._cleanup, self._subalgLogging)
        self._cleanup.cleanup(mainWS)
        self._cleanup.cleanup(bkgWS)
        return bkgSubtractedWS

    def _flatBgkEnabled(self, mainWS):
        """Returns true if flat background subtraction is enabled, false otherwise."""
        flatBkgOption = self.getProperty(common.PROP_FLAT_BKG).value
        if flatBkgOption == common.BKG_AUTO:
            instrument = mainWS.getInstrument()
            if instrument.hasParameter('enable_flat_background_subtraction'):
                enabled = instrument.getBoolParameter('enable_flat_background_subtraction')[0]
                if not enabled:
                    self._report.notice('Flat background subtraction disabled by the IPF.')
                    return False
            self._report.notice('Flat background subtraction enabled.')
            return True
        return flatBkgOption != common.BKG_OFF

    def _flatBkgMon(self, monWS):
        """Subtract flat background from a monitor workspace."""
        windowWidth = self.getProperty(common.PROP_FLAT_BKG_WINDOW).value
        monBkgWS = _createFlatBkg(monWS, common.WS_CONTENT_MONS, windowWidth, self._names, self._subalgLogging)
        monBkgScaling = 1
        bkgSubtractedMonWS = _subtractFlatBkg(monWS, common.WS_CONTENT_MONS, monBkgWS, monBkgScaling, self._names,
                                              self._cleanup, self._subalgLogging)
        self._cleanup.cleanup(monBkgWS)
        self._cleanup.cleanup(monWS)
        return bkgSubtractedMonWS

    def _get_grouping_pattern(self, ws):
        """Returns a grouping pattern taking into account requested grouping horizontally (between tubes) and vertically
        (inside a tube). This method can be applied to PANTHER, SHARP, and IN5 instrument structure."""

        group_by_x = self.getProperty(common.PROP_DET_HOR_GROUPING).value
        group_by_y = self.getProperty(common.PROP_DET_VER_GROUPING).value
        n_pixels, n_pixels_per_tube = _get_instrument_structure(ws)
        grouping_pattern = []
        pixel_id = 0
        while pixel_id < n_pixels - (group_by_x - 1) * n_pixels_per_tube:
            pattern = []
            for tube_shift in range(0, group_by_x):
                numeric_pattern = list(range(pixel_id + tube_shift * n_pixels_per_tube,
                                             pixel_id + tube_shift * n_pixels_per_tube + group_by_y))
                pattern.append('+'.join(map(str, numeric_pattern)))
            pattern = "+".join(pattern)
            grouping_pattern.append(pattern)
            pixel_id += group_by_y
            if pixel_id % n_pixels_per_tube == 0:
                pixel_id += n_pixels_per_tube * (group_by_x - 1)

        return ",".join(grouping_pattern)

    @staticmethod
    def _group_detectors(input_ws, grouping_pattern):
        """Groups detectors of the input workspace according to the provided pattern and returns
        the name of the grouped workspace."""
        output_ws = f'{input_ws}_grouped'
        GroupDetectors(InputWorkspace=input_ws, OutputWorkspace=output_ws,
                       GroupingPattern=grouping_pattern, Behaviour='Average')
        return output_ws

    @staticmethod
    def _ungroup_detectors(input_ws, ws_to_match, grouping_pattern):
        """Assigns Y-axis values of grouped detectors back to the original (ungrouped) detectors."""
        output_ws = f'{input_ws}ungrouped'
        CreateWorkspace(
            DataX=ws_to_match.readX(0)[0]*ws_to_match.getNumberHistograms(),
            DataY=numpy.full(shape=(ws_to_match.getNumberHistograms()), fill_value=0.0, dtype='float64'),
            Nspec=ws_to_match.getNumberHistograms(),
            ParentWorkspace=ws_to_match,
            UnitX=ws_to_match.getAxis(0).getUnit().unitID(),
            OutputWorkspace=output_ws
        )
        for group_no, grouped_detectors in enumerate(grouping_pattern.split(',')):
            det_list = list(map(int, grouped_detectors.split('+')))
            det_grouped_val = input_ws.readY(group_no)
            for det_no in det_list:
                mtd[output_ws].setY(det_no, det_grouped_val)

        return mtd[output_ws]

    def _inputWS(self):
        """Return the raw input workspace."""
        inputFiles = self.getPropertyValue(common.PROP_INPUT_FILE)
        if inputFiles:
            mergedWSName = self._names.withSuffix('merged')
            mainWS = LoadAndMerge(Filename=inputFiles, OutputWorkspace=mergedWSName,
                                  LoaderName='LoadILLTOF', LoaderOptions={"ConvertToTOF": True},
                                  EnableLogging=self._subalgLogging)
        else:
            mainWS = self.getProperty(common.PROP_INPUT_WS).value
            self._cleanup.protect(mainWS)
        return mainWS

    def _monitorIndex(self, monWS):
        """Return the workspace index of the main monitor."""
        if self.getProperty(common.PROP_MON_INDEX).isDefault:
            NON_RECURSIVE = False  # Prevent recursive calls in the following.
            if not monWS.getInstrument().hasParameter('default-incident-monitor-spectrum', NON_RECURSIVE):
                raise RuntimeError('default-incident-monitor-spectrum missing in instrument parameters; '
                                   + common.PROP_MON_INDEX + ' must be specified.')
            monIndex = monWS.getInstrument().getIntParameter('default-incident-monitor-spectrum', NON_RECURSIVE)[0]
            monIndex = common.convertToWorkspaceIndex(monIndex, monWS, common.INDEX_TYPE_SPECTRUM_NUMBER)
        else:
            monIndex = self.getProperty(common.PROP_MON_INDEX).value
            monIndex = common.convertToWorkspaceIndex(monIndex, monWS)
        return monIndex

    def _normalize(self, mainWS, monWS, monEPPWS):
        """Normalize to monitor or measurement time."""
        normalisationMethod = self.getProperty(common.PROP_NORMALISATION).value
        if normalisationMethod == common.NORM_METHOD_OFF:
            return mainWS
        if normalisationMethod == common.NORM_METHOD_MON:
            monitorCounts = _monitorCounts(monWS)
            if monitorCounts < _MONSUM_LIMIT:
                self._report.warning("'monsum' less than {}. Disabling normalization to monitor.".format(_MONSUM_LIMIT))
                normalisationMethod = common.NORM_METHOD_TIME
            else:
                sigmaMultiplier = \
                    self.getProperty(common.PROP_MON_PEAK_SIGMA_MULTIPLIER).value
                monIndex = self._monitorIndex(monWS)
                eppRow = monEPPWS.row(monIndex)
                if eppRow['FitStatus'] != 'success':
                    self.log().warning('Fitting to monitor data failed. Integrating the intensity over '
                                       + 'the entire TOF range for normalisation.')
                    begin = monWS.dataX(monIndex)[0]
                    end = monWS.dataX(monIndex)[-1]
                else:
                    sigma = eppRow['Sigma']
                    centre = eppRow['PeakCentre']
                    begin = centre - sigmaMultiplier * sigma
                    end = centre + sigmaMultiplier * sigma
                normalizedWS = _normalizeToMonitor(mainWS, monWS, monIndex, begin, end, self._names, self._cleanup,
                                                   self._subalgLogging)
                normalizedWS = _scaleAfterMonitorNormalization(normalizedWS, self._names, self._cleanup, self._subalgLogging)
        if normalisationMethod == common.NORM_METHOD_TIME:
            normalizedWS = _normalizeToTime(mainWS, self._names, self._cleanup, self._subalgLogging)
        self._cleanup.cleanup(mainWS)
        return normalizedWS

    def _outputDetEPPWS(self, mainWS):
        """Set the output epp workspace property, if needed."""
        if not self.getProperty(common.PROP_OUTPUT_DET_EPP_WS).isDefault:
            eppWS = self._createEPPWSDet(mainWS)
            self.setProperty(common.PROP_OUTPUT_DET_EPP_WS, eppWS)
            self._cleanup.cleanup(eppWS)

    def _outputRaw(self, mainWS, rawWS):
        """Optionally set mainWS as the raw output workspace."""
        if not self.getProperty(common.PROP_OUTPUT_RAW_WS).isDefault:
            CorrectTOFAxis(InputWorkspace=rawWS,
                           OutputWorkspace=rawWS,
                           ReferenceWorkspace=mainWS,
                           EnableLogging=self._subalgLogging)
            self.setProperty(common.PROP_OUTPUT_RAW_WS, rawWS)
            DeleteWorkspace(Workspace=rawWS,
                            EnableLogging=self._subalgLogging)

    def _separateMons(self, mainWS):
        """Extract monitors to a separate workspace."""
        detWSName = self._names.withSuffix('extracted_detectors')
        monWSName = self._names.withSuffix('extracted_monitors')
        detWS, monWS = ExtractMonitors(InputWorkspace=mainWS,
                                       DetectorWorkspace=detWSName,
                                       MonitorWorkspace=monWSName,
                                       EnableLogging=self._subalgLogging)
        self._cleanup.cleanup(mainWS)
        return detWS, monWS


AlgorithmFactory.subscribe(DirectILLCollectData)<|MERGE_RESOLUTION|>--- conflicted
+++ resolved
@@ -14,14 +14,9 @@
                            IntMandatoryValidator, Property, StringListValidator, UnitConversion)
 from mantid.simpleapi import (AddSampleLog, CalculateFlatBackground, CorrectTOFAxis, CreateEPP,
                               CreateSingleValuedWorkspace, CreateWorkspace, CropWorkspace, DeleteWorkspace, ExtractMonitors,
-<<<<<<< HEAD
                               FindEPP, GetEiMonDet, GroupDetectors, LoadAndMerge, LoadEmptyInstrument, Minus, mtd,
                               NormaliseToMonitor, Scale, SetInstrumentParameter)
-import numpy
-=======
-                              FindEPP, GetEiMonDet, LoadAndMerge, Minus, NormaliseToMonitor, Scale, SetInstrumentParameter)
 import numpy as np
->>>>>>> 96181d74
 
 _MONSUM_LIMIT = 100
 
@@ -832,7 +827,7 @@
         output_ws = f'{input_ws}ungrouped'
         CreateWorkspace(
             DataX=ws_to_match.readX(0)[0]*ws_to_match.getNumberHistograms(),
-            DataY=numpy.full(shape=(ws_to_match.getNumberHistograms()), fill_value=0.0, dtype='float64'),
+            DataY=np.full(shape=(ws_to_match.getNumberHistograms()), fill_value=0.0, dtype='float64'),
             Nspec=ws_to_match.getNumberHistograms(),
             ParentWorkspace=ws_to_match,
             UnitX=ws_to_match.getAxis(0).getUnit().unitID(),
