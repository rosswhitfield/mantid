--- conflicted
+++ resolved
@@ -234,8 +234,37 @@
         """
         Run TransformToIqt.
         """
-<<<<<<< HEAD
-        from IndirectCommon import CheckHistZero, CheckHistSame, CheckAnalysersOrEFixed
+        from IndirectCommon import CheckHistZero, CheckHistSame
+
+        # Process resolution data
+        num_res_hist = CheckHistZero(self._resolution)[0]
+        if num_res_hist > 1:
+            CheckHistSame(
+                self._sample,
+                'Sample',
+                self._resolution,
+                'Resolution')
+
+        calculateiqt_alg = self.createChildAlgorithm(name='CalculateIqt', startProgress=0.3,
+                                                     endProgress=1.0, enableLogging=True)
+        calculateiqt_alg.setAlwaysStoreInADS(False)
+        args = {"InputWorkspace": self._sample, "OutputWorkspace": "iqt", "ResolutionWorkspace": self._resolution,
+                "EnergyMin": self._e_min, "EnergyMax": self._e_max, "EnergyWidth": self._e_width,
+                "CalculateErrors": self._calculate_errors, "NumberOfIterations": self._number_of_iterations,
+                "SeedValue": self._seed}
+        for key, value in args.items():
+            calculateiqt_alg.setProperty(key, value)
+        calculateiqt_alg.execute()
+
+        iqt = calculateiqt_alg.getProperty("OutputWorkspace").value
+
+        # Set Y axis unit and label
+        iqt.setYUnit('')
+        iqt.setYUnitLabel('Intensity')
+        return iqt
+
+    def _check_analysers_and_reflection(self):
+        from IndirectCommon import CheckAnalysersOrEFixed
 
         try:
             CheckAnalysersOrEFixed(self._sample, self._resolution)
@@ -247,50 +276,6 @@
             # instrument
             logger.warning(
                 'Could not check for matching analyser and reflection')
-=======
-        from IndirectCommon import CheckHistZero, CheckHistSame
->>>>>>> 669cf056
-
-        # Process resolution data
-        num_res_hist = CheckHistZero(self._resolution)[0]
-        if num_res_hist > 1:
-            CheckHistSame(
-                self._sample,
-                'Sample',
-                self._resolution,
-                'Resolution')
-
-        calculateiqt_alg = self.createChildAlgorithm(name='CalculateIqt', startProgress=0.3,
-                                                     endProgress=1.0, enableLogging=True)
-        calculateiqt_alg.setAlwaysStoreInADS(False)
-        args = {"InputWorkspace": self._sample, "OutputWorkspace": "iqt", "ResolutionWorkspace": self._resolution,
-                "EnergyMin": self._e_min, "EnergyMax": self._e_max, "EnergyWidth": self._e_width,
-                "CalculateErrors": self._calculate_errors, "NumberOfIterations": self._number_of_iterations,
-                "SeedValue": self._seed}
-        for key, value in args.items():
-            calculateiqt_alg.setProperty(key, value)
-        calculateiqt_alg.execute()
-
-        iqt = calculateiqt_alg.getProperty("OutputWorkspace").value
-
-        # Set Y axis unit and label
-        iqt.setYUnit('')
-        iqt.setYUnitLabel('Intensity')
-        return iqt
-
-    def _check_analysers_and_reflection(self):
-        from IndirectCommon import CheckAnalysersOrEFixed
-
-        try:
-            CheckAnalysersOrEFixed(self._sample, self._resolution)
-        except ValueError:
-            # A genuine error the shows that the two runs are incompatible
-            raise
-        except BaseException:
-            # Checking could not be performed due to incomplete or no
-            # instrument
-            logger.warning(
-                'Could not check for matching analyser and reflection')
 
 
 # Register algorithm with Mantid
