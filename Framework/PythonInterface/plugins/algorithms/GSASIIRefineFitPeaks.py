--- conflicted
+++ resolved
@@ -282,19 +282,13 @@
         :return: (R weighted profile, goodness-of-fit coefficient, table containing refined lattice parameters)
         """
         phase_paths = self.getPropertyValue(self.PROP_PATHS_TO_PHASE_FILES).split(",")
-<<<<<<< HEAD
-
         pawley_tmin = None
         if self._refinement_method_is_pawley():
             pawley_dmin = float(self.getPropertyValue(self.PROP_PAWLEY_DMIN))
             pawley_tmin = GSASIIlattice.Dsp2pos(Inst=gsas_proj.histogram(0).data["Instrument Parameters"][0],
                                                 dsp=pawley_dmin)
         refinements = self._create_refinement_params_dict(num_phases=len(phase_paths), pawley_tmin=pawley_tmin)
-        prog = Progress(self, start=0, end=1, nreports=len(refinements) + 1)
-=======
-        refinements = self._create_refinement_params_dict(num_phases=len(phase_paths))
         prog = Progress(self, start=0, end=1, nreports=2)
->>>>>>> 37781fd7
 
         prog.report("Reading phase files")
         for phase_path in phase_paths:
@@ -305,7 +299,7 @@
                 phase.data["Pawley ref"] = pawley_reflections
 
         prog.report("Running {} refinement steps".format(len(refinements)))
-        for i, refinement in enumerate(refinements):
+        for refinement in refinements:
             gsas_proj.do_refinements([refinement])
         gsas_proj.save()
 
