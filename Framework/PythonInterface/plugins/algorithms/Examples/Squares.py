--- conflicted
+++ resolved
@@ -5,20 +5,8 @@
 #   Institut Laue - Langevin & CSNS, Institute of High Energy Physics, CAS
 # SPDX - License - Identifier: GPL - 3.0 +
 # pylint: disable=no-init
-<<<<<<< HEAD
-
-from mantid.api import *
-from mantid.kernel import *
-
-#
-# The following points are recommendations for writing Python algorithms:
-#  - The class name should match the file name;
-#  - Each file should contain exactly one algorithm.
-#
-=======
 from mantid.api import AlgorithmFactory, FileAction, FileProperty, MatrixWorkspaceProperty, Progress, PythonAlgorithm, WorkspaceFactory
 from mantid.kernel import Direction, IntBoundedValidator, StringMandatoryValidator
->>>>>>> 10c753c0
 
 
 class Squares(PythonAlgorithm):
