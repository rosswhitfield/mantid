#ifndef MANTID_DATAHANDLING_LOADILLREFLECTOMETRYTEST_H_
#define MANTID_DATAHANDLING_LOADILLREFLECTOMETRYTEST_H_

#include <cxxtest/TestSuite.h>

#include "MantidAPI/AlgorithmManager.h"
#include "MantidAPI/AnalysisDataService.h"
#include "MantidAPI/Axis.h"
#include "MantidAPI/FrameworkManager.h"
#include "MantidAPI/MatrixWorkspace.h"
#include "MantidAPI/SpectrumInfo.h"
#include "MantidDataHandling/LoadEmptyInstrument.h"
#include "MantidDataHandling/LoadILLReflectometry.h"
#include "MantidDataObjects/TableWorkspace.h"
#include "MantidGeometry/Instrument.h"
#include "MantidKernel/Unit.h"

using namespace Mantid::API;
using Mantid::DataHandling::LoadILLReflectometry;
using Mantid::DataHandling::LoadEmptyInstrument;

class LoadILLReflectometryTest : public CxxTest::TestSuite {
private:
  const std::string m_d17File{"ILLD17-161876-Ni.nxs"};
  const std::string m_figaroFile{"ILL/Figaro/598488.nxs"};

public:
  // Name of the output workspace
  const std::string outWSName{"LoadILLReflectometryTest_OutputWS"};
  // This pair of boilerplate methods prevent the suite being created statically
  // This means the constructor isn't called when running other tests
  static LoadILLReflectometryTest *createSuite() {
    return new LoadILLReflectometryTest();
  }
  static void destroySuite(LoadILLReflectometryTest *suite) { delete suite; }

  void testName() {
    LoadILLReflectometry loader;
    TS_ASSERT_THROWS_NOTHING(loader.initialize());
    TS_ASSERT(loader.isInitialized());
    TS_ASSERT_EQUALS(loader.name(), "LoadILLReflectometry");
  }

  void testVersion() {
    LoadILLReflectometry loader;
    TS_ASSERT_THROWS_NOTHING(loader.initialize());
    TS_ASSERT_EQUALS(loader.version(), 1);
  }

  void testInstrumentD17() { checkInstrument("D17", outWSName); }

  void testInstrumentd17() { checkInstrument("d17", outWSName); }

  void testInstrumentFigaro() { checkInstrument("Figaro", outWSName); }

  void testInstrumentfigaro() { checkInstrument("figaro", outWSName); }

  void testExecD17() { loadSpecific(m_d17File, outWSName); }

  void testExecFigaro() { loadSpecific(m_figaroFile, outWSName); }

  // D17

  void testPropertiesD17() {
    MatrixWorkspace_sptr output;
    getWorkspaceFor(output, m_d17File, outWSName);
    commonProperties(output, "D17");
    TS_ASSERT_EQUALS(
        output->run().getPropertyValueAsType<double>("PSD.time_of_flight_0"),
        57.0);
    TS_ASSERT_EQUALS(output->run().getPropertyValueAsType<double>("dan.value"),
                     3.1909999847412109);
    // test defaults: same result as testIncoherentScatteringSampleAngleD17()
    TS_ASSERT_EQUALS(output->run().getPropertyValueAsType<double>("stheta"),
                     0.013958706061406229);
    AnalysisDataService::Instance().clear();
  }

  void testWavelengthD17() {
    // default "XUnit" = "Wavelength"
    MatrixWorkspace_sptr output;
    getWorkspaceFor(output, m_d17File, outWSName);
    TS_ASSERT_EQUALS(output->getAxis(0)->unit()->unitID(), "Wavelength");
    // Test x values, minimum and maximum, first detector
    TS_ASSERT_EQUALS(output->x(2)[0],
                     -0.23376651299335527); // with offset: -0.23365761888763453
    TS_ASSERT_EQUALS(output->x(2)[1000],
                     30.792960548344681); // with offset: 30.778616441233407
    AnalysisDataService::Instance().clear();
  }

  void testTOFD17() {
    MatrixWorkspace_sptr output;
    getWorkspaceFor(output, m_d17File, outWSName, "XUnit", "TimeOfFlight");
    TS_ASSERT_EQUALS(output->getAxis(0)->unit()->unitID(), "TOF");
    // Test x values, minimum and maximum, first detector
    TS_ASSERT_EQUALS(output->x(2)[0], -429.45848636496885);
    TS_ASSERT_EQUALS(output->x(2)[1000], 56570.541513635035);
    AnalysisDataService::Instance().clear();
  }

  void test2ThetaD17() {
    // default InputAngle = "sample angle"
    MatrixWorkspace_sptr output;
    getWorkspaceFor(output, m_d17File, outWSName);
    // Compare angles in rad
    const auto &spectrumInfo = output->spectrumInfo();
    // Check twoTheta between two center detectors 128 and 129 using workspace
    // indices
    double san = output->run().getPropertyValueAsType<double>("san.value");
    double dan = output->run().getPropertyValueAsType<double>("dan.value");
    double offsetAngle = dan / 2. * san;
    TS_ASSERT_LESS_THAN_EQUALS(spectrumInfo.twoTheta(130) * 180. / M_PI,
                               2. * san + offsetAngle);
    AnalysisDataService::Instance().clear();
  }

  void testIncoherentScatteringSampleAngleD17() {
    // this must be the san.value in rad or stheta
<<<<<<< HEAD
    testScatteringAngle(0.013958706061406229, 1e-16, "sample angle", "incoherent",
                        m_d17File);
  }

  void testCoherentScatteringSampleAngleD17() {
    testScatteringAngle(0.013869106563677843, 1e-8, "sample angle", "coherent",
                        m_d17File);
=======
    testScatteringAngle(0.013958706061406229,  m_d17File, "incoherent");
  }

  void testCoherentScatteringSampleAngleD17() {
    testScatteringAngle(0.01387195919965752, m_d17File, "coherent");
>>>>>>> aa165bbb
  }

  // small values due to centre angle is zero
  void testIncoherentScatteringDetectorAngleD17() {
<<<<<<< HEAD
    testScatteringAngle(0.0, 1e-16, "detector angle", "incoherent", m_d17File);
  }

  void testCoherentScatteringDetectorAngleD17() {
    testScatteringAngle(-7.116574826901076e-06, 1e-10, "detector angle", "coherent",
                        m_d17File);
=======
    testDirectBeam(0.0, m_d17File, "incoherent");
  }

  void testCoherentScatteringDetectorAngleD17() {
    testDirectBeam(-7.116574826901076e-06, m_d17File, "coherent");
>>>>>>> aa165bbb
  }

  // user defined input angle of 30.0 degree only needs to be converted to
  // radiant
  void testIncoherentScatteringUserAngleD17() {
<<<<<<< HEAD
    testScatteringAngle(30.0 * M_PI / 180., 1e-16, "user defined", "incoherent",
                        m_d17File);
  }

  void testCoherentScatteringUserAngleD17() {
    testScatteringAngle(30.0 * M_PI / 180., 1e-16, "user defined", "coherent",
                        m_d17File);
=======
    testScatteringAngle(30.0 * M_PI / 180., m_d17File, "incoherent", 30.0);
  }

  void testCoherentScatteringUserAngleD17() {
    testScatteringAngle(30.0 * M_PI / 180., m_d17File, "coherent", 30.0);
>>>>>>> aa165bbb
  }

  // Figaro

  void testPropertiesFigaro() {
    MatrixWorkspace_sptr output;
    getWorkspaceFor(output, m_figaroFile, outWSName);
    commonProperties(output, "Figaro");
    TS_ASSERT_EQUALS(
        output->run().getPropertyValueAsType<double>("PSD.time_of_flight_0"),
        40.0);
    TS_ASSERT_DELTA(output->run().getPropertyValueAsType<double>("san.value"),
                    1.3877788e-17, 1e-16);
    // test default inputs
    TS_ASSERT_EQUALS(output->run().getPropertyValueAsType<double>("stheta"),
                     0.01085594758122008);
    AnalysisDataService::Instance().clear();
  }

  void testIncoherentScatteringSampleAngleFigaro() {
<<<<<<< HEAD
    testScatteringAngle(0.01085594758122008, 1e-16, "sample angle", "incoherent",
                        m_figaroFile);
  }

  void testCoherentScatteringSampleAngleFigaro() {
    testScatteringAngle(0.017701593089980518, 1e-7, "sample angle", "coherent",
                        m_figaroFile);
  }

  void testIncoherentScatteringDetectorAngleFigaro() {
    testScatteringAngle(-0.009931402389595764, 1e-8, "detector angle", "incoherent",
                        m_figaroFile);
  }

  void testCoherentScatteringDetectorAngleFigaro() {
    testScatteringAngle(0.01770084511622124, 1e-7, "detector angle", "coherent",
                        m_figaroFile);
  }

  void testCoherentScatteringUserAngleFigaro() {
    testScatteringAngle(0.5304444211070592, 1e-7, "user defined", "coherent",
                        m_figaroFile);
=======
    testScatteringAngle(0.01085594758122008, m_figaroFile, "incoherent");
  }

  void testCoherentScatteringSampleAngleFigaro() {
    testScatteringAngle(0.0208167758597692, m_figaroFile, "coherent");
  }

  void testIncoherentScatteringDetectorAngleFigaro() {
    testDirectBeam(-0.009931402389595764, m_figaroFile, "incoherent");
  }

  void testCoherentScatteringDetectorAngleFigaro() {
    testDirectBeam(-0.010123297941123356, m_figaroFile, "coherent");
  }

  void testCoherentScatteringUserAngleFigaro() {
    testScatteringAngle(30.0 * M_PI / 180.0, m_figaroFile, "coherent", 30.0);
>>>>>>> aa165bbb
  }

  // user defined input angle of 30.0 degree only needs to be converted to
  // radiant
  void testIncoherentScatteringUserAngleFigaro() {
<<<<<<< HEAD
    testScatteringAngle(30.0 * M_PI / 180., 1e-16, "user defined", "incoherent",
                        m_figaroFile);
=======
    testScatteringAngle(30.0 * M_PI / 180., m_figaroFile, "incoherent", 30.0);
>>>>>>> aa165bbb
  }

  // helpers

  void checkInstrument(const std::string &instrName,
                       const std::string outFile) {
    LoadEmptyInstrument instr;
    instr.setRethrows(true);
    instr.initialize();
    TS_ASSERT(instr.isInitialized());
    instr.setProperty("OutputWorkspace", outFile);
    instr.setPropertyValue("InstrumentName", instrName);
    TS_ASSERT_THROWS_NOTHING(instr.execute());
    TS_ASSERT(instr.isExecuted());
  }

  bool loadSpecific(const std::string fileName, const std::string outFile,
                    std::string property = "", std::string value = "") {
    LoadILLReflectometry loader;
    loader.setRethrows(true);
    TS_ASSERT_THROWS_NOTHING(loader.initialize());
    TS_ASSERT(loader.isInitialized());
    TS_ASSERT_THROWS_NOTHING(loader.setPropertyValue("Filename", fileName));
    TS_ASSERT_THROWS_NOTHING(
        loader.setPropertyValue("OutputWorkspace", outFile));
    if (property != "" && value != "") {
      loader.setPropertyValue(property, value);
    }
    TS_ASSERT_THROWS_NOTHING(loader.execute(););
    TS_ASSERT(loader.isExecuted());
    return loader.isExecuted();
  }

  void getWorkspaceFor(MatrixWorkspace_sptr &output, const std::string fileName,
                       const std::string outFile, std::string property = "",
                       std::string value = "") {
    bool success = loadSpecific(fileName, outFile, property, value);
    if (success) {
      output =
          AnalysisDataService::Instance().retrieveWS<MatrixWorkspace>(outFile);
      TS_ASSERT(output);
    }
  }

  void loadSpecificThrows(const std::string fileName, const std::string outFile,
                          std::string property = "", std::string value = "") {
    LoadILLReflectometry loader;
    loader.setRethrows(true);
    TS_ASSERT_THROWS_NOTHING(loader.initialize());
    TS_ASSERT(loader.isInitialized());
    TS_ASSERT_THROWS_NOTHING(loader.setPropertyValue("Filename", fileName));
    TS_ASSERT_THROWS_NOTHING(
        loader.setPropertyValue("OutputWorkspace", outFile));
    if (property != "" && value != "") {
      TS_ASSERT_THROWS_NOTHING(loader.setPropertyValue(property, value));
    }
    TS_ASSERT_THROWS_ANYTHING(loader.execute(););
  }

  void commonProperties(MatrixWorkspace_sptr output,
                        const std::string &instrName) {
    TS_ASSERT(output->isHistogramData());
    TS_ASSERT(output->spectrumInfo().isMonitor(0));
    TS_ASSERT(output->spectrumInfo().isMonitor(1));
    TS_ASSERT_EQUALS(output->getNumberHistograms(), 256 + 2);
    TS_ASSERT_EQUALS(output->blocksize(), 1000);
    TS_ASSERT_EQUALS(output->run().getProperty("Facility")->value(), "ILL");
    TS_ASSERT_EQUALS(output->getInstrument()->getName(), instrName);
    // check the sum of all detector counts against Nexus file entry detsum
    TS_ASSERT_EQUALS(output->run().getPropertyValueAsType<double>("PSD.detsum"),
                     detCounts(output));
  }

  double detCounts(MatrixWorkspace_sptr output) {
    // sum of detector counts
    double counts{0.0};
    for (size_t i = 2; i < output->getNumberHistograms(); ++i) {
      auto &values = output->y(i);
      counts = std::accumulate(values.begin(), values.end(), counts);
    }
    return counts;
  }

<<<<<<< HEAD
  void testScatteringAngle(const double comparisonValue, const double delta,
                           const std::string &angle,
=======
  void testScatteringAngle(const double comparisonValue,
                           const std::string &file,
>>>>>>> aa165bbb
                           const std::string &scatteringType,
                           const double angle = std::nan("")) {
    LoadILLReflectometry loader;
    loader.setRethrows(true);
    TS_ASSERT_THROWS_NOTHING(loader.initialize());
    TS_ASSERT(loader.isInitialized());
    TS_ASSERT_THROWS_NOTHING(loader.setPropertyValue("Filename", file));
    TS_ASSERT_THROWS_NOTHING(
        loader.setPropertyValue("OutputWorkspace", outWSName));
    TS_ASSERT_THROWS_NOTHING(
        loader.setPropertyValue("ScatteringType", scatteringType));
    if (std::isfinite(angle)) {
      TS_ASSERT_THROWS_NOTHING(loader.setProperty("BraggAngle", angle))
    }
    TS_ASSERT_THROWS_NOTHING(loader.execute(););
    TS_ASSERT(loader.isExecuted());
    if (loader.isExecuted()) {
      MatrixWorkspace_sptr output =
          AnalysisDataService::Instance().retrieveWS<MatrixWorkspace>(
              outWSName);
      TS_ASSERT(output);
      TS_ASSERT_DELTA(output->run().getPropertyValueAsType<double>("stheta"),
<<<<<<< HEAD
                       comparisonValue, delta);
=======
                       comparisonValue, 1e-8);
>>>>>>> aa165bbb
    }
    AnalysisDataService::Instance().clear();
  }

  void testDirectBeam(const double comparisonValue,
                      const std::string &file,
                      const std::string &scatteringType) {
    LoadILLReflectometry loader;
    loader.setRethrows(true);
    TS_ASSERT_THROWS_NOTHING(loader.initialize());
    TS_ASSERT(loader.isInitialized());
    TS_ASSERT_THROWS_NOTHING(loader.setPropertyValue("Filename", file));
    TS_ASSERT_THROWS_NOTHING(
        loader.setPropertyValue("OutputWorkspace", "_LoadILLReflectometry_unused_output"));
    TS_ASSERT_THROWS_NOTHING(loader.setProperty("OutputBeamPosition", "_LoadILLReflectometry_beam_position"))
    TS_ASSERT_THROWS_NOTHING(loader.execute(););
    TS_ASSERT(loader.isExecuted());
    ITableWorkspace_sptr beamPositionTable =
        AnalysisDataService::Instance().retrieveWS<Mantid::DataObjects::TableWorkspace>(
            "_LoadILLReflectometry_beam_position");
    TS_ASSERT(beamPositionTable);
    TS_ASSERT_THROWS_NOTHING(loader.initialize());
    TS_ASSERT(loader.isInitialized());
    TS_ASSERT_THROWS_NOTHING(loader.setPropertyValue("Filename", file));
    TS_ASSERT_THROWS_NOTHING(
        loader.setPropertyValue("OutputWorkspace", outWSName));
    TS_ASSERT_THROWS_NOTHING(
        loader.setPropertyValue("ScatteringType", scatteringType));
    TS_ASSERT_THROWS_NOTHING(loader.setProperty("BeamPosition", beamPositionTable))
    TS_ASSERT_THROWS_NOTHING(loader.execute(););
    TS_ASSERT(loader.isExecuted());
    MatrixWorkspace_sptr output =
        AnalysisDataService::Instance().retrieveWS<MatrixWorkspace>(
            outWSName);
    TS_ASSERT(output);
    TS_ASSERT_DELTA(output->run().getPropertyValueAsType<double>("stheta"),
                     comparisonValue, 1e-8);
    AnalysisDataService::Instance().clear();
  }
};

  class LoadILLReflectometryTestPerformance : public CxxTest::TestSuite {
  public:
    void setUp() override {
      for (int i = 0; i < numberOfIterations; ++i) {
        loadAlgPtrs.emplace_back(setupAlg());
      }
    }

    void testLoadILLReflectometryPerformance() {
      for (auto alg : loadAlgPtrs) {
        TS_ASSERT_THROWS_NOTHING(alg->execute());
      }
    }

    void tearDown() override {
      for (int i = 0; i < numberOfIterations; i++) {
        delete loadAlgPtrs[i];
        loadAlgPtrs[i] = nullptr;
      }
      Mantid::API::AnalysisDataService::Instance().remove(outWSName);
    }

  private:
    std::vector<LoadILLReflectometry *> loadAlgPtrs;

    const int numberOfIterations = 5;

    const std::string inFileName = "ILLD17-161876-Ni.nxs";
    const std::string outWSName = "LoadILLReflectomeryWsOut";

    LoadILLReflectometry *setupAlg() {
      LoadILLReflectometry *loader = new LoadILLReflectometry;
      loader->initialize();
      loader->isInitialized();
      loader->setPropertyValue("Filename", inFileName);
      loader->setPropertyValue("OutputWorkspace", outWSName);

      loader->setRethrows(true);
      return loader;
    }
  };

#endif /* MANTID_DATAHANDLING_LOADILLREFLECTOMETRYTEST_H_ */<|MERGE_RESOLUTION|>--- conflicted
+++ resolved
@@ -117,59 +117,30 @@
 
   void testIncoherentScatteringSampleAngleD17() {
     // this must be the san.value in rad or stheta
-<<<<<<< HEAD
-    testScatteringAngle(0.013958706061406229, 1e-16, "sample angle", "incoherent",
-                        m_d17File);
-  }
-
-  void testCoherentScatteringSampleAngleD17() {
-    testScatteringAngle(0.013869106563677843, 1e-8, "sample angle", "coherent",
-                        m_d17File);
-=======
     testScatteringAngle(0.013958706061406229,  m_d17File, "incoherent");
   }
 
   void testCoherentScatteringSampleAngleD17() {
     testScatteringAngle(0.01387195919965752, m_d17File, "coherent");
->>>>>>> aa165bbb
   }
 
   // small values due to centre angle is zero
   void testIncoherentScatteringDetectorAngleD17() {
-<<<<<<< HEAD
-    testScatteringAngle(0.0, 1e-16, "detector angle", "incoherent", m_d17File);
-  }
-
-  void testCoherentScatteringDetectorAngleD17() {
-    testScatteringAngle(-7.116574826901076e-06, 1e-10, "detector angle", "coherent",
-                        m_d17File);
-=======
     testDirectBeam(0.0, m_d17File, "incoherent");
   }
 
   void testCoherentScatteringDetectorAngleD17() {
     testDirectBeam(-7.116574826901076e-06, m_d17File, "coherent");
->>>>>>> aa165bbb
   }
 
   // user defined input angle of 30.0 degree only needs to be converted to
   // radiant
   void testIncoherentScatteringUserAngleD17() {
-<<<<<<< HEAD
-    testScatteringAngle(30.0 * M_PI / 180., 1e-16, "user defined", "incoherent",
-                        m_d17File);
-  }
-
-  void testCoherentScatteringUserAngleD17() {
-    testScatteringAngle(30.0 * M_PI / 180., 1e-16, "user defined", "coherent",
-                        m_d17File);
-=======
     testScatteringAngle(30.0 * M_PI / 180., m_d17File, "incoherent", 30.0);
   }
 
   void testCoherentScatteringUserAngleD17() {
     testScatteringAngle(30.0 * M_PI / 180., m_d17File, "coherent", 30.0);
->>>>>>> aa165bbb
   }
 
   // Figaro
@@ -190,30 +161,6 @@
   }
 
   void testIncoherentScatteringSampleAngleFigaro() {
-<<<<<<< HEAD
-    testScatteringAngle(0.01085594758122008, 1e-16, "sample angle", "incoherent",
-                        m_figaroFile);
-  }
-
-  void testCoherentScatteringSampleAngleFigaro() {
-    testScatteringAngle(0.017701593089980518, 1e-7, "sample angle", "coherent",
-                        m_figaroFile);
-  }
-
-  void testIncoherentScatteringDetectorAngleFigaro() {
-    testScatteringAngle(-0.009931402389595764, 1e-8, "detector angle", "incoherent",
-                        m_figaroFile);
-  }
-
-  void testCoherentScatteringDetectorAngleFigaro() {
-    testScatteringAngle(0.01770084511622124, 1e-7, "detector angle", "coherent",
-                        m_figaroFile);
-  }
-
-  void testCoherentScatteringUserAngleFigaro() {
-    testScatteringAngle(0.5304444211070592, 1e-7, "user defined", "coherent",
-                        m_figaroFile);
-=======
     testScatteringAngle(0.01085594758122008, m_figaroFile, "incoherent");
   }
 
@@ -231,18 +178,12 @@
 
   void testCoherentScatteringUserAngleFigaro() {
     testScatteringAngle(30.0 * M_PI / 180.0, m_figaroFile, "coherent", 30.0);
->>>>>>> aa165bbb
   }
 
   // user defined input angle of 30.0 degree only needs to be converted to
   // radiant
   void testIncoherentScatteringUserAngleFigaro() {
-<<<<<<< HEAD
-    testScatteringAngle(30.0 * M_PI / 180., 1e-16, "user defined", "incoherent",
-                        m_figaroFile);
-=======
     testScatteringAngle(30.0 * M_PI / 180., m_figaroFile, "incoherent", 30.0);
->>>>>>> aa165bbb
   }
 
   // helpers
@@ -326,13 +267,8 @@
     return counts;
   }
 
-<<<<<<< HEAD
-  void testScatteringAngle(const double comparisonValue, const double delta,
-                           const std::string &angle,
-=======
   void testScatteringAngle(const double comparisonValue,
                            const std::string &file,
->>>>>>> aa165bbb
                            const std::string &scatteringType,
                            const double angle = std::nan("")) {
     LoadILLReflectometry loader;
@@ -355,11 +291,7 @@
               outWSName);
       TS_ASSERT(output);
       TS_ASSERT_DELTA(output->run().getPropertyValueAsType<double>("stheta"),
-<<<<<<< HEAD
-                       comparisonValue, delta);
-=======
                        comparisonValue, 1e-8);
->>>>>>> aa165bbb
     }
     AnalysisDataService::Instance().clear();
   }
