--- conflicted
+++ resolved
@@ -16,13 +16,8 @@
 #include "MantidKernel/Unit.h"
 
 using namespace Mantid::API;
-<<<<<<< HEAD
-using Mantid::DataHandling::LoadILLReflectometry;
-=======
-using Mantid::DataHandling::LoadEmptyInstrument;
 using Mantid::DataHandling::LoadILLReflectometry;
 using Mantid::Kernel::V3D;
->>>>>>> 86893ab6
 
 class LoadILLReflectometryTest : public CxxTest::TestSuite {
 private:
@@ -149,18 +144,21 @@
     TS_ASSERT_EQUALS(u3, "");
     const auto tofDelay =
         run.getPropertyValueAsType<double>("PSD.time_of_flight_2");
-    const auto u4 =
-        output->run().getProperty("VirtualChopper.chopper1_speed_average")->units();
+    const auto u4 = output->run()
+                        .getProperty("VirtualChopper.chopper1_speed_average")
+                        ->units();
     TS_ASSERT_EQUALS(u4, "");
     const auto chopper1Speed = run.getPropertyValueAsType<double>(
         "VirtualChopper.chopper1_speed_average");
-    const auto u5 =
-        output->run().getProperty("VirtualChopper.chopper1_phase_average")->units();
+    const auto u5 = output->run()
+                        .getProperty("VirtualChopper.chopper1_phase_average")
+                        ->units();
     TS_ASSERT_EQUALS(u5, "");
     const auto chopper1Phase = run.getPropertyValueAsType<double>(
         "VirtualChopper.chopper1_phase_average");
-    const auto u6 =
-        output->run().getProperty("VirtualChopper.chopper2_phase_average")->units();
+    const auto u6 = output->run()
+                        .getProperty("VirtualChopper.chopper2_phase_average")
+                        ->units();
     TS_ASSERT_EQUALS(u6, "");
     const auto chopper2Phase = run.getPropertyValueAsType<double>(
         "VirtualChopper.chopper2_phase_average");
@@ -176,7 +174,7 @@
     const auto tof0 =
         tofDelay -
         60.e6 * (pOffset - 45. + chopper2Phase - chopper1Phase + openOffset) /
-            (2 * 360 * chopper1Speed);
+            (2. * 360. * chopper1Speed);
     TS_ASSERT_EQUALS(output->blocksize(), channelCount);
     for (size_t i = 0; i < output->getNumberHistograms(); ++i) {
       const auto &xs = output->x(i);
@@ -247,7 +245,8 @@
     prop.emplace_back("Xunit", "TimeOfFlight");
     getWorkspaceFor(output, m_d17File, m_outWSName, prop);
     const auto &run = output->run();
-    const auto u1 = output->run().getProperty("VirtualChopper.dist_chop_samp")->units();
+    const auto u1 =
+        output->run().getProperty("VirtualChopper.dist_chop_samp")->units();
     TS_ASSERT_EQUALS(u1, "");
     const auto chopperCentre =
         run.getPropertyValueAsType<double>("VirtualChopper.dist_chop_samp");
@@ -276,17 +275,22 @@
     prop.emplace_back("Xunit", "TimeOfFlight");
     getWorkspaceFor(output, m_figaroFile, m_outWSName, prop);
     const auto &run = output->run();
-    const auto u1 = output->run().getProperty("ChopperSetting.chopperpair_sample_distance")->units();
+    const auto u1 =
+        output->run()
+            .getProperty("ChopperSetting.chopperpair_sample_distance")
+            ->units();
     TS_ASSERT_EQUALS(u1, "mm");
     const auto chopperCentre =
         run.getPropertyValueAsType<double>(
             "ChopperSetting.chopperpair_sample_distance") *
         1.e-3;
-    const auto u2 = output->run().getProperty("CollAngle.actual_coll_angle")->units();
+    const auto u2 =
+        output->run().getProperty("CollAngle.actual_coll_angle")->units();
     TS_ASSERT_EQUALS(u2, "uu");
     const auto incomingDeflectionAngle =
         run.getPropertyValueAsType<double>("CollAngle.actual_coll_angle");
-    const auto u3 = output->run().getProperty("Theta.sampleHorizontalOffset")->units();
+    const auto u3 =
+        output->run().getProperty("Theta.sampleHorizontalOffset")->units();
     TS_ASSERT_EQUALS(u3, "mm");
     const auto sampleZOffset =
         run.getPropertyValueAsType<double>("Theta.sampleHorizontalOffset") *
@@ -374,12 +378,14 @@
     const auto u5 = output->run().getProperty("SHT1.value")->units();
     TS_ASSERT_EQUALS(u5, "mm");
     const auto sht1 = run.getPropertyValueAsType<double>("SHT1.value") * 1.e-3;
-    const auto u6 = output->run().getProperty("Theta.sampleHorizontalOffset")->units();
+    const auto u6 =
+        output->run().getProperty("Theta.sampleHorizontalOffset")->units();
     TS_ASSERT_EQUALS(u6, "mm");
     const auto sampleZOffset =
         run.getPropertyValueAsType<double>("Theta.sampleHorizontalOffset") *
         1e-3;
-    const auto u7 = output->run().getProperty("CollAngle.actual_coll_angle")->units();
+    const auto u7 =
+        output->run().getProperty("CollAngle.actual_coll_angle")->units();
     TS_ASSERT_EQUALS(u7, "uu");
     const auto collimationAngle =
         run.getPropertyValueAsType<double>("CollAngle.actual_coll_angle") /
@@ -593,6 +599,34 @@
   // Except of edelay, all new variables can be computed from still existing
   // variables.
 
+  void testMovedNexusEntries() {
+    LoadILLReflectometry loader;
+    loader.setRethrows(true);
+    TS_ASSERT_THROWS_NOTHING(loader.initialize());
+    TS_ASSERT(loader.isInitialized());
+    TS_ASSERT_THROWS_NOTHING(
+        loader.setPropertyValue("Filename", this->m_figarouptodateFile));
+    TS_ASSERT_THROWS_NOTHING(
+        loader.setPropertyValue("OutputWorkspace", this->m_outWSName));
+    TS_ASSERT_THROWS_NOTHING(loader.execute(););
+    TS_ASSERT(loader.isExecuted());
+    const auto output =
+        AnalysisDataService::Instance().retrieveWS<MatrixWorkspace>(
+            this->m_outWSName);
+    TS_ASSERT(output);
+    const auto u0 =
+        output->run().getProperty("Distance.edelay_delay")->units();
+    TS_ASSERT_EQUALS(u0, "microsec"); // a time in the distance field!
+    const auto u1 =
+        output->run().getProperty("inter_slit_distance")->units();
+    TS_ASSERT_EQUALS(u1, "mm");
+    // moved and tested for figaro: Distance.dist_chop_samp
+    // D17:
+    // "Distance.dist_chop_samp", "VirtualChopper.dist_chop_samp"
+    // Figaro:
+    // "Distance.dist_chop_samp", "ChopperSetting.chopperpair_sample_distance"
+  }
+
   void testSourceAndSampleLocationsFigaro() {
     // In the following, all distance units are millimeter (proposed by NeXus)!
     using namespace NeXus;
@@ -606,9 +640,13 @@
         loader.setPropertyValue("OutputWorkspace", this->m_outWSName));
     TS_ASSERT_THROWS_NOTHING(loader.execute(););
     TS_ASSERT(loader.isExecuted());
-    const auto output = AnalysisDataService::Instance().retrieveWS<MatrixWorkspace>(
-        this->m_outWSName);
+    const auto output =
+        AnalysisDataService::Instance().retrieveWS<MatrixWorkspace>(
+            this->m_outWSName);
     TS_ASSERT(output);
+    const auto u0 =
+        output->run().getProperty("CollAngle.actual_coll_angle")->units();
+    TS_ASSERT_EQUALS(u0, "mm");
     const auto deflectionAngle = output->run().getPropertyValueAsType<double>(
                                      "CollAngle.actual_coll_angle") *
                                  M_PI / 180.;
@@ -619,7 +657,8 @@
     const auto d1 = output->run().getPropertyValueAsType<double>("Distance.D1");
     const auto u2 = output->run().getProperty("DTR.value")->units();
     TS_ASSERT_EQUALS(u2, "mm");
-    const auto restZ = output->run().getPropertyValueAsType<double>("DTR.value");
+    const auto restZ =
+        output->run().getPropertyValueAsType<double>("DTR.value");
     // Motor DH1 vertical coordinate.
     const auto u3 = output->run().getProperty("DH1.value")->units();
     TS_ASSERT_EQUALS(u3, "mm");
@@ -640,7 +679,8 @@
     const auto beamY = detectorY + pixelOffset * std::cos(detAngle);
     const auto u5 = output->run().getProperty("SHT1.value")->units();
     TS_ASSERT_EQUALS(u5, "mm");
-    const auto sht1 = output->run().getPropertyValueAsType<double>("SHT1.value");
+    const auto sht1 =
+        output->run().getPropertyValueAsType<double>("SHT1.value");
     const auto beamZ = detectorZ - pixelOffset * std::sin(detAngle);
     const auto d1ref = std::hypot(beamY - sht1, beamZ) -
                        sampleZOffset / std::cos(deflectionAngle);
@@ -649,7 +689,7 @@
     TS_ASSERT_EQUALS(u6, "mm");
     const auto d0 = output->run().getPropertyValueAsType<double>("Distance.D0");
     const auto chopperDist = output->run().getPropertyValueAsType<double>(
-        "ChopperSetting.chopperpair_sample_distance");
+        "Distance.chopperpair_sample_distance");
     const auto d0ref = chopperDist + sampleZOffset / std::cos(deflectionAngle);
     TS_ASSERT_EQUALS(d0, d0ref);
     AnalysisDataService::Instance().clear();
@@ -667,23 +707,27 @@
         loader.setPropertyValue("OutputWorkspace", this->m_outWSName));
     TS_ASSERT_THROWS_NOTHING(loader.execute(););
     TS_ASSERT(loader.isExecuted());
-    const auto output = AnalysisDataService::Instance().retrieveWS<MatrixWorkspace>(
-        this->m_outWSName);
+    const auto output =
+        AnalysisDataService::Instance().retrieveWS<MatrixWorkspace>(
+            this->m_outWSName);
     TS_ASSERT(output);
     const auto u1 = output->run().getProperty("Distance.D1")->units();
     TS_ASSERT_EQUALS(u1, "");
     const auto d1 = output->run().getPropertyValueAsType<double>("Distance.D1");
     const auto u2 = output->run().getProperty("det.value")->units();
     TS_ASSERT_EQUALS(u2, "mm");
-    const auto d1ref = output->run().getPropertyValueAsType<double>("det.value");
+    const auto d1ref =
+        output->run().getPropertyValueAsType<double>("det.value");
     TS_ASSERT_EQUALS(d1, d1ref);
     const auto u3 = output->run().getProperty("Distance.D0")->units();
     TS_ASSERT_EQUALS(u3, "");
     const auto d0 = output->run().getPropertyValueAsType<double>("Distance.D0");
-    const auto u4 = output->run().getProperty("Distance.ChopperGap")->units();
+    const auto u4 = output->run().getProperty("Distance.dist_chop_samp")->units();
     TS_ASSERT_EQUALS(u4, "");
     const auto pairCentre = output->run().getPropertyValueAsType<double>(
-        "VirtualChopper.dist_chop_samp");
+        "Distances.dist_chop_samp");
+    const auto u5 = output->run().getProperty("Distance.ChopperGap")->units();
+    TS_ASSERT_EQUALS(u5, "");
     const auto pairSeparation =
         output->run().getPropertyValueAsType<double>("Distance.ChopperGap") *
         10; // still in cm?
@@ -693,7 +737,7 @@
   }
 
   void testCurrentDoubleDefinitionsAndUnusedVariables() {
-    // Defined twice in Nexus
+    // Defined twice in Nexus figaro
     LoadILLReflectometry loader;
     loader.setRethrows(true);
     TS_ASSERT_THROWS_NOTHING(loader.initialize());
@@ -704,8 +748,9 @@
         loader.setPropertyValue("OutputWorkspace", this->m_outWSName));
     TS_ASSERT_THROWS_NOTHING(loader.execute(););
     TS_ASSERT(loader.isExecuted());
-    const auto output = AnalysisDataService::Instance().retrieveWS<MatrixWorkspace>(
-        this->m_outWSName);
+    const auto output =
+        AnalysisDataService::Instance().retrieveWS<MatrixWorkspace>(
+            this->m_outWSName);
     TS_ASSERT(output);
     const auto v1 = output->run().getPropertyValueAsType<double>(
         "Theta.sampleHorizontalOffset");
@@ -719,13 +764,34 @@
     const auto v4 =
         output->run().getPropertyValueAsType<double>("Theta.actual_directDh");
     TS_ASSERT_EQUALS(v4, 0.);
-    const auto v5 =
-        output->run().getPropertyValueAsType<double>("Theta.actual_reflectedDan");
+    const auto v5 = output->run().getPropertyValueAsType<double>(
+        "Theta.actual_reflectedDan");
     TS_ASSERT_EQUALS(v5, 0.);
-    const auto v6 =
-        output->run().getPropertyValueAsType<double>("Theta.actual_reflectedDh");
+    const auto v6 = output->run().getPropertyValueAsType<double>(
+        "Theta.actual_reflectedDh");
     TS_ASSERT_EQUALS(v6, 0.);
     AnalysisDataService::Instance().clear();
+    // Defined twice in Nexus D17
+    // Defined twice in Nexus
+    LoadILLReflectometry loaderD17;
+    loaderD17.setRethrows(true);
+    TS_ASSERT_THROWS_NOTHING(loaderD17.initialize());
+    TS_ASSERT(loaderD17.isInitialized());
+    TS_ASSERT_THROWS_NOTHING(
+        loaderD17.setPropertyValue("Filename", this->m_d17uptodateFile));
+    TS_ASSERT_THROWS_NOTHING(
+        loaderD17.setPropertyValue("OutputWorkspace", this->m_outWSName));
+    TS_ASSERT_THROWS_NOTHING(loader.execute(););
+    TS_ASSERT(loaderD17.isExecuted());
+    const auto outputD17 =
+        AnalysisDataService::Instance().retrieveWS<MatrixWorkspace>(
+            this->m_outWSName);
+    TS_ASSERT(outputD17);
+    const auto v7 = outputD17->run().getPropertyValueAsType<double>(
+        "VirtualChopper.dist_chop_samp");
+    const auto v8 = outputD17->run().getPropertyValueAsType<double>(
+        "Distance.dist_chop_samp");
+    TS_ASSERT_EQUALS(v7, v8);
     // D17 Nexus no units declared
     // D17 Distance.ChopperGap in cm
     // All distance units can be m
@@ -737,14 +803,18 @@
     auto instrument = output->getInstrument();
     auto slit1 = instrument->getComponentByName("slit2");
     auto slit2 = instrument->getComponentByName("slit3");
+    const auto u1 = output->run().getProperty("Distance.S2toSample")->units();
+    TS_ASSERT_EQUALS(u1, "mm");
     const double S2z =
         -output->run().getPropertyValueAsType<double>("Distance.S2toSample") *
         1e-3;
-    TS_ASSERT_EQUALS(slit1->getPos(), V3D(0.0, 0.0, S2z))
+    TS_ASSERT_EQUALS(slit1->getPos(), V3D(0.0, 0.0, S2z));
+    const auto u2 = output->run().getProperty("Distance.S3toSample")->units();
+    TS_ASSERT_EQUALS(u2, "mm");
     const double S3z =
         -output->run().getPropertyValueAsType<double>("Distance.S3toSample") *
         1e-3;
-    TS_ASSERT_EQUALS(slit2->getPos(), V3D(0.0, 0.0, S3z))
+    TS_ASSERT_EQUALS(slit2->getPos(), V3D(0.0, 0.0, S3z));
   }
 
   void testSlitConfigurationFigaro() {
@@ -763,12 +833,15 @@
                                 1e-3;
     const double slitZOffset = sampleOffset / std::cos(collimationAngle);
     const double S3z = -0.368 - slitZOffset;
+    const auto u =
+        output->run().getProperty("Theta.inter-slit_distance")->units();
+    TS_ASSERT_EQUALS(u, "mm");
     const double slitSeparation = output->run().getPropertyValueAsType<double>(
                                       "Theta.inter-slit_distance") *
                                   1e-3;
     const double S2z = S3z - slitSeparation;
-    TS_ASSERT_EQUALS(slit1->getPos(), V3D(0.0, 0.0, S2z))
-    TS_ASSERT_EQUALS(slit2->getPos(), V3D(0.0, 0.0, S3z))
+    TS_ASSERT_EQUALS(slit1->getPos(), V3D(0.0, 0.0, S2z));
+    TS_ASSERT_EQUALS(slit2->getPos(), V3D(0.0, 0.0, S3z));
   }
 };
 
