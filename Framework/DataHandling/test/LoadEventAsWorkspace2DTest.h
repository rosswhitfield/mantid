// Mantid Repository : https://github.com/mantidproject/mantid
//
// Copyright &copy; 2024 ISIS Rutherford Appleton Laboratory UKRI,
//   NScD Oak Ridge National Laboratory, European Spallation Source,
//   Institut Laue - Langevin & CSNS, Institute of High Energy Physics, CAS
// SPDX - License - Identifier: GPL - 3.0 +
#pragma once

#include <cxxtest/TestSuite.h>

#include "MantidAPI/AlgorithmManager.h"
#include "MantidAPI/Axis.h"
#include "MantidAPI/FileFinder.h"
#include "MantidDataHandling/LoadEventAsWorkspace2D.h"
#include "MantidDataObjects/EventWorkspace.h"
#include "MantidDataObjects/Workspace2D.h"

using Mantid::API::AlgorithmManager;
using Mantid::DataHandling::LoadEventAsWorkspace2D;

class LoadEventAsWorkspace2DTest : public CxxTest::TestSuite {
public:
  // This pair of boilerplate methods prevent the suite being created statically
  // This means the constructor isn't called when running other tests
  static LoadEventAsWorkspace2DTest *createSuite() { return new LoadEventAsWorkspace2DTest(); }
  static void destroySuite(LoadEventAsWorkspace2DTest *suite) { delete suite; }

  void test_EQSANS() {
    LoadEventAsWorkspace2D alg;
    alg.setChild(true);
    TS_ASSERT_THROWS_NOTHING(alg.initialize())
    TS_ASSERT(alg.isInitialized())
    TS_ASSERT_THROWS_NOTHING(alg.setPropertyValue("OutputWorkspace", "unused"))
    TS_ASSERT_THROWS_NOTHING(alg.setPropertyValue("Filename", "EQSANS_89157.nxs.h5"))
    TS_ASSERT_THROWS_NOTHING(alg.setPropertyValue("XWidth", "0.1"))
    TS_ASSERT(alg.execute());

    Mantid::DataObjects::Workspace2D_sptr outputWS = alg.getProperty("OutputWorkspace");
    TS_ASSERT(outputWS);

    TS_ASSERT_EQUALS(outputWS->blocksize(), 1)
    TS_ASSERT_EQUALS(outputWS->getAxis(0)->unit()->unitID(), "Wavelength")
    TS_ASSERT_EQUALS(outputWS->readY(18)[0], 2)
    TS_ASSERT_DELTA(outputWS->readE(18)[0], 1.4142135625, 1e-8)
    TS_ASSERT_EQUALS(outputWS->readX(18)[0], 2.375)
    TS_ASSERT_EQUALS(outputWS->readX(18)[1], 2.625)
  }

  void test_CNCS() {
    LoadEventAsWorkspace2D alg;
    alg.setChild(true);
    TS_ASSERT_THROWS_NOTHING(alg.initialize())
    TS_ASSERT(alg.isInitialized())
    TS_ASSERT_THROWS_NOTHING(alg.setPropertyValue("OutputWorkspace", "unused"))
    TS_ASSERT_THROWS_NOTHING(alg.setPropertyValue("Filename", "CNCS_7860_event.nxs"))
    TS_ASSERT_THROWS_NOTHING(alg.setPropertyValue("XCenterLog", "EnergyRequest"))
    TS_ASSERT_THROWS_NOTHING(alg.setPropertyValue("XWidth", "0.1"))
    TS_ASSERT_THROWS_NOTHING(alg.setPropertyValue("Units", "Energy"))
    TS_ASSERT(alg.execute());

    Mantid::DataObjects::Workspace2D_sptr outputWS = alg.getProperty("OutputWorkspace");
    TS_ASSERT(outputWS);

    TS_ASSERT_EQUALS(outputWS->blocksize(), 1)
    TS_ASSERT_EQUALS(outputWS->getAxis(0)->unit()->unitID(), "Energy")
    // // TS_ASSERT_EQUALS(outputWS->readY(0)[0], 1)
    // // TS_ASSERT_EQUALS(outputWS->readE(0)[0], 1)
    // I don't agree with original test to have values of 1 in Y(0)[0] and E(0)[0]. CNCS_7860_event.nxs bank5
    // has 0 total counts this should count as faulty detector and the feature is spurious and should be excluded.
    TS_ASSERT_EQUALS(outputWS->readY(0)[0], 0)
    TS_ASSERT_EQUALS(outputWS->readE(0)[0], 0)
    TS_ASSERT_EQUALS(outputWS->readX(0)[0], 2.85)
    TS_ASSERT_EQUALS(outputWS->readX(0)[1], 3.15)
  }

  void test_CG3() {
    // compare loading with LoadEventAsWorkspace2D to LoadEventNexus+HFIRSANS2Wavelength

    const double wavelength = 6;
    const double wavelength_spread = 0.13235;

    // load with LoadEventAsWorkspace2D
    LoadEventAsWorkspace2D alg;
    alg.setChild(true);
    TS_ASSERT_THROWS_NOTHING(alg.initialize())
    TS_ASSERT(alg.isInitialized())
    TS_ASSERT_THROWS_NOTHING(alg.setPropertyValue("OutputWorkspace", "unused"))
    TS_ASSERT_THROWS_NOTHING(alg.setPropertyValue("Filename", "CG3_13118.nxs.h5"))
    TS_ASSERT_THROWS_NOTHING(alg.setProperty("XCenter", wavelength))
    TS_ASSERT_THROWS_NOTHING(alg.setProperty("XWidth", wavelength_spread))
    TS_ASSERT_THROWS_NOTHING(alg.setPropertyValue("FilterByTOFMin", "-20000"))
    TS_ASSERT_THROWS_NOTHING(alg.setPropertyValue("FilterByTOFMax", "20000"))
    TS_ASSERT(alg.execute());

    Mantid::DataObjects::Workspace2D_sptr outputWS = alg.getProperty("OutputWorkspace");
    TS_ASSERT(outputWS);

    // load with LoadEventNexus then do the same as what HFIRSANS2Wavelength does.
    // HFIRSANS2Wavelength is a python algorithm so do Rebin+ScaleX instead
    auto load = AlgorithmManager::Instance().createUnmanaged("LoadEventNexus");
    load->initialize();
    load->setChild(true);
    load->setProperty("Filename", "CG3_13118.nxs.h5");
    load->execute();
    Mantid::API::Workspace_sptr outputWS2 = load->getProperty("OutputWorkspace");
    TS_ASSERT(outputWS2);

    auto rebin = AlgorithmManager::Instance().createUnmanaged("Rebin");
    rebin->initialize();
    rebin->setChild(true);
    rebin->setProperty("InputWorkspace", outputWS2);
    rebin->setProperty("Params", "-20000,40000,20000");
    rebin->setProperty("PreserveEvents", false);
    rebin->execute();

    Mantid::API::MatrixWorkspace_sptr outputWS3 = rebin->getProperty("OutputWorkspace");
    TS_ASSERT(outputWS3);

    auto scale1 = AlgorithmManager::Instance().createUnmanaged("ScaleX");
    scale1->initialize();
    scale1->setChild(true);
    scale1->setProperty("InputWorkspace", outputWS3);
    scale1->setProperty("Factor", wavelength * wavelength_spread / 40000);
    scale1->execute();
    outputWS3 = scale1->getProperty("OutputWorkspace");

    auto scale2 = AlgorithmManager::Instance().createUnmanaged("ScaleX");
    scale2->initialize();
    scale2->setChild(true);
    scale2->setProperty("InputWorkspace", outputWS3);
    scale2->setProperty("Factor", wavelength);
    scale2->setProperty("Operation", "Add");
    scale2->execute();
    outputWS3 = scale2->getProperty("OutputWorkspace");

    // set the expected X-axis
    outputWS3->getAxis(0)->setUnit("Wavelength");

    // compare workspaces
    auto compare = AlgorithmManager::Instance().createUnmanaged("CompareWorkspaces");
    compare->initialize();
    compare->setChild(true);
    compare->setProperty("Workspace1", outputWS);
    compare->setProperty("Workspace2", outputWS3);
    compare->execute();
    TS_ASSERT(compare->getProperty("Result"));
  }

  void test_BSS() {
    // compare loading with LoadEventAsWorkspace2D to LoadEventNexus+Integration

    // load with LoadEventAsWorkspace2D
    LoadEventAsWorkspace2D alg;
    alg.setChild(true);
    TS_ASSERT_THROWS_NOTHING(alg.initialize())
    TS_ASSERT(alg.isInitialized())
    TS_ASSERT_THROWS_NOTHING(alg.setPropertyValue("OutputWorkspace", "unused"))
    TS_ASSERT_THROWS_NOTHING(alg.setPropertyValue("Filename", "BSS_11841_event.nxs"))
    TS_ASSERT_THROWS_NOTHING(alg.setPropertyValue("XCenter", "1.54"))
    TS_ASSERT_THROWS_NOTHING(alg.setPropertyValue("XWidth", "0.1"))
    TS_ASSERT(alg.execute());

    Mantid::DataObjects::Workspace2D_sptr outputWS = alg.getProperty("OutputWorkspace");
    TS_ASSERT(outputWS);

    // load with LoadEventNexus then do Integration
    auto load = AlgorithmManager::Instance().createUnmanaged("LoadEventNexus");
    load->initialize();
    load->setChild(true);
    load->setProperty("Filename", "BSS_11841_event.nxs");
    load->execute();
    Mantid::API::Workspace_sptr outputWS2 = load->getProperty("OutputWorkspace");
    TS_ASSERT(outputWS2);

    auto integrate = AlgorithmManager::Instance().createUnmanaged("Integration");
    integrate->initialize();
    integrate->setChild(true);
    integrate->setProperty("InputWorkspace", outputWS2);
    integrate->setProperty("RangeLower", 0.0);
    integrate->execute();

    Mantid::API::MatrixWorkspace_sptr outputWS3 = integrate->getProperty("OutputWorkspace");
    TS_ASSERT(outputWS3);

    // set the expected X-axis
    outputWS3->getAxis(0)->setUnit("Wavelength");
    const auto xBins = {1.463, 1.617};
    const auto histX = Mantid::Kernel::make_cow<Mantid::HistogramData::HistogramX>(xBins);
    for (size_t i = 0; i < outputWS3->getNumberHistograms(); i++)
      outputWS3->setSharedX(i, histX);

    // compare workspaces
    auto compare = AlgorithmManager::Instance().createUnmanaged("CompareWorkspaces");
    compare->initialize();
    compare->setChild(true);
    compare->setProperty("Workspace1", outputWS);
    compare->setProperty("Workspace2", outputWS3);
    compare->execute();
    TS_ASSERT(compare->getProperty("Result"));
  }

  void test_CGE_small_empty_entries() {
    const std::string filename = Mantid::API::FileFinder::Instance().getFullPath("CG3_960.nxs.h5");
    // Run the algorithm
    LoadEventAsWorkspace2D alg;
    alg.setChild(true);
    TS_ASSERT_THROWS_NOTHING(alg.initialize())
    TS_ASSERT(alg.isInitialized())
    TS_ASSERT_THROWS_NOTHING(alg.setPropertyValue("OutputWorkspace", "out_ws"))
    TS_ASSERT_THROWS_NOTHING(alg.setPropertyValue("Filename", filename))

    TS_ASSERT(alg.execute());
    Mantid::DataObjects::Workspace2D_sptr outputWS = alg.getProperty("OutputWorkspace");
    TS_ASSERT(outputWS);
  };

  void test_BSS_filterbytimeROI() {
    // compare loading with LoadEventAsWorkspace2D to LoadEventNexus+Integration by filtering 0.0 to 5.0s of data

    // load with LoadEventAsWorkspace2D
    LoadEventAsWorkspace2D alg;
    alg.setChild(true);
    TS_ASSERT_THROWS_NOTHING(alg.initialize())
    TS_ASSERT(alg.isInitialized())
    TS_ASSERT_THROWS_NOTHING(alg.setPropertyValue("OutputWorkspace", "unused"))
    TS_ASSERT_THROWS_NOTHING(alg.setPropertyValue("Filename", "BSS_11841_event.nxs"))
    TS_ASSERT_THROWS_NOTHING(alg.setPropertyValue("XCenter", "1.54"))
    TS_ASSERT_THROWS_NOTHING(alg.setPropertyValue("XWidth", "0.1"))
    TS_ASSERT_THROWS_NOTHING(alg.setPropertyValue("FilterByTimeStart", "0.0"))
    TS_ASSERT_THROWS_NOTHING(alg.setPropertyValue("FilterByTimeStop", "5.0"))
    TS_ASSERT(alg.execute());

    Mantid::DataObjects::Workspace2D_sptr outputWS = alg.getProperty("OutputWorkspace");
    TS_ASSERT(outputWS);

    // load with LoadEventNexus then do Integration
    auto load = AlgorithmManager::Instance().createUnmanaged("LoadEventNexus");
    load->initialize();
    load->setChild(true);
    load->setProperty("Filename", "BSS_11841_event.nxs");
    load->setProperty("FilterByTimeStart", "0.0");
    load->setProperty("FilterByTimeStop", "5.0");
    load->execute();
    Mantid::API::Workspace_sptr outputWS2 = load->getProperty("OutputWorkspace");
    TS_ASSERT(outputWS2);

    auto integrate = AlgorithmManager::Instance().createUnmanaged("Integration");
    integrate->initialize();
    integrate->setChild(true);
    integrate->setProperty("InputWorkspace", outputWS2);
    integrate->setProperty("RangeLower", 0.0);
    integrate->execute();

    Mantid::API::MatrixWorkspace_sptr outputWS3 = integrate->getProperty("OutputWorkspace");
    TS_ASSERT(outputWS3);

    // set the expected X-axis
    outputWS3->getAxis(0)->setUnit("Wavelength");
    const auto xBins = {1.463, 1.617};
    const auto histX = Mantid::Kernel::make_cow<Mantid::HistogramData::HistogramX>(xBins);
    for (size_t i = 0; i < outputWS3->getNumberHistograms(); i++)
      outputWS3->setSharedX(i, histX);

    // compare workspaces
    auto compare = AlgorithmManager::Instance().createUnmanaged("CompareWorkspaces");
    compare->initialize();
    compare->setChild(true);
    compare->setProperty("Workspace1", outputWS);
    compare->setProperty("Workspace2", outputWS3);
    compare->execute();
    TS_ASSERT(compare->getProperty("Result"));
  }

  void test_BSS_filterbytimeStart() {
    // compare loading with LoadEventAsWorkspace2D to LoadEventNexus+Integration by filtering from 5.0s of data
    // till the end of run when FiltertByTimeStop is not given.

    // load with LoadEventAsWorkspace2D
    LoadEventAsWorkspace2D alg;
    alg.setChild(true);
    TS_ASSERT_THROWS_NOTHING(alg.initialize())
    TS_ASSERT(alg.isInitialized())
    TS_ASSERT_THROWS_NOTHING(alg.setPropertyValue("OutputWorkspace", "unused"))
    TS_ASSERT_THROWS_NOTHING(alg.setPropertyValue("Filename", "BSS_11841_event.nxs"))
    TS_ASSERT_THROWS_NOTHING(alg.setPropertyValue("XCenter", "1.54"))
    TS_ASSERT_THROWS_NOTHING(alg.setPropertyValue("XWidth", "0.1"))
    TS_ASSERT_THROWS_NOTHING(alg.setPropertyValue("FilterByTimeStart", "5.0"))
    // TS_ASSERT_THROWS_NOTHING(alg.setPropertyValue("FilterByTimeStop", "5.0"))
    TS_ASSERT(alg.execute());

    Mantid::DataObjects::Workspace2D_sptr outputWS = alg.getProperty("OutputWorkspace");
    TS_ASSERT(outputWS);

    // load with LoadEventNexus then do Integration
    auto load = AlgorithmManager::Instance().createUnmanaged("LoadEventNexus");
    load->initialize();
    load->setChild(true);
    load->setProperty("Filename", "BSS_11841_event.nxs");
    load->setProperty("FilterByTimeStart", "5.0");
    // load->setProperty("FilterByTimeStop", "5.0");
    load->execute();
    Mantid::API::Workspace_sptr outputWS2 = load->getProperty("OutputWorkspace");
    TS_ASSERT(outputWS2);

    auto integrate = AlgorithmManager::Instance().createUnmanaged("Integration");
    integrate->initialize();
    integrate->setChild(true);
    integrate->setProperty("InputWorkspace", outputWS2);
    integrate->setProperty("RangeLower", 0.0);
    integrate->execute();

    Mantid::API::MatrixWorkspace_sptr outputWS3 = integrate->getProperty("OutputWorkspace");
    TS_ASSERT(outputWS3);

    // set the expected X-axis
    outputWS3->getAxis(0)->setUnit("Wavelength");
    const auto xBins = {1.463, 1.617};
    const auto histX = Mantid::Kernel::make_cow<Mantid::HistogramData::HistogramX>(xBins);
    for (size_t i = 0; i < outputWS3->getNumberHistograms(); i++)
      outputWS3->setSharedX(i, histX);

    // compare workspaces
    auto compare = AlgorithmManager::Instance().createUnmanaged("CompareWorkspaces");
    compare->initialize();
    compare->setChild(true);
    compare->setProperty("Workspace1", outputWS);
    compare->setProperty("Workspace2", outputWS3);
    compare->execute();
    TS_ASSERT(compare->getProperty("Result"));
  }

  void test_BSS_filterbytimeStop() {
<<<<<<< HEAD
    // compare loading with LoadEventAsWorkspace2D to LoadEventNexus+Integration by filtering 0.0 to 5.0s of data


  void test_BSS_filterbytimeROI() {
    // compare loading with LoadEventAsWorkspace2D to LoadEventNexus+Integration by filtering 0.0 to 5.0s of data

    // load with LoadEventAsWorkspace2D
    LoadEventAsWorkspace2D alg;
    alg.setChild(true);
    TS_ASSERT_THROWS_NOTHING(alg.initialize())
    TS_ASSERT(alg.isInitialized())
    TS_ASSERT_THROWS_NOTHING(alg.setPropertyValue("OutputWorkspace", "unused"))
    TS_ASSERT_THROWS_NOTHING(alg.setPropertyValue("Filename", "BSS_11841_event.nxs"))
    TS_ASSERT_THROWS_NOTHING(alg.setPropertyValue("XCenter", "1.54"))
    TS_ASSERT_THROWS_NOTHING(alg.setPropertyValue("XWidth", "0.1"))
    TS_ASSERT_THROWS_NOTHING(alg.setPropertyValue("FilterByTimeStart", "0.0"))
    TS_ASSERT_THROWS_NOTHING(alg.setPropertyValue("FilterByTimeStop", "5.0"))
    TS_ASSERT(alg.execute());

    Mantid::DataObjects::Workspace2D_sptr outputWS = alg.getProperty("OutputWorkspace");
    TS_ASSERT(outputWS);

    // load with LoadEventNexus then do Integration
    auto load = AlgorithmManager::Instance().createUnmanaged("LoadEventNexus");
    load->initialize();
    load->setChild(true);
    load->setProperty("Filename", "BSS_11841_event.nxs");
    load->setProperty("FilterByTimeStart", "0.0");
    load->setProperty("FilterByTimeStop", "5.0");
    load->execute();
    Mantid::API::Workspace_sptr outputWS2 = load->getProperty("OutputWorkspace");
    TS_ASSERT(outputWS2);

    auto integrate = AlgorithmManager::Instance().createUnmanaged("Integration");
    integrate->initialize();
    integrate->setChild(true);
    integrate->setProperty("InputWorkspace", outputWS2);
    integrate->setProperty("RangeLower", 0.0);
    integrate->execute();

    Mantid::API::MatrixWorkspace_sptr outputWS3 = integrate->getProperty("OutputWorkspace");
    TS_ASSERT(outputWS3);

    // set the expected X-axis
    outputWS3->getAxis(0)->setUnit("Wavelength");
    const auto xBins = {1.463, 1.617};
    const auto histX = Mantid::Kernel::make_cow<Mantid::HistogramData::HistogramX>(xBins);
    for (size_t i = 0; i < outputWS3->getNumberHistograms(); i++)
      outputWS3->setSharedX(i, histX);

    // compare workspaces
    auto compare = AlgorithmManager::Instance().createUnmanaged("CompareWorkspaces");
    compare->initialize();
    compare->setChild(true);
    compare->setProperty("Workspace1", outputWS);
    compare->setProperty("Workspace2", outputWS3);
    compare->execute();
    TS_ASSERT(compare->getProperty("Result"));
  }

  void test_BSS_filterbytimeStart() {
    // compare loading with LoadEventAsWorkspace2D to LoadEventNexus+Integration by filtering from 5.0s of data
    // till the end of run when FiltertByTimeStop is not given.

    // load with LoadEventAsWorkspace2D
    LoadEventAsWorkspace2D alg;
    alg.setChild(true);
    TS_ASSERT_THROWS_NOTHING(alg.initialize())
    TS_ASSERT(alg.isInitialized())
    TS_ASSERT_THROWS_NOTHING(alg.setPropertyValue("OutputWorkspace", "unused"))
    TS_ASSERT_THROWS_NOTHING(alg.setPropertyValue("Filename", "BSS_11841_event.nxs"))
    TS_ASSERT_THROWS_NOTHING(alg.setPropertyValue("XCenter", "1.54"))
    TS_ASSERT_THROWS_NOTHING(alg.setPropertyValue("XWidth", "0.1"))
    TS_ASSERT_THROWS_NOTHING(alg.setPropertyValue("FilterByTimeStart", "5.0"))
    // TS_ASSERT_THROWS_NOTHING(alg.setPropertyValue("FilterByTimeStop", "5.0"))
    TS_ASSERT(alg.execute());

    Mantid::DataObjects::Workspace2D_sptr outputWS = alg.getProperty("OutputWorkspace");
    TS_ASSERT(outputWS);

    // load with LoadEventNexus then do Integration
    auto load = AlgorithmManager::Instance().createUnmanaged("LoadEventNexus");
    load->initialize();
    load->setChild(true);
    load->setProperty("Filename", "BSS_11841_event.nxs");
    load->setProperty("FilterByTimeStart", "5.0");
    // load->setProperty("FilterByTimeStop", "5.0");
    load->execute();
    Mantid::API::Workspace_sptr outputWS2 = load->getProperty("OutputWorkspace");
    TS_ASSERT(outputWS2);

    auto integrate = AlgorithmManager::Instance().createUnmanaged("Integration");
    integrate->initialize();
    integrate->setChild(true);
    integrate->setProperty("InputWorkspace", outputWS2);
    integrate->setProperty("RangeLower", 0.0);
    integrate->execute();

    Mantid::API::MatrixWorkspace_sptr outputWS3 = integrate->getProperty("OutputWorkspace");
    TS_ASSERT(outputWS3);

    // set the expected X-axis
    outputWS3->getAxis(0)->setUnit("Wavelength");
    const auto xBins = {1.463, 1.617};
    const auto histX = Mantid::Kernel::make_cow<Mantid::HistogramData::HistogramX>(xBins);
    for (size_t i = 0; i < outputWS3->getNumberHistograms(); i++)
      outputWS3->setSharedX(i, histX);

    // compare workspaces
    auto compare = AlgorithmManager::Instance().createUnmanaged("CompareWorkspaces");
    compare->initialize();
    compare->setChild(true);
    compare->setProperty("Workspace1", outputWS);
    compare->setProperty("Workspace2", outputWS3);
    compare->execute();
    TS_ASSERT(compare->getProperty("Result"));
  }

  void test_BSS_filterbytimeStop() {
=======
>>>>>>> 055aa611
    // compare loading with LoadEventAsWorkspace2D to LoadEventNexus+Integration by filtering from start
    // till 7.1s of run when FiltertByTimeStart is not given.
    // load with LoadEventAsWorkspace2D
    LoadEventAsWorkspace2D alg;
    alg.setChild(true);
    TS_ASSERT_THROWS_NOTHING(alg.initialize())
    TS_ASSERT(alg.isInitialized())
    TS_ASSERT_THROWS_NOTHING(alg.setPropertyValue("OutputWorkspace", "unused"))
    TS_ASSERT_THROWS_NOTHING(alg.setPropertyValue("Filename", "BSS_11841_event.nxs"))
    TS_ASSERT_THROWS_NOTHING(alg.setPropertyValue("XCenter", "1.54"))
    TS_ASSERT_THROWS_NOTHING(alg.setPropertyValue("XWidth", "0.1"))
    // TS_ASSERT_THROWS_NOTHING(alg.setPropertyValue("FilterByTimeStart", "0.0"))
    TS_ASSERT_THROWS_NOTHING(alg.setPropertyValue("FilterByTimeStop", "7.1"))
    TS_ASSERT(alg.execute());

    Mantid::DataObjects::Workspace2D_sptr outputWS = alg.getProperty("OutputWorkspace");
    TS_ASSERT(outputWS);

    // load with LoadEventNexus then do Integration
    auto load = AlgorithmManager::Instance().createUnmanaged("LoadEventNexus");
    load->initialize();
    load->setChild(true);
    load->setProperty("Filename", "BSS_11841_event.nxs");
    // load->setProperty("FilterByTimeStart", "0.0");
    load->setProperty("FilterByTimeStop", "7.1");
    load->execute();
    Mantid::API::Workspace_sptr outputWS2 = load->getProperty("OutputWorkspace");
    TS_ASSERT(outputWS2);

    auto integrate = AlgorithmManager::Instance().createUnmanaged("Integration");
    integrate->initialize();
    integrate->setChild(true);
    integrate->setProperty("InputWorkspace", outputWS2);
    integrate->setProperty("RangeLower", 0.0);
    integrate->execute();

    Mantid::API::MatrixWorkspace_sptr outputWS3 = integrate->getProperty("OutputWorkspace");
    TS_ASSERT(outputWS3);

    // set the expected X-axis
    outputWS3->getAxis(0)->setUnit("Wavelength");
    const auto xBins = {1.463, 1.617};
    const auto histX = Mantid::Kernel::make_cow<Mantid::HistogramData::HistogramX>(xBins);
    for (size_t i = 0; i < outputWS3->getNumberHistograms(); i++)
      outputWS3->setSharedX(i, histX);

    // compare workspaces
    auto compare = AlgorithmManager::Instance().createUnmanaged("CompareWorkspaces");
    compare->initialize();
    compare->setChild(true);
    compare->setProperty("Workspace1", outputWS);
    compare->setProperty("Workspace2", outputWS3);
    compare->execute();
    TS_ASSERT(compare->getProperty("Result"));
  }
};<|MERGE_RESOLUTION|>--- conflicted
+++ resolved
@@ -330,13 +330,8 @@
   }
 
   void test_BSS_filterbytimeStop() {
-<<<<<<< HEAD
-    // compare loading with LoadEventAsWorkspace2D to LoadEventNexus+Integration by filtering 0.0 to 5.0s of data
-
-
-  void test_BSS_filterbytimeROI() {
-    // compare loading with LoadEventAsWorkspace2D to LoadEventNexus+Integration by filtering 0.0 to 5.0s of data
-
+    // compare loading with LoadEventAsWorkspace2D to LoadEventNexus+Integration by filtering from start
+    // till 7.1s of run when FiltertByTimeStart is not given.
     // load with LoadEventAsWorkspace2D
     LoadEventAsWorkspace2D alg;
     alg.setChild(true);
@@ -346,8 +341,8 @@
     TS_ASSERT_THROWS_NOTHING(alg.setPropertyValue("Filename", "BSS_11841_event.nxs"))
     TS_ASSERT_THROWS_NOTHING(alg.setPropertyValue("XCenter", "1.54"))
     TS_ASSERT_THROWS_NOTHING(alg.setPropertyValue("XWidth", "0.1"))
-    TS_ASSERT_THROWS_NOTHING(alg.setPropertyValue("FilterByTimeStart", "0.0"))
-    TS_ASSERT_THROWS_NOTHING(alg.setPropertyValue("FilterByTimeStop", "5.0"))
+    // TS_ASSERT_THROWS_NOTHING(alg.setPropertyValue("FilterByTimeStart", "0.0"))
+    TS_ASSERT_THROWS_NOTHING(alg.setPropertyValue("FilterByTimeStop", "7.1"))
     TS_ASSERT(alg.execute());
 
     Mantid::DataObjects::Workspace2D_sptr outputWS = alg.getProperty("OutputWorkspace");
@@ -358,8 +353,8 @@
     load->initialize();
     load->setChild(true);
     load->setProperty("Filename", "BSS_11841_event.nxs");
-    load->setProperty("FilterByTimeStart", "0.0");
-    load->setProperty("FilterByTimeStop", "5.0");
+    // load->setProperty("FilterByTimeStart", "0.0");
+    load->setProperty("FilterByTimeStop", "7.1");
     load->execute();
     Mantid::API::Workspace_sptr outputWS2 = load->getProperty("OutputWorkspace");
     TS_ASSERT(outputWS2);
@@ -390,121 +385,4 @@
     compare->execute();
     TS_ASSERT(compare->getProperty("Result"));
   }
-
-  void test_BSS_filterbytimeStart() {
-    // compare loading with LoadEventAsWorkspace2D to LoadEventNexus+Integration by filtering from 5.0s of data
-    // till the end of run when FiltertByTimeStop is not given.
-
-    // load with LoadEventAsWorkspace2D
-    LoadEventAsWorkspace2D alg;
-    alg.setChild(true);
-    TS_ASSERT_THROWS_NOTHING(alg.initialize())
-    TS_ASSERT(alg.isInitialized())
-    TS_ASSERT_THROWS_NOTHING(alg.setPropertyValue("OutputWorkspace", "unused"))
-    TS_ASSERT_THROWS_NOTHING(alg.setPropertyValue("Filename", "BSS_11841_event.nxs"))
-    TS_ASSERT_THROWS_NOTHING(alg.setPropertyValue("XCenter", "1.54"))
-    TS_ASSERT_THROWS_NOTHING(alg.setPropertyValue("XWidth", "0.1"))
-    TS_ASSERT_THROWS_NOTHING(alg.setPropertyValue("FilterByTimeStart", "5.0"))
-    // TS_ASSERT_THROWS_NOTHING(alg.setPropertyValue("FilterByTimeStop", "5.0"))
-    TS_ASSERT(alg.execute());
-
-    Mantid::DataObjects::Workspace2D_sptr outputWS = alg.getProperty("OutputWorkspace");
-    TS_ASSERT(outputWS);
-
-    // load with LoadEventNexus then do Integration
-    auto load = AlgorithmManager::Instance().createUnmanaged("LoadEventNexus");
-    load->initialize();
-    load->setChild(true);
-    load->setProperty("Filename", "BSS_11841_event.nxs");
-    load->setProperty("FilterByTimeStart", "5.0");
-    // load->setProperty("FilterByTimeStop", "5.0");
-    load->execute();
-    Mantid::API::Workspace_sptr outputWS2 = load->getProperty("OutputWorkspace");
-    TS_ASSERT(outputWS2);
-
-    auto integrate = AlgorithmManager::Instance().createUnmanaged("Integration");
-    integrate->initialize();
-    integrate->setChild(true);
-    integrate->setProperty("InputWorkspace", outputWS2);
-    integrate->setProperty("RangeLower", 0.0);
-    integrate->execute();
-
-    Mantid::API::MatrixWorkspace_sptr outputWS3 = integrate->getProperty("OutputWorkspace");
-    TS_ASSERT(outputWS3);
-
-    // set the expected X-axis
-    outputWS3->getAxis(0)->setUnit("Wavelength");
-    const auto xBins = {1.463, 1.617};
-    const auto histX = Mantid::Kernel::make_cow<Mantid::HistogramData::HistogramX>(xBins);
-    for (size_t i = 0; i < outputWS3->getNumberHistograms(); i++)
-      outputWS3->setSharedX(i, histX);
-
-    // compare workspaces
-    auto compare = AlgorithmManager::Instance().createUnmanaged("CompareWorkspaces");
-    compare->initialize();
-    compare->setChild(true);
-    compare->setProperty("Workspace1", outputWS);
-    compare->setProperty("Workspace2", outputWS3);
-    compare->execute();
-    TS_ASSERT(compare->getProperty("Result"));
-  }
-
-  void test_BSS_filterbytimeStop() {
-=======
->>>>>>> 055aa611
-    // compare loading with LoadEventAsWorkspace2D to LoadEventNexus+Integration by filtering from start
-    // till 7.1s of run when FiltertByTimeStart is not given.
-    // load with LoadEventAsWorkspace2D
-    LoadEventAsWorkspace2D alg;
-    alg.setChild(true);
-    TS_ASSERT_THROWS_NOTHING(alg.initialize())
-    TS_ASSERT(alg.isInitialized())
-    TS_ASSERT_THROWS_NOTHING(alg.setPropertyValue("OutputWorkspace", "unused"))
-    TS_ASSERT_THROWS_NOTHING(alg.setPropertyValue("Filename", "BSS_11841_event.nxs"))
-    TS_ASSERT_THROWS_NOTHING(alg.setPropertyValue("XCenter", "1.54"))
-    TS_ASSERT_THROWS_NOTHING(alg.setPropertyValue("XWidth", "0.1"))
-    // TS_ASSERT_THROWS_NOTHING(alg.setPropertyValue("FilterByTimeStart", "0.0"))
-    TS_ASSERT_THROWS_NOTHING(alg.setPropertyValue("FilterByTimeStop", "7.1"))
-    TS_ASSERT(alg.execute());
-
-    Mantid::DataObjects::Workspace2D_sptr outputWS = alg.getProperty("OutputWorkspace");
-    TS_ASSERT(outputWS);
-
-    // load with LoadEventNexus then do Integration
-    auto load = AlgorithmManager::Instance().createUnmanaged("LoadEventNexus");
-    load->initialize();
-    load->setChild(true);
-    load->setProperty("Filename", "BSS_11841_event.nxs");
-    // load->setProperty("FilterByTimeStart", "0.0");
-    load->setProperty("FilterByTimeStop", "7.1");
-    load->execute();
-    Mantid::API::Workspace_sptr outputWS2 = load->getProperty("OutputWorkspace");
-    TS_ASSERT(outputWS2);
-
-    auto integrate = AlgorithmManager::Instance().createUnmanaged("Integration");
-    integrate->initialize();
-    integrate->setChild(true);
-    integrate->setProperty("InputWorkspace", outputWS2);
-    integrate->setProperty("RangeLower", 0.0);
-    integrate->execute();
-
-    Mantid::API::MatrixWorkspace_sptr outputWS3 = integrate->getProperty("OutputWorkspace");
-    TS_ASSERT(outputWS3);
-
-    // set the expected X-axis
-    outputWS3->getAxis(0)->setUnit("Wavelength");
-    const auto xBins = {1.463, 1.617};
-    const auto histX = Mantid::Kernel::make_cow<Mantid::HistogramData::HistogramX>(xBins);
-    for (size_t i = 0; i < outputWS3->getNumberHistograms(); i++)
-      outputWS3->setSharedX(i, histX);
-
-    // compare workspaces
-    auto compare = AlgorithmManager::Instance().createUnmanaged("CompareWorkspaces");
-    compare->initialize();
-    compare->setChild(true);
-    compare->setProperty("Workspace1", outputWS);
-    compare->setProperty("Workspace2", outputWS3);
-    compare->execute();
-    TS_ASSERT(compare->getProperty("Result"));
-  }
 };