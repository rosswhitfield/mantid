#include "MantidDataHandling/GroupDetectors2.h"

#include "MantidAPI/CommonBinsValidator.h"
#include "MantidAPI/DetectorInfo.h"
#include "MantidAPI/FileProperty.h"
#include "MantidAPI/SpectraAxis.h"
#include "MantidAPI/SpectrumInfo.h"
#include "MantidAPI/WorkspaceFactory.h"
#include "MantidDataHandling/LoadDetectorsGroupingFile.h"
#include "MantidHistogramData/HistogramMath.h"
#include "MantidKernel/ArrayProperty.h"
#include "MantidKernel/Exception.h"
#include "MantidKernel/ListValidator.h"
#include "MantidTypes/SpectrumDefinition.h"
#include "MantidKernel/StringTokenizer.h"

#include <boost/algorithm/string/classification.hpp>
#include <boost/regex.hpp>
#include <boost/algorithm/string/split.hpp>
#include <boost/algorithm/string/trim.hpp>

namespace Mantid {
namespace DataHandling {
// Register the algorithm into the algorithm factory
DECLARE_ALGORITHM(GroupDetectors2)

using namespace Kernel;
using namespace API;
using namespace DataObjects;
using std::size_t;

namespace { // anonymous namespace
/* The following functions are used to translate single operators into
 * groups, just like the ones this algorithm loads from .map files.
 *
 * Each function takes a string, such as "3+4", or "6:10" and then adds
 * the resulting groups of spectra to outGroups.
 */

// An add operation, i.e. "3+4" -> [3+4]
void translateAdd(const std::string &instructions,
                  std::vector<std::vector<int>> &outGroups) {
  std::vector<std::string> spectra;
  boost::split(spectra, instructions, boost::is_any_of("+"));

  std::vector<int> outSpectra;
  for (auto spectrum : spectra) {
    // remove leading/trailing whitespace
    boost::trim(spectrum);
    // add this spectrum to the group we're about to add
    outSpectra.push_back(boost::lexical_cast<int>(spectrum));
  }
  outGroups.push_back(outSpectra);
}

// A range summation, i.e. "3-6" -> [3+4+5+6]
void translateSumRange(const std::string &instructions,
                       std::vector<std::vector<int>> &outGroups) {
  // add a group with the sum of the spectra in the range
  std::vector<std::string> spectra;
  boost::split(spectra, instructions, boost::is_any_of("-"));
  if (spectra.size() != 2)
    throw std::runtime_error("Malformed range (-) operation.");
  // fetch the start and stop spectra
  int first = boost::lexical_cast<int>(spectra[0]);
  int last = boost::lexical_cast<int>(spectra[1]);
  // swap if they're back to front
  if (first > last)
    std::swap(first, last);

  // add all the spectra in the range to the output group
  std::vector<int> outSpectra;
  for (int i = first; i <= last; ++i)
    outSpectra.push_back(i);
  if (!outSpectra.empty())
    outGroups.push_back(outSpectra);
}

// A range insertion, i.e. "3:6" -> [3,4,5,6]
void translateRange(const std::string &instructions,
                    std::vector<std::vector<int>> &outGroups) {
  // add a group per spectra
  std::vector<std::string> spectra;
  boost::split(spectra, instructions, boost::is_any_of(":"));
  if (spectra.size() != 2)
    throw std::runtime_error("Malformed range (:) operation.");
  // fetch the start and stop spectra
  int first = boost::lexical_cast<int>(spectra[0]);
  int last = boost::lexical_cast<int>(spectra[1]);
  // swap if they're back to front
  if (first > last)
    std::swap(first, last);

  // add all the spectra in the range to separate output groups
  for (int i = first; i <= last; ++i) {
    // create group of size 1 with the spectrum in it
    std::vector<int> newGroup(1, i);
    // and add it to output
    outGroups.push_back(newGroup);
  }
}

/**
 * Translate the PerformIndexOperations processing instructions into a vector
 *
 * @param instructions : Instructions to translate
 * @return : A vector of groups, each group being a vector of its 0-based
 * spectrum indices
 */
std::vector<std::vector<int>>
translateInstructions(const std::string &instructions) {
  std::vector<std::vector<int>> outGroups;

  // split into comma separated groups, each group potentially containing
  // an operation (+-:) that produces even more groups.
  std::vector<std::string> groups;
  boost::split(groups, instructions, boost::is_any_of(","));

  for (auto groupStr : groups) {
    // remove leading/trailing whitespace
    boost::trim(groupStr);

    // Look for the various operators in the string. If one is found then
    // do the necessary translation into groupings.
    if (groupStr.find('+') != std::string::npos) {
      // add a group with the given spectra
      translateAdd(groupStr, outGroups);
    } else if (groupStr.find('-') != std::string::npos) {
      translateSumRange(groupStr, outGroups);
    } else if (groupStr.find(':') != std::string::npos) {
      translateRange(groupStr, outGroups);
    } else if (!groupStr.empty()) {
      // contains no instructions, just add this spectrum as a new group
      // create group of size 1 with the spectrum in it
      std::vector<int> newGroup(1, boost::lexical_cast<int>(groupStr));
      // and add it to output
      outGroups.push_back(newGroup);
    }
  }

  return outGroups;
}

/**
 * Translate the PerformIndexOperations processing instructions from a vector
 * into a format usable by GroupDetectors.
 *
 * @param groups : A vector of groups, each group being a vector of its 0-based
 * spectrum indices
 * @param axis : The spectra axis of the workspace
 * @param commands : A stringstream to be filled
 */
void convertGroupsToMapFile(std::vector<std::vector<int>> groups,
                            const SpectraAxis *axis,
                            std::stringstream &commands) {
  // The input gives the groups as a vector of a vector of ints. Turn
  // this into a string, just like the contents of a map file.
  commands << groups.size() << "\n";
  for (auto &group : groups) {
    const int groupId = axis->spectraNo(group[0]);
    const int groupSize = static_cast<int>(group.size());

    // Comment the output for readability
    commands << "# Group " << groupId;
    commands << ", contains " << groupSize << " spectra.\n";

    commands << groupId << "\n";
    commands << groupSize << "\n";

    // Group members
    // The input is in 0-indexed workspace ids, but the mapfile syntax expects
    // spectrum ids
    for (size_t j = 0; j < group.size(); ++j) {
      commands << (j > 0 ? " " : "") << axis->spectraNo(group[j]);
    }
    commands << "\n";
  }
}
} // anonymous namespace

// progress estimates
const double GroupDetectors2::CHECKBINS = 0.10;
const double GroupDetectors2::OPENINGFILE = 0.03;
// if CHECKBINS+OPENINGFILE+2*READFILE > 1 then the algorithm might report
// progress > 100%
const double GroupDetectors2::READFILE = 0.15;

void GroupDetectors2::init() {
  declareProperty(make_unique<WorkspaceProperty<MatrixWorkspace>>(
                      "InputWorkspace", "", Direction::Input,
                      boost::make_shared<CommonBinsValidator>()),
                  "The name of the input 2D workspace");
  declareProperty(make_unique<WorkspaceProperty<MatrixWorkspace>>(
                      "OutputWorkspace", "", Direction::Output),
                  "The name of the output workspace");

  const std::vector<std::string> exts{".map", ".xml"};
  declareProperty(
      Kernel::make_unique<FileProperty>("MapFile", "",
                                        FileProperty::OptionalLoad, exts),
      "A file that consists of lists of spectra numbers to group. See the "
      "help\n"
      "for the file format");
  declareProperty(
      "IgnoreGroupNumber", true,
      "This option is only relevant if you're using MapFile.\n"
      "If true the spectra will numbered sequentially, starting from one.\n"
      "Otherwise, the group number will be used for the spectrum numbers.");
  declareProperty(make_unique<PropertyWithValue<std::string>>(
                      "GroupingPattern", "", Direction::Input),
                  "Describes how this algorithm should group the detectors. "
                  "See full instruction list.");
  declareProperty(
      make_unique<ArrayProperty<specnum_t>>("SpectraList"),
      "An array containing a list of the spectrum numbers to combine\n"
      "(DetectorList and WorkspaceIndexList are ignored if this is set)");
  declareProperty(make_unique<ArrayProperty<detid_t>>("DetectorList"),
                  "An array of detector IDs to combine (WorkspaceIndexList is "
                  "ignored if this is\n"
                  "set)");
  declareProperty(make_unique<ArrayProperty<size_t>>("WorkspaceIndexList"),
                  "An array of workspace indices to combine");
  declareProperty(
      "KeepUngroupedSpectra", false,
      "If true ungrouped spectra will be copied to the output workspace\n"
      "and placed after the groups");

  std::vector<std::string> groupTypes(2);
  groupTypes[0] = "Sum";
  groupTypes[1] = "Average";
  using Mantid::Kernel::StringListValidator;
  declareProperty(
      "Behaviour", "Sum", boost::make_shared<StringListValidator>(groupTypes),
      "Whether to sum or average the values when grouping detectors.");
  // Are we preserving event workspaces?
  declareProperty("PreserveEvents", true, "Keep the output workspace as an "
                                          "EventWorkspace, if the input has "
                                          "events.");
  declareProperty(
      make_unique<WorkspaceProperty<MatrixWorkspace>>(
          "CopyGroupingFromWorkspace", "", Direction::Input,
          PropertyMode::Optional),
      "The name of a workspace to copy the grouping from.\n "
      "This can be either a normal workspace or a grouping workspace, but they "
      "must be from the same instrument.\n"
      "Detector ids are used to match up the spectra to be grouped.\n"
      "If this option is selected all file and list options will be ignored.");
}

void GroupDetectors2::exec() {
  // Get the input workspace
  const MatrixWorkspace_const_sptr inputWS = getProperty("InputWorkspace");

  // Check if it is an event workspace
  const bool preserveEvents = getProperty("PreserveEvents");
  EventWorkspace_const_sptr eventW =
      boost::dynamic_pointer_cast<const EventWorkspace>(inputWS);
  if (eventW != nullptr && preserveEvents) {
    this->execEvent();
    return;
  }

  const size_t numInHists = inputWS->getNumberHistograms();
  // Bin boundaries need to be the same, so do the full check on whether they
  // actually are
  if (!API::WorkspaceHelpers::commonBoundaries(*inputWS)) {
    g_log.error()
        << "Can only group if the histograms have common bin boundaries\n";
    throw std::invalid_argument(
        "Can only group if the histograms have common bin boundaries");
  }
  progress(m_FracCompl = CHECKBINS);
  interruption_point();

  // some values loaded into this vector can be negative so this needs to be a
  // signed type
  std::vector<int64_t> unGroupedInds;
  // the ungrouped list could be very big but might be none at all
  unGroupedInds.reserve(numInHists);
  for (size_t i = 0; i < numInHists; i++) {
    unGroupedInds.push_back(i);
  }

  getGroups(inputWS, unGroupedInds);

  // converting the list into a set gets rid of repeated values, here the
  // multiple GroupDetectors2::USED become one USED at the start
  const std::set<int64_t> unGroupedSet(unGroupedInds.begin(),
                                       unGroupedInds.end());

  // Check what the user asked to be done with ungrouped spectra
  const bool keepAll = getProperty("KeepUngroupedSpectra");
  // ignore the one USED value in set or ignore all the ungrouped if the user
  // doesn't want them
  const size_t numUnGrouped = keepAll ? unGroupedSet.size() - 1 : 0;

  auto outputWS = boost::dynamic_pointer_cast<Workspace2D>(
      WorkspaceFactory::Instance().create(
          inputWS, m_GroupWsInds.size() + numUnGrouped, inputWS->x(0).size(),
          inputWS->blocksize()));
  // The cast might fail if the input is a WorkspaceSingleValue. That does not
  // seem to make sense for this algorithm, so we throw.
  if (!outputWS)
    throw std::invalid_argument(
        "Input workspace must be an EventWorkspace or Workspace2D");

  // prepare to move the requested histograms into groups, first estimate how
  // long for progress reporting. +1 in the demonator gets rid of any divide by
  // zero risk
  double prog4Copy =
      ((1.0 - m_FracCompl) /
       (static_cast<double>(numInHists - unGroupedSet.size()) + 1.)) *
      (keepAll
           ? static_cast<double>(numInHists - unGroupedSet.size()) /
                 static_cast<double>(numInHists)
           : 1.);

  // Build a new map
  const size_t outIndex = formGroups(inputWS, outputWS, prog4Copy);

  // If we're keeping ungrouped spectra
  if (keepAll) {
    // copy them into the output workspace
    moveOthers(unGroupedSet, *inputWS, *outputWS, outIndex);
  }

  g_log.information() << name() << " algorithm has finished\n";

  setProperty("OutputWorkspace", outputWS);
}

void GroupDetectors2::execEvent() {
  // Get the input workspace
  const MatrixWorkspace_const_sptr matrixInputWS =
      getProperty("InputWorkspace");
  EventWorkspace_const_sptr inputWS =
      boost::dynamic_pointer_cast<const EventWorkspace>(matrixInputWS);

  const size_t numInHists = inputWS->getNumberHistograms();
  progress(m_FracCompl = CHECKBINS);
  interruption_point();

  // some values loaded into this vector can be negative so this needs to be a
  // signed type
  std::vector<int64_t> unGroupedInds;
  // the ungrouped list could be very big but might be none at all
  unGroupedInds.reserve(numInHists);
  for (size_t i = 0; i < numInHists; i++) {
    unGroupedInds.push_back(i);
  }

  // read in the input parameters to make that map, if KeepUngroupedSpectra was
  // set we'll need a list of the ungrouped spectrra too
  getGroups(inputWS, unGroupedInds);

  // converting the list into a set gets rid of repeated values, here the
  // multiple GroupDetectors2::USED become one USED at the start
  const std::set<int64_t> unGroupedSet(unGroupedInds.begin(),
                                       unGroupedInds.end());

  // Check what the user asked to be done with ungrouped spectra
  const bool keepAll = getProperty("KeepUngroupedSpectra");
  // ignore the one USED value in set or ignore all the ungrouped if the user
  // doesn't want them
  const size_t numUnGrouped = keepAll ? unGroupedSet.size() - 1 : 0;

  // Make a brand new EventWorkspace
  EventWorkspace_sptr outputWS = boost::dynamic_pointer_cast<EventWorkspace>(
      WorkspaceFactory::Instance().create(
          "EventWorkspace", m_GroupWsInds.size() + numUnGrouped,
          inputWS->x(0).size(), inputWS->blocksize()));
  // Copy geometry over.
  WorkspaceFactory::Instance().initializeFromParent(*inputWS, *outputWS, true);

  // prepare to move the requested histograms into groups, first estimate how
  // long for progress reporting. +1 in the demonator gets rid of any divide by
  // zero risk
  double prog4Copy =
      ((1.0 - m_FracCompl) /
       (static_cast<double>(numInHists - unGroupedSet.size()) + 1.)) *
      (keepAll
           ? static_cast<double>(numInHists - unGroupedSet.size()) /
                 static_cast<double>(numInHists)
           : 1.);

  // Build a new map
  const size_t outIndex = formGroupsEvent(inputWS, outputWS, prog4Copy);

  // If we're keeping ungrouped spectra
  if (keepAll) {
    // copy them into the output workspace
    moveOthers(unGroupedSet, *inputWS, *outputWS, outIndex);
  }

  // Set all X bins on the output
  outputWS->setAllX(inputWS->binEdges(0));

  g_log.information() << name() << " algorithm has finished\n";

  setProperty("OutputWorkspace", outputWS);
}

/** Make a map containing spectra indexes to group, the indexes could have come
* from
*  file, or an array, spectra numbers ...
*  @param workspace :: the user selected input workspace
*  @param unUsedSpec :: spectra indexes that are not members of any group
*/
void GroupDetectors2::getGroups(API::MatrixWorkspace_const_sptr workspace,
                                std::vector<int64_t> &unUsedSpec) {
  // this is the map that we are going to fill
  m_GroupWsInds.clear();

  // There are several properties that may contain the user data go through them
  // in order of precedence
  // copy grouping from a workspace
  const MatrixWorkspace_const_sptr groupingWS_sptr =
      getProperty("CopyGroupingFromWorkspace");
  if (groupingWS_sptr) {
    DataObjects::GroupingWorkspace_const_sptr groupWS =
        boost::dynamic_pointer_cast<const DataObjects::GroupingWorkspace>(
            groupingWS_sptr);
    if (groupWS) {
      g_log.debug() << "Extracting grouping from GroupingWorkspace ("
                    << groupWS->getName() << ")\n";
      processGroupingWorkspace(groupWS, workspace, unUsedSpec);
    } else {
      g_log.debug() << "Extracting grouping from MatrixWorkspace ("
                    << groupingWS_sptr->getName() << ")\n";
      processMatrixWorkspace(groupingWS_sptr, workspace, unUsedSpec);
    }
    return;
  }

  // grouping described in a file
  const std::string filename = getProperty("MapFile");
  if (!filename
           .empty()) { // The file property has been set so try to load the file
    try {
      // check if XML file and if yes assume it is a XML grouping file
      std::string filenameCopy(filename);
      std::transform(filenameCopy.begin(), filenameCopy.end(),
                     filenameCopy.begin(), tolower);
      if ((filenameCopy.find(".xml")) != std::string::npos) {
        processXMLFile(filename, workspace, unUsedSpec);
      } else {
        // the format of this input file format is described in
        // "GroupDetectors2.h"
        processFile(filename, workspace, unUsedSpec);
      }
    } catch (std::exception &) {
      g_log.error() << name() << ": Error reading input file " << filename
                    << '\n';
      throw;
    }
    return;
  }

  const std::string instructions = getProperty("GroupingPattern");
  if (!instructions.empty()) {
    spec2index_map specs2index;
    const SpectraAxis *axis =
        dynamic_cast<const SpectraAxis *>(workspace->getAxis(1));
    if (axis)
      specs2index = axis->getSpectraIndexMap();

    // Translate the instructions into a vector of groups
    auto groups = translateInstructions(instructions);
    // Fill commandsSS with the contents of a map file
    std::stringstream commandsSS;
    convertGroupsToMapFile(groups, axis, commandsSS);
    // readFile expects the first line to have already been removed, so we do
    // that, even though we don't use it.
    std::string firstLine;
    std::getline(commandsSS, firstLine);
    // We don't use lineNum either, but it's expected.
    size_t lineNum = 0;
    readFile(specs2index, commandsSS, lineNum, unUsedSpec,
             /* don't ignore group numbers */ false);
    return;
  }

  // manually specified grouping
  const std::vector<specnum_t> spectraList = getProperty("SpectraList");
  const std::vector<detid_t> detectorList = getProperty("DetectorList");
  const std::vector<size_t> indexList = getProperty("WorkspaceIndexList");

  // only look at these other parameters if the file wasn't set
  if (!spectraList.empty()) {
    m_GroupWsInds[0] = workspace->getIndicesFromSpectra(spectraList);
    g_log.debug() << "Converted " << spectraList.size()
                  << " spectra numbers into spectra indices to be combined\n";
  } else { // go through the rest of the properties in order of decreasing
           // presidence, abort when we get the data we need ignore the rest
    if (!detectorList.empty()) {
      // we are going to group on the basis of detector IDs, convert from
      // detectors to workspace indices
      m_GroupWsInds[0] = workspace->getIndicesFromDetectorIDs(detectorList);
      g_log.debug() << "Found " << m_GroupWsInds[0].size()
                    << " spectra indices from the list of "
                    << detectorList.size() << " detectors\n";
    } else if (!indexList.empty()) {
      m_GroupWsInds[0] = indexList;
      g_log.debug() << "Read in " << m_GroupWsInds[0].size()
                    << " spectra indices to be combined\n";
    }
    // check we don't have an index that is too high for the workspace
    size_t maxIn = static_cast<size_t>(workspace->getNumberHistograms() - 1);
    auto indices0 = m_GroupWsInds[0];
    auto it = indices0.begin();
    for (; it != indices0.end(); ++it) {
      if (*it > maxIn) {
        g_log.error() << "Spectra index " << *it
                      << " doesn't exist in the input workspace, the highest "
                         "possible index is " << maxIn << '\n';
        throw std::out_of_range("One of the spectra requested to group does "
                                "not exist in the input workspace");
      }
    }
  }

  if (m_GroupWsInds[0].empty()) {
    g_log.information() << name() << ": File, WorkspaceIndexList, SpectraList, "
                                     "and DetectorList properties are all "
                                     "empty\n";
    throw std::invalid_argument(
        "All list properties are empty, nothing to group");
  }

  // up date unUsedSpec, this is used to find duplicates and when the user has
  // set KeepUngroupedSpectra
  auto indices0 = m_GroupWsInds[0];
  auto index = indices0.begin();
  for (; index != indices0.end();
       ++index) { // the vector<int> m_GroupWsInds[0] must not index contain
                  // numbers that don't exist in the workspaace
    if (unUsedSpec[*index] != USED) {
      unUsedSpec[*index] = USED;
    } else
      g_log.warning() << "Duplicate index, " << *index << ", found\n";
  }
}
/** Read the spectra numbers in from the input file (the file format is in the
*  source file "GroupDetectors2.h" and make an array of spectra indexes to group
*  @param fname :: the full path name of the file to open
*  @param workspace :: a pointer to the input workspace, used to get spectra
* indexes from numbers
*  @param unUsedSpec :: the list of spectra indexes that have been included in a
* group (so far)
*  @throw FileError if there's any problem with the file or its format
*/
void GroupDetectors2::processFile(std::string fname,
                                  API::MatrixWorkspace_const_sptr workspace,
                                  std::vector<int64_t> &unUsedSpec) {
  // tring to open the file the user told us exists, skip down 20 lines to find
  // out what happens if we can read from it
  g_log.debug() << "Opening input file ... " << fname;
  std::ifstream File(fname.c_str(), std::ios::in);

  std::string firstLine;
  std::getline(File, firstLine);
  // for error reporting keep a count of where we are reading in the file
  size_t lineNum = 1;

  if (File.fail()) {
    g_log.debug() << " file state failbit set after read attempt\n";
    throw Exception::FileError("Couldn't read file", fname);
  }
  g_log.debug() << " success opening input file " << fname << '\n';
  progress(m_FracCompl += OPENINGFILE);
  // check for a (user) cancel message
  interruption_point();

  // allow spectra number to spectra index look ups
  spec2index_map specs2index;
  const SpectraAxis *axis =
      dynamic_cast<const SpectraAxis *>(workspace->getAxis(1));
  if (axis) {
    specs2index = axis->getSpectraIndexMap();
  }

  try {
    // we don't use the total number of groups report at the top of the file but
    // we'll tell them later if there is a problem with it for their diagnostic
    // purposes
    int totalNumberOfGroups = readInt(firstLine);

    // Reading file now ...
    while (totalNumberOfGroups == EMPTY_LINE) {
      if (!File)
        throw Exception::FileError(
            "The input file doesn't appear to contain any data", fname);
      std::getline(File, firstLine), lineNum++;
      totalNumberOfGroups = readInt(firstLine);
    }

    bool ignoreGroupNo = getProperty("IgnoreGroupNumber");
    readFile(specs2index, File, lineNum, unUsedSpec, ignoreGroupNo);

    if (m_GroupWsInds.size() != static_cast<size_t>(totalNumberOfGroups)) {
      g_log.warning() << "The input file header states there are "
                      << totalNumberOfGroups << " but the file contains "
                      << m_GroupWsInds.size() << " groups\n";
    }
  }
  // add some more info to the error messages, including the line number, to
  // help users correct their files. These problems should cause the algorithm
  // to stop
  catch (std::invalid_argument &e) {
    g_log.debug() << "Exception thrown: " << e.what() << '\n';
    File.close();
    std::string error(e.what() + std::string(" near line number ") +
                      std::to_string(lineNum));
    if (File.fail()) {
      error = "Input output error while reading file ";
    }
    throw Exception::FileError(error, fname);
  } catch (boost::bad_lexical_cast &e) {
    g_log.debug() << "Exception thrown: " << e.what() << '\n';
    File.close();
    std::string error(std::string("Problem reading integer value \"") +
                      e.what() + std::string("\" near line number ") +
                      std::to_string(lineNum));
    if (File.fail()) {
      error = "Input output error while reading file ";
    }
    throw Exception::FileError(error, fname);
  }
  File.close();
  g_log.debug() << "Closed file " << fname << " after reading in "
                << m_GroupWsInds.size() << " groups\n";
  m_FracCompl += fileReadProg(m_GroupWsInds.size(), specs2index.size());
}

/** Get groupings from XML file
*  @param fname :: the full path name of the file to open
*  @param workspace :: a pointer to the input workspace, used to get spectra
* indexes from numbers
*  @param unUsedSpec :: the list of spectra indexes that have been included in a
* group (so far)
*  @throw FileError if there's any problem with the file or its format
*/
void GroupDetectors2::processXMLFile(std::string fname,
                                     API::MatrixWorkspace_const_sptr workspace,
                                     std::vector<int64_t> &unUsedSpec) {
  // 1. Get maps for spectrum No and detector ID
  spec2index_map specs2index;
  const SpectraAxis *axis =
      dynamic_cast<const SpectraAxis *>(workspace->getAxis(1));
  if (axis) {
    specs2index = axis->getSpectraIndexMap();
  }

  const detid2index_map detIdToWiMap =
      workspace->getDetectorIDToWorkspaceIndexMap();

  // 2. Load XML file
  DataHandling::LoadGroupXMLFile loader;
  loader.setDefaultStartingGroupID(0);
  loader.loadXMLFile(fname);
  std::map<int, std::vector<detid_t>> mGroupDetectorsMap =
      loader.getGroupDetectorsMap();
  std::map<int, std::vector<int>> mGroupSpectraMap =
      loader.getGroupSpectraMap();

  // 3. Build m_GroupWsInds
  for (const auto &det : mGroupDetectorsMap) {
    m_GroupWsInds.emplace(det.first, std::vector<size_t>());
  }

  // 4. Detector IDs
  for (const auto &det : mGroupDetectorsMap) {
    int groupid = det.first;
    const std::vector<detid_t> &detids = det.second;

    auto sit = m_GroupWsInds.find(groupid);
    if (sit == m_GroupWsInds.end())
      continue;

    std::vector<size_t> &wsindexes = sit->second;

    for (auto detid : detids) {
      auto ind = detIdToWiMap.find(detid);
      if (ind != detIdToWiMap.end()) {
        size_t wsid = ind->second;
        wsindexes.push_back(wsid);
        if (unUsedSpec[wsid] != (USED)) {
          unUsedSpec[wsid] = (USED);
        }
      } else {
        g_log.error() << "Detector with ID " << detid
                      << " is not found in instrument \n";
      }
    } // for index
  }   // for group

  // 5. Spectrum Nos
  for (const auto &pit : mGroupSpectraMap) {
    int groupid = pit.first;
    const std::vector<int> &spectra = pit.second;

    auto sit = m_GroupWsInds.find(groupid);
    if (sit == m_GroupWsInds.end())
      continue;

    std::vector<size_t> &wsindexes = sit->second;

    for (auto specNum : spectra) {
      auto ind = specs2index.find(specNum);
      if (ind != specs2index.end()) {
        size_t wsid = ind->second;
        wsindexes.push_back(wsid);
        if (unUsedSpec[wsid] != (USED)) {
          unUsedSpec[wsid] = (USED);
        }
      } else {
        g_log.error() << "Spectrum with ID " << specNum
                      << " is not found in instrument \n";
      }
    } // for index
  }   // for group
}

/** Get groupings from groupingworkspace
*  @param groupWS :: the grouping workspace to use
*  @param workspace :: a pointer to the input workspace, used to get spectra
* indexes from numbers
*  @param unUsedSpec :: the list of spectra indexes that have been not included
* in a group (so far)
*/
void GroupDetectors2::processGroupingWorkspace(
    GroupingWorkspace_const_sptr groupWS,
    API::MatrixWorkspace_const_sptr workspace,
    std::vector<int64_t> &unUsedSpec) {
  detid2index_map detIdToWiMap = workspace->getDetectorIDToWorkspaceIndexMap();

  typedef std::map<size_t, std::set<size_t>> Group2SetMapType;
  Group2SetMapType group2WSIndexSetmap;

  const auto &spectrumInfo = groupWS->spectrumInfo();
  const auto &detectorIDs = groupWS->detectorInfo().detectorIDs();
  for (size_t i = 0; i < spectrumInfo.size(); ++i) {
    // read spectra from groupingws
    size_t groupid = static_cast<int>(groupWS->y(i)[0]);
    // group 0 is are unused spectra - don't process them
    if (groupid > 0) {
      if (group2WSIndexSetmap.find(groupid) == group2WSIndexSetmap.end()) {
        // not found - create an empty set
        group2WSIndexSetmap.emplace(groupid, std::set<size_t>());
      }
      // get a reference to the set
      std::set<size_t> &targetWSIndexSet = group2WSIndexSetmap[groupid];
      for (const auto &spectrumDefinition :
           spectrumInfo.spectrumDefinition(i)) {
        // translate detectors to target det ws indexes
        size_t targetWSIndex =
            detIdToWiMap[detectorIDs[spectrumDefinition.first]];
        targetWSIndexSet.insert(targetWSIndex);
        // mark as used
        if (unUsedSpec[targetWSIndex] != (USED)) {
          unUsedSpec[targetWSIndex] = (USED);
        }
      }
    }
  }

  // Build m_GroupWsInds (group -> list of ws indices)
  for (auto &dit : group2WSIndexSetmap) {
    size_t groupid = dit.first;
    std::set<size_t> &targetWSIndexSet = dit.second;
    m_GroupWsInds.emplace(
        static_cast<specnum_t>(groupid),
        std::vector<size_t>(targetWSIndexSet.begin(), targetWSIndexSet.end()));
  }
}

/** Get groupings from a matrix workspace
*  @param groupWS :: the matrix workspace to use
*  @param workspace :: a pointer to the input workspace, used to get spectra
* indexes from numbers
*  @param unUsedSpec :: the list of spectra indexes that have been not included
* in
* a group (so far)
*/
void GroupDetectors2::processMatrixWorkspace(
    MatrixWorkspace_const_sptr groupWS, MatrixWorkspace_const_sptr workspace,
    std::vector<int64_t> &unUsedSpec) {
  detid2index_map detIdToWiMap = workspace->getDetectorIDToWorkspaceIndexMap();

  typedef std::map<size_t, std::set<size_t>> Group2SetMapType;
  Group2SetMapType group2WSIndexSetmap;

  const auto &spectrumInfo = groupWS->spectrumInfo();
  const auto &detectorIDs = groupWS->detectorInfo().detectorIDs();
  for (size_t i = 0; i < spectrumInfo.size(); ++i) {
    // read spectra from groupingws
    size_t groupid = i;

    if (group2WSIndexSetmap.find(groupid) == group2WSIndexSetmap.end()) {
      // not found - create an empty set
      group2WSIndexSetmap.emplace(groupid, std::set<size_t>());
    }
    // get a reference to the set
    std::set<size_t> &targetWSIndexSet = group2WSIndexSetmap[groupid];

    // If the detector was not found or was not in a group, then ignore it.
    if (spectrumInfo.spectrumDefinition(i).size() > 1) {
      for (const auto &spectrumDefinition :
           spectrumInfo.spectrumDefinition(i)) {
        // translate detectors to target det ws indexes
        size_t targetWSIndex =
            detIdToWiMap[detectorIDs[spectrumDefinition.first]];
        targetWSIndexSet.insert(targetWSIndex);
        // mark as used
        if (unUsedSpec[targetWSIndex] != (USED)) {
          unUsedSpec[targetWSIndex] = (USED);
        }
      }
    }
  }

  // Build m_GroupWsInds (group -> list of ws indices)
  for (auto &dit : group2WSIndexSetmap) {
    size_t groupid = dit.first;
    std::set<size_t> &targetWSIndexSet = dit.second;
    if (!targetWSIndexSet.empty()) {
      std::vector<size_t> tempv;
      tempv.assign(targetWSIndexSet.begin(), targetWSIndexSet.end());
      m_GroupWsInds.insert(
          std::make_pair(static_cast<specnum_t>(groupid), tempv));
    }
  }
}
/** The function expects that the string passed to it contains an integer
* number,
*  it reads the number and returns it
*  @param line :: a line read from the file, we'll interpret this
*  @return the integer read from the line, error code if not readable
*  @throw invalid_argument when the line contains more just an integer
*  @throw boost::bad_lexical_cast when the string can't be interpreted as an
* integer
*/
int GroupDetectors2::readInt(std::string line) {
  // remove comments and white space (TOK_TRIM)
  Mantid::Kernel::StringTokenizer dataComment(
      line, "#", Mantid::Kernel::StringTokenizer::TOK_TRIM);
  if (dataComment.begin() != dataComment.end()) {
    Mantid::Kernel::StringTokenizer data(
        *(dataComment.begin()), " ", Mantid::Kernel::StringTokenizer::TOK_TRIM);
    if (data.count() == 1) {
      if (!data[0].empty()) {
        try {
          return boost::lexical_cast<int>(data[0]);
        } catch (boost::bad_lexical_cast &e) {
          g_log.debug() << "Exception thrown: " << e.what() << '\n';
          throw std::invalid_argument("Error reading file, integer expected");
        }
      }
    } else {
      if (data.count() == 0) {
        return EMPTY_LINE;
      }
      // we expected an integer but there were more things on the line, before
      // any #
      g_log.debug() << "Error: found " << data.count()
                    << " strings the first string is " << data[0] << '\n';
      throw std::invalid_argument(
          "Problem reading file, a singe integer expected");
    }
  }
  // we haven't found any data, return the nodata condition
  return EMPTY_LINE;
}
/** Reads from the file getting in order: an unused integer, on the next line
* the number of
*  spectra in the group and next one or more lines the spectra numbers, (format
* in GroupDetectors.h)
* @param specs2index :: a map that links spectra numbers to indexes
* @param File :: the input stream that is linked to the file
* @param lineNum :: the last line read in the file, is updated by this function
* @param unUsedSpec :: list of spectra that haven't yet been included in a group
* @param ignoreGroupNumber :: ignore group numbers when numbering spectra
* @throw invalid_argument if there is any problem with the file
*/
void GroupDetectors2::readFile(spec2index_map &specs2index, std::istream &File,
                               size_t &lineNum,
                               std::vector<int64_t> &unUsedSpec,
                               bool ignoreGroupNumber) {
  // go through the rest of the file reading in lists of spectra number to group
  int oldSpectrumNo = 1;
  while (File) {
    int groupNo = EMPTY_LINE;
    std::string thisLine;
    do {
      std::getline(File, thisLine), lineNum++;
      groupNo = readInt(thisLine);
      // we haven't started reading a new group and so if the file ends here it
      // is OK
      if (!File)
        return;
    } while (groupNo == EMPTY_LINE && File);

    // If we're ignoring the group number, use the old spectrum number way of
    // just counting, otherwise use the group number.
    const int spectrumNo = ignoreGroupNumber ? oldSpectrumNo++ : groupNo;

    // the number of spectra that will be combined in the group
    int numberOfSpectra = EMPTY_LINE;
    do {
      if (!File)
        throw std::invalid_argument("Premature end of file, expecting an "
                                    "integer with the number of spectra in the "
                                    "group");
      std::getline(File, thisLine), lineNum++;
      numberOfSpectra = readInt(thisLine);
    } while (numberOfSpectra == EMPTY_LINE);

    if (numberOfSpectra <= 0) {
      throw std::invalid_argument("The number of spectra is zero or negative");
    }

    // the value of this map is the list of spectra numbers that will be
    // combined into a group
    m_GroupWsInds[spectrumNo].reserve(numberOfSpectra);
    do {
      if (!File)
        throw std::invalid_argument("Premature end of file, found number of "
                                    "spectra specification but no spectra "
                                    "list");
      std::getline(File, thisLine), lineNum++;
      // the spectra numbers that will be included in the group
      readSpectraIndexes(thisLine, specs2index, m_GroupWsInds[spectrumNo],
                         unUsedSpec);
    } while (static_cast<int>(m_GroupWsInds[spectrumNo].size()) <
             numberOfSpectra);
    if (static_cast<int>(m_GroupWsInds[spectrumNo].size()) !=
        numberOfSpectra) { // it makes no sense to continue reading the file,
      // we'll stop here
      throw std::invalid_argument(std::string("Bad number of spectra "
                                              "specification or spectra list "
                                              "near line number ") +
                                  std::to_string(lineNum));
    }
    // make regular progress reports and check for a cancellation notification
    if ((m_GroupWsInds.size() % INTERVAL) == 1) {
      fileReadProg(m_GroupWsInds.size(), specs2index.size());
    }
  }
}
/** The function expects that the string passed to it contains a series of
* integers,
*  ranges specified with a '-' are possible
*  @param line :: a line read from the file, we'll interpret this
*  @param specs2index :: a map with spectra numbers as indexes and index numbers
* as values
*  @param output :: the list of integers, with any ranges expanded
*  @param unUsedSpec :: the list of spectra indexes that have been included in a
* group (so far)
*  @param seperator :: the symbol for the index range separator
*  @throw invalid_argument when a number couldn't be found or the number is not
* in the spectra map
*/
void GroupDetectors2::readSpectraIndexes(std::string line,
                                         spec2index_map &specs2index,
                                         std::vector<size_t> &output,
                                         std::vector<int64_t> &unUsedSpec,
                                         std::string seperator) {
  // remove comments and white space
  Mantid::Kernel::StringTokenizer dataComment(line, seperator, IGNORE_SPACES);
  for (const auto &itr : dataComment) {
    std::vector<size_t> specNums;
    specNums.reserve(output.capacity());

    RangeHelper::getList(itr, specNums);

    std::vector<size_t>::const_iterator specN = specNums.begin();
    for (; specN != specNums.end(); ++specN) {
      specnum_t spectrumNum = static_cast<specnum_t>(*specN);
      spec2index_map::const_iterator ind = specs2index.find(spectrumNum);
      if (ind == specs2index.end()) {
        g_log.debug() << name() << ": spectrum number " << spectrumNum
                      << " referred to in the input file was not found in the "
                         "input workspace\n";
        throw std::invalid_argument("Spectrum number " +
                                    std::to_string(spectrumNum) + " not found");
      }
      if (unUsedSpec[ind->second] != USED) { // this array is used when the user
                                             // sets KeepUngroupedSpectra, as
                                             // well as to find duplicates
        unUsedSpec[ind->second] = USED;
        output.push_back(ind->second);
      } else { // the spectra was already included in a group
        output.push_back(ind->second);
      }
    }
  }
}

/** Called while reading input file to report progress (doesn't update
* m_FracCompl ) and
*  check for algorithm cancel messages, doesn't look at file size to estimate
* progress
*  @param numGroupsRead :: number of groups read from the file so far (not the
* number of spectra)
*  @param numInHists :: the total number of histograms in the input workspace
*  @return estimate of the amount of algorithm progress obtained by reading from
* the file
*/
double GroupDetectors2::fileReadProg(
    DataHandling::GroupDetectors2::storage_map::size_type numGroupsRead,
    DataHandling::GroupDetectors2::storage_map::size_type numInHists) {
  // I'm going to guess that there are half as many groups as spectra
  double progEstim =
      2. * static_cast<double>(numGroupsRead) / static_cast<double>(numInHists);
  // but it might be more, in which case this complex function always increases
  // but slower and slower
  progEstim = READFILE * progEstim / (1 + progEstim);
  // now do the reporting
  progress(m_FracCompl + progEstim);
  // check for a (user) cancel message
  interruption_point();
  return progEstim;
}

/**
*  Move the user selected spectra in the input workspace into groups in the
* output workspace
*  @param inputWS :: user selected input workspace for the algorithm
*  @param outputWS :: user selected output workspace for the algorithm
*  @param prog4Copy :: the amount of algorithm progress to attribute to moving a
* single spectra
*  @return number of new grouped spectra
*/
size_t GroupDetectors2::formGroups(API::MatrixWorkspace_const_sptr inputWS,
                                   API::MatrixWorkspace_sptr outputWS,
                                   const double prog4Copy) {
  // get "Behaviour" string
  const std::string behaviour = getProperty("Behaviour");
  int bhv = 0;
  if (behaviour == "Average")
    bhv = 1;

  API::MatrixWorkspace_sptr beh = API::WorkspaceFactory::Instance().create(
      "Workspace2D", static_cast<int>(m_GroupWsInds.size()), 1, 1);

  g_log.debug() << name() << ": Preparing to group spectra into "
                << m_GroupWsInds.size() << " groups\n";

  // where we are copying spectra to, we start copying to the start of the
  // output workspace
  size_t outIndex = 0;
  // Only used for averaging behaviour. We may have a 1:1 map where a Divide
  // would be waste as it would be just dividing by 1
  bool requireDivide(false);
  const auto &spectrumInfo = inputWS->spectrumInfo();
  for (storage_map::const_iterator it = m_GroupWsInds.begin();
       it != m_GroupWsInds.end(); ++it) {
    // This is the grouped spectrum
    auto &outSpec = outputWS->getSpectrum(outIndex);

    // The spectrum number of the group is the key
    outSpec.setSpectrumNo(it->first);
    // Start fresh with no detector IDs
    outSpec.clearDetectorIDs();

    // Copy over X data from first spectrum, the bin boundaries for all spectra
    // are assumed to be the same here
    outSpec.setSharedX(inputWS->sharedX(0));
    auto outputHistogram = outSpec.histogram();

    // Keep track of number of detectors required for masking
    size_t nonMaskedSpectra(0);

    for (auto originalWI : it->second) {
      // detectors to add to firstSpecNum
      const auto &inputSpectrum = inputWS->getSpectrum(originalWI);

      outputHistogram += inputSpectrum.histogram();
      outSpec.addDetectorIDs(inputSpectrum.getDetectorIDs());

      if (!isMaskedDetector(spectrumInfo, originalWI)) {
        ++nonMaskedSpectra;
      }
    }

    outSpec.setHistogram(outputHistogram);

    if (nonMaskedSpectra == 0)
      ++nonMaskedSpectra; // Avoid possible divide by zero
    if (!requireDivide)
      requireDivide = (nonMaskedSpectra > 1);
    beh->mutableY(outIndex)[0] = static_cast<double>(nonMaskedSpectra);

    // make regular progress reports and check for cancelling the algorithm
    if (outIndex % INTERVAL == 0) {
      m_FracCompl += INTERVAL * prog4Copy;
      if (m_FracCompl > 1.0)
        m_FracCompl = 1.0;
      progress(m_FracCompl);
      interruption_point();
    }
    outIndex++;
  }

  if (bhv == 1 && requireDivide) {
    g_log.debug() << "Running Divide algorithm to perform averaging.\n";
    Mantid::API::IAlgorithm_sptr divide = createChildAlgorithm("Divide");
    divide->initialize();
    divide->setProperty<API::MatrixWorkspace_sptr>("LHSWorkspace", outputWS);
    divide->setProperty<API::MatrixWorkspace_sptr>("RHSWorkspace", beh);
    divide->setProperty<API::MatrixWorkspace_sptr>("OutputWorkspace", outputWS);
    divide->execute();
  }

  g_log.debug() << name() << " created " << outIndex
                << " new grouped spectra\n";
  return outIndex;
}

/**
*  Move the user selected spectra in the input workspace into groups in the
* output workspace
*  @param inputWS :: user selected input workspace for the algorithm
*  @param outputWS :: user selected output workspace for the algorithm
*  @param prog4Copy :: the amount of algorithm progress to attribute to moving a
* single spectra
*  @return number of new grouped spectra
*/
size_t
GroupDetectors2::formGroupsEvent(DataObjects::EventWorkspace_const_sptr inputWS,
                                 DataObjects::EventWorkspace_sptr outputWS,
                                 const double prog4Copy) {
  // get "Behaviour" string
  const std::string behaviour = getProperty("Behaviour");
  int bhv = 0;
  if (behaviour == "Average")
    bhv = 1;

  API::MatrixWorkspace_sptr beh = API::WorkspaceFactory::Instance().create(
      "Workspace2D", static_cast<int>(m_GroupWsInds.size()), 1, 1);

  g_log.debug() << name() << ": Preparing to group spectra into "
                << m_GroupWsInds.size() << " groups\n";

  // where we are copying spectra to, we start copying to the start of the
  // output workspace
  size_t outIndex = 0;
  // Only used for averaging behaviour. We may have a 1:1 map where a Divide
  // would be waste as it would be just dividing by 1
  bool requireDivide(false);
  const auto &spectrumInfo = inputWS->spectrumInfo();
  for (storage_map::const_iterator it = m_GroupWsInds.begin();
       it != m_GroupWsInds.end(); ++it) {
    // This is the grouped spectrum
    EventList &outEL = outputWS->getSpectrum(outIndex);

    // The spectrum number of the group is the key
    outEL.setSpectrumNo(it->first);
    // Start fresh with no detector IDs
    outEL.clearDetectorIDs();

    // the Y values and errors from spectra being grouped are combined in the
    // output spectrum
    // Keep track of number of detectors required for masking
    size_t nonMaskedSpectra(0);
    beh->mutableX(outIndex)[0] = 0.0;
    beh->mutableE(outIndex)[0] = 0.0;
    for (auto originalWI : it->second) {
      const EventList &fromEL = inputWS->getSpectrum(originalWI);
      // Add the event lists with the operator
      outEL += fromEL;

      // detectors to add to the output spectrum
      outEL.addDetectorIDs(fromEL.getDetectorIDs());
      if (!isMaskedDetector(spectrumInfo, originalWI)) {
        ++nonMaskedSpectra;
      }
    }
    if (nonMaskedSpectra == 0)
      ++nonMaskedSpectra; // Avoid possible divide by zero
    if (!requireDivide)
      requireDivide = (nonMaskedSpectra > 1);
    beh->mutableY(outIndex)[0] = static_cast<double>(nonMaskedSpectra);

    // make regular progress reports and check for cancelling the algorithm
    if (outIndex % INTERVAL == 0) {
      m_FracCompl += INTERVAL * prog4Copy;
      if (m_FracCompl > 1.0)
        m_FracCompl = 1.0;
      progress(m_FracCompl);
      interruption_point();
    }
    outIndex++;
  }

  if (bhv == 1 && requireDivide) {
    g_log.debug() << "Running Divide algorithm to perform averaging.\n";
    Mantid::API::IAlgorithm_sptr divide = createChildAlgorithm("Divide");
    divide->initialize();
    divide->setProperty<API::MatrixWorkspace_sptr>("LHSWorkspace", outputWS);
    divide->setProperty<API::MatrixWorkspace_sptr>("RHSWorkspace", beh);
    divide->setProperty<API::MatrixWorkspace_sptr>("OutputWorkspace", outputWS);
    divide->execute();
  }

  g_log.debug() << name() << " created " << outIndex
                << " new grouped spectra\n";
  return outIndex;
}

bool GroupDetectors2::isMaskedDetector(const API::SpectrumInfo &spectrum,
                                       const size_t index) const {
  if (spectrum.hasDetectors(index)) {
    return spectrum.isMasked(index);
  } else {
    // Can't be masked if it doesn't exist
    return false;
  }
}

// RangeHelper
/** Expands any ranges in the input string of non-negative integers, eg. "1 3-5
* 4" -> "1 3 4 5 4"
*  @param line :: a line of input that is interpreted and expanded
*  @param outList :: all integers specified both as ranges and individually in
* order
*  @throw invalid_argument if a character is found that is not an integer or
* hypehn and when a hyphen occurs at the start or the end of the line
*/
void GroupDetectors2::RangeHelper::getList(const std::string &line,
                                           std::vector<size_t> &outList) {
  if (line.empty()) { // it is not an error to have an empty line but it would
                      // cause problems with an error check a the end of this
                      // function
    return;
  }
  Mantid::Kernel::StringTokenizer ranges(line, "-");

  try {
    size_t loop = 0;
    do {
      Mantid::Kernel::StringTokenizer beforeHyphen(ranges[loop], " ",
                                                   IGNORE_SPACES);
      auto readPostion = beforeHyphen.begin();
      if (readPostion == beforeHyphen.end()) {
        throw std::invalid_argument("'-' found at the start of a list, can't "
                                    "interpret range specification");
      }
      for (; readPostion != beforeHyphen.end(); ++readPostion) {
        outList.push_back(boost::lexical_cast<size_t>(*readPostion));
      }
      // this will be the start of a range if it was followed by a - i.e.
      // another token was captured
      const size_t rangeStart = outList.back();
      if (loop + 1 == ranges.count()) { // there is no more input
        break;
      }

      Mantid::Kernel::StringTokenizer afterHyphen(ranges[loop + 1], " ",
                                                  IGNORE_SPACES);
      readPostion = afterHyphen.begin();
      if (readPostion == afterHyphen.end()) {
        throw std::invalid_argument("A '-' follows straight after another '-', "
                                    "can't interpret range specification");
      }

      // the tokenizer will always return at least on string
      const size_t rangeEnd = boost::lexical_cast<size_t>(*readPostion);

      // this is unanticipated and marked as an error, it would be easy to
      // change this to count down however
      if (rangeStart > rangeEnd) {
        throw std::invalid_argument("A range where the first integer is larger "
                                    "than the second is not allowed");
      }

      // expand the range
      for (size_t j = rangeStart + 1; j < rangeEnd; j++) {
        outList.push_back(j);
      }

      loop++;
    } while (loop < ranges.count());
  } catch (boost::bad_lexical_cast &e) {
    throw std::invalid_argument(
        std::string("Expected list of integers, exception thrown: ") +
        e.what());
  }
  if (*(line.end() - 1) == '-') {
    throw std::invalid_argument(
        "'-' found at the end of a list, can't interpret range specification");
  }
}

<<<<<<< HEAD
=======
namespace {

/* The following functions are used to translate single operators into
 * groups, just like the ones this algorithm loads from .map files.
 *
 * Each function takes a string, such as "3+4", or "6:10" and then adds
 * the resulting groups of spectra to outGroups.
 */

// An add operation, i.e. "3+4" -> [3+4]
void translateAdd(const std::string &instructions,
                  std::vector<std::vector<int>> &outGroups) {
  auto spectra = Kernel::StringTokenizer(
      instructions, "+", Kernel::StringTokenizer::TOK_TRIM |
                             Kernel::StringTokenizer::TOK_IGNORE_EMPTY);

  std::vector<int> outSpectra;
  outSpectra.reserve(spectra.count());
  for (auto spectrum : spectra) {
    // add this spectrum to the group we're about to add
    outSpectra.push_back(boost::lexical_cast<int>(spectrum));
  }
  outGroups.push_back(std::move(outSpectra));
}

// A range summation, i.e. "3-6" -> [3+4+5+6]
void translateSumRange(const std::string &instructions,
                       std::vector<std::vector<int>> &outGroups) {
  // add a group with the sum of the spectra in the range
  auto spectra = Kernel::StringTokenizer(instructions, "-");
  if (spectra.count() != 2)
    throw std::runtime_error("Malformed range (-) operation.");
  // fetch the start and stop spectra
  int first = boost::lexical_cast<int>(spectra[0]);
  int last = boost::lexical_cast<int>(spectra[1]);
  // swap if they're back to front
  if (first > last)
    std::swap(first, last);

  // add all the spectra in the range to the output group
  std::vector<int> outSpectra;
  outSpectra.reserve(last - first + 1);
  for (int i = first; i <= last; ++i)
    outSpectra.push_back(i);
  if (!outSpectra.empty())
    outGroups.push_back(std::move(outSpectra));
}

// A range insertion, i.e. "3:6" -> [3,4,5,6]
void translateRange(const std::string &instructions,
                    std::vector<std::vector<int>> &outGroups) {
  // add a group per spectra
  auto spectra = Kernel::StringTokenizer(
      instructions, ":", Kernel::StringTokenizer::TOK_IGNORE_EMPTY);
  if (spectra.count() != 2)
    throw std::runtime_error("Malformed range (:) operation.");
  // fetch the start and stop spectra
  int first = boost::lexical_cast<int>(spectra[0]);
  int last = boost::lexical_cast<int>(spectra[1]);
  // swap if they're back to front
  if (first > last)
    std::swap(first, last);

  // add all the spectra in the range to separate output groups
  for (int i = first; i <= last; ++i) {
    // create group of size 1 with the spectrum and add it to output
    outGroups.emplace_back(1, i);
  }
}
} // anonymous namespace

>>>>>>> 07dbbf82
/**
 * Used to validate the inputs for GroupDetectors2
 *
 * @returns : A map of the invalid property names to what the problem is.
 */
std::map<std::string, std::string> GroupDetectors2::validateInputs() {
  std::map<std::string, std::string> errors;

  const std::string pattern = getPropertyValue("GroupingPattern");

  boost::regex re(
      "^\\s*[0-9]+\\s*$|^(\\s*,*[0-9]+(\\s*(,|:|\\+|\\-)\\s*)*[0-9]*)*$");

  try {
    if (!pattern.empty() && !boost::regex_match(pattern, re)) {
      errors["GroupingPattern"] =
          "GroupingPattern is not well formed: " + pattern;
    }
  } catch (boost::exception &) {
    // If the pattern is too large, split on comma and evaluate each piece.
    auto groups = Kernel::StringTokenizer(pattern, ",", IGNORE_SPACES);
    for (const auto &groupStr : groups) {
      if (!pattern.empty() && !boost::regex_match(groupStr, re)) {
        errors["GroupingPattern"] =
            "GroupingPattern is not well formed: " + pattern;
        break;
      }
    }
  }

  return errors;
}
<<<<<<< HEAD
=======

/**
 * Translate the PerformIndexOperations processing instructions into a format
 * usable by GroupDetectors.
 *
 * @param instructions : Instructions to translate
 * @param commands : A stringstream to be filled
 */
void GroupDetectors2::translateInstructions(const std::string &instructions,
                                            std::stringstream &commands) {
  // vector of groups, each group being a vector of its spectra
  std::vector<std::vector<int>> outGroups;

  // split into comma separated groups, each group potentially containing
  // an operation (+-:) that produces even more groups.
  auto groups = Kernel::StringTokenizer(instructions, ",", IGNORE_SPACES);
  for (const auto &groupStr : groups) {
    // Look for the various operators in the string. If one is found then
    // do the necessary translation into groupings.
    if (groupStr.find('+') != std::string::npos) {
      // add a group with the given spectra
      translateAdd(groupStr, outGroups);
    } else if (groupStr.find('-') != std::string::npos) {
      translateSumRange(groupStr, outGroups);
    } else if (groupStr.find(':') != std::string::npos) {
      translateRange(groupStr, outGroups);
    } else if (!groupStr.empty()) {
      // contains no instructions, just add this spectrum as a new group
      // create group of size 1 with the spectrum in it and add it to output
      outGroups.emplace_back(1, boost::lexical_cast<int>(groupStr));
    }
  }

  // We now have the groups as a vector of a vector of ints. Turn this into a
  // string, just like the contents of a map file.
  commands << outGroups.size() << "\n";
  for (auto &outGroup : outGroups) {
    const int groupId = outGroup[0] + 1;
    const int groupSize = static_cast<int>(outGroup.size());

    // Comment the output for readability
    commands << "# Group " << groupId;
    commands << ", contains " << groupSize << " spectra.\n";

    commands << groupId << "\n";
    commands << groupSize << "\n";

    // Group members
    // So far we've been using 0-indexed ids, but the mapfile syntax expects
    // 1-indexed ids, so we add 1 to the spectra ids here.
    for (size_t j = 0; j < outGroup.size(); ++j)
      commands << (j > 0 ? " " : "") << outGroup[j] + 1;
    commands << "\n";
  }
}

>>>>>>> 07dbbf82
} // namespace DataHandling
} // namespace Mantid<|MERGE_RESOLUTION|>--- conflicted
+++ resolved
@@ -40,26 +40,25 @@
 // An add operation, i.e. "3+4" -> [3+4]
 void translateAdd(const std::string &instructions,
                   std::vector<std::vector<int>> &outGroups) {
-  std::vector<std::string> spectra;
-  boost::split(spectra, instructions, boost::is_any_of("+"));
+  auto spectra = Kernel::StringTokenizer(
+      instructions, "+", Kernel::StringTokenizer::TOK_TRIM |
+                             Kernel::StringTokenizer::TOK_IGNORE_EMPTY);
 
   std::vector<int> outSpectra;
+  outSpectra.reserve(spectra.count());
   for (auto spectrum : spectra) {
-    // remove leading/trailing whitespace
-    boost::trim(spectrum);
     // add this spectrum to the group we're about to add
     outSpectra.push_back(boost::lexical_cast<int>(spectrum));
   }
-  outGroups.push_back(outSpectra);
+  outGroups.push_back(std::move(outSpectra));
 }
 
 // A range summation, i.e. "3-6" -> [3+4+5+6]
 void translateSumRange(const std::string &instructions,
                        std::vector<std::vector<int>> &outGroups) {
   // add a group with the sum of the spectra in the range
-  std::vector<std::string> spectra;
-  boost::split(spectra, instructions, boost::is_any_of("-"));
-  if (spectra.size() != 2)
+  auto spectra = Kernel::StringTokenizer(instructions, "-");
+  if (spectra.count() != 2)
     throw std::runtime_error("Malformed range (-) operation.");
   // fetch the start and stop spectra
   int first = boost::lexical_cast<int>(spectra[0]);
@@ -70,19 +69,20 @@
 
   // add all the spectra in the range to the output group
   std::vector<int> outSpectra;
+  outSpectra.reserve(last - first + 1);
   for (int i = first; i <= last; ++i)
     outSpectra.push_back(i);
   if (!outSpectra.empty())
-    outGroups.push_back(outSpectra);
+    outGroups.push_back(std::move(outSpectra));
 }
 
 // A range insertion, i.e. "3:6" -> [3,4,5,6]
 void translateRange(const std::string &instructions,
                     std::vector<std::vector<int>> &outGroups) {
   // add a group per spectra
-  std::vector<std::string> spectra;
-  boost::split(spectra, instructions, boost::is_any_of(":"));
-  if (spectra.size() != 2)
+  auto spectra = Kernel::StringTokenizer(
+      instructions, ":", Kernel::StringTokenizer::TOK_IGNORE_EMPTY);
+  if (spectra.count() != 2)
     throw std::runtime_error("Malformed range (:) operation.");
   // fetch the start and stop spectra
   int first = boost::lexical_cast<int>(spectra[0]);
@@ -93,10 +93,8 @@
 
   // add all the spectra in the range to separate output groups
   for (int i = first; i <= last; ++i) {
-    // create group of size 1 with the spectrum in it
-    std::vector<int> newGroup(1, i);
-    // and add it to output
-    outGroups.push_back(newGroup);
+    // create group of size 1 with the spectrum and add it to output
+    outGroups.emplace_back(1, i);
   }
 }
 
@@ -113,13 +111,8 @@
 
   // split into comma separated groups, each group potentially containing
   // an operation (+-:) that produces even more groups.
-  std::vector<std::string> groups;
-  boost::split(groups, instructions, boost::is_any_of(","));
-
-  for (auto groupStr : groups) {
-    // remove leading/trailing whitespace
-    boost::trim(groupStr);
-
+  auto groups = Kernel::StringTokenizer(instructions, ",", IGNORE_SPACES);
+  for (const auto &groupStr : groups) {
     // Look for the various operators in the string. If one is found then
     // do the necessary translation into groupings.
     if (groupStr.find('+') != std::string::npos) {
@@ -131,10 +124,8 @@
       translateRange(groupStr, outGroups);
     } else if (!groupStr.empty()) {
       // contains no instructions, just add this spectrum as a new group
-      // create group of size 1 with the spectrum in it
-      std::vector<int> newGroup(1, boost::lexical_cast<int>(groupStr));
-      // and add it to output
-      outGroups.push_back(newGroup);
+      // create group of size 1 with the spectrum in it and add it to output
+      outGroups.emplace_back(1, boost::lexical_cast<int>(groupStr));
     }
   }
 
@@ -1292,80 +1283,6 @@
   }
 }
 
-<<<<<<< HEAD
-=======
-namespace {
-
-/* The following functions are used to translate single operators into
- * groups, just like the ones this algorithm loads from .map files.
- *
- * Each function takes a string, such as "3+4", or "6:10" and then adds
- * the resulting groups of spectra to outGroups.
- */
-
-// An add operation, i.e. "3+4" -> [3+4]
-void translateAdd(const std::string &instructions,
-                  std::vector<std::vector<int>> &outGroups) {
-  auto spectra = Kernel::StringTokenizer(
-      instructions, "+", Kernel::StringTokenizer::TOK_TRIM |
-                             Kernel::StringTokenizer::TOK_IGNORE_EMPTY);
-
-  std::vector<int> outSpectra;
-  outSpectra.reserve(spectra.count());
-  for (auto spectrum : spectra) {
-    // add this spectrum to the group we're about to add
-    outSpectra.push_back(boost::lexical_cast<int>(spectrum));
-  }
-  outGroups.push_back(std::move(outSpectra));
-}
-
-// A range summation, i.e. "3-6" -> [3+4+5+6]
-void translateSumRange(const std::string &instructions,
-                       std::vector<std::vector<int>> &outGroups) {
-  // add a group with the sum of the spectra in the range
-  auto spectra = Kernel::StringTokenizer(instructions, "-");
-  if (spectra.count() != 2)
-    throw std::runtime_error("Malformed range (-) operation.");
-  // fetch the start and stop spectra
-  int first = boost::lexical_cast<int>(spectra[0]);
-  int last = boost::lexical_cast<int>(spectra[1]);
-  // swap if they're back to front
-  if (first > last)
-    std::swap(first, last);
-
-  // add all the spectra in the range to the output group
-  std::vector<int> outSpectra;
-  outSpectra.reserve(last - first + 1);
-  for (int i = first; i <= last; ++i)
-    outSpectra.push_back(i);
-  if (!outSpectra.empty())
-    outGroups.push_back(std::move(outSpectra));
-}
-
-// A range insertion, i.e. "3:6" -> [3,4,5,6]
-void translateRange(const std::string &instructions,
-                    std::vector<std::vector<int>> &outGroups) {
-  // add a group per spectra
-  auto spectra = Kernel::StringTokenizer(
-      instructions, ":", Kernel::StringTokenizer::TOK_IGNORE_EMPTY);
-  if (spectra.count() != 2)
-    throw std::runtime_error("Malformed range (:) operation.");
-  // fetch the start and stop spectra
-  int first = boost::lexical_cast<int>(spectra[0]);
-  int last = boost::lexical_cast<int>(spectra[1]);
-  // swap if they're back to front
-  if (first > last)
-    std::swap(first, last);
-
-  // add all the spectra in the range to separate output groups
-  for (int i = first; i <= last; ++i) {
-    // create group of size 1 with the spectrum and add it to output
-    outGroups.emplace_back(1, i);
-  }
-}
-} // anonymous namespace
-
->>>>>>> 07dbbf82
 /**
  * Used to validate the inputs for GroupDetectors2
  *
@@ -1398,64 +1315,5 @@
 
   return errors;
 }
-<<<<<<< HEAD
-=======
-
-/**
- * Translate the PerformIndexOperations processing instructions into a format
- * usable by GroupDetectors.
- *
- * @param instructions : Instructions to translate
- * @param commands : A stringstream to be filled
- */
-void GroupDetectors2::translateInstructions(const std::string &instructions,
-                                            std::stringstream &commands) {
-  // vector of groups, each group being a vector of its spectra
-  std::vector<std::vector<int>> outGroups;
-
-  // split into comma separated groups, each group potentially containing
-  // an operation (+-:) that produces even more groups.
-  auto groups = Kernel::StringTokenizer(instructions, ",", IGNORE_SPACES);
-  for (const auto &groupStr : groups) {
-    // Look for the various operators in the string. If one is found then
-    // do the necessary translation into groupings.
-    if (groupStr.find('+') != std::string::npos) {
-      // add a group with the given spectra
-      translateAdd(groupStr, outGroups);
-    } else if (groupStr.find('-') != std::string::npos) {
-      translateSumRange(groupStr, outGroups);
-    } else if (groupStr.find(':') != std::string::npos) {
-      translateRange(groupStr, outGroups);
-    } else if (!groupStr.empty()) {
-      // contains no instructions, just add this spectrum as a new group
-      // create group of size 1 with the spectrum in it and add it to output
-      outGroups.emplace_back(1, boost::lexical_cast<int>(groupStr));
-    }
-  }
-
-  // We now have the groups as a vector of a vector of ints. Turn this into a
-  // string, just like the contents of a map file.
-  commands << outGroups.size() << "\n";
-  for (auto &outGroup : outGroups) {
-    const int groupId = outGroup[0] + 1;
-    const int groupSize = static_cast<int>(outGroup.size());
-
-    // Comment the output for readability
-    commands << "# Group " << groupId;
-    commands << ", contains " << groupSize << " spectra.\n";
-
-    commands << groupId << "\n";
-    commands << groupSize << "\n";
-
-    // Group members
-    // So far we've been using 0-indexed ids, but the mapfile syntax expects
-    // 1-indexed ids, so we add 1 to the spectra ids here.
-    for (size_t j = 0; j < outGroup.size(); ++j)
-      commands << (j > 0 ? " " : "") << outGroup[j] + 1;
-    commands << "\n";
-  }
-}
-
->>>>>>> 07dbbf82
 } // namespace DataHandling
 } // namespace Mantid