--- conflicted
+++ resolved
@@ -402,16 +402,10 @@
   // Add I with units + uncertainty definition
   const auto intensity = workspace->readY(0);
   std::map<std::string, std::string> iAttributes;
-<<<<<<< HEAD
-  auto iUnit = workspace->YUnit();
+  auto iUnit = getIntensityUnit(workspace);
+  iUnit = getIntensityUnitLabel(iUnit);
   iAttributes.emplace(sasUnitAttr, iUnit);
   iAttributes.emplace(sasUncertaintyAttr, sasDataIdev);
-=======
-  auto iUnit = getIntensityUnit(workspace);
-  iUnit = getIntensityUnitLabel(iUnit);
-  iAttributes.insert(std::make_pair(sasUnitAttr, iUnit));
-  iAttributes.insert(std::make_pair(sasUncertaintyAttr, sasDataIdev));
->>>>>>> 5a94ea92
 
   writeArray1DWithStrAttributes(data, sasDataI, intensity, iAttributes);
 
