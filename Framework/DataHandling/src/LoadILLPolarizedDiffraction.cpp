// Mantid Repository : https://github.com/mantidproject/mantid
//
// Copyright &copy; 2018 ISIS Rutherford Appleton Laboratory UKRI,
//   NScD Oak Ridge National Laboratory, European Spallation Source,
//   Institut Laue - Langevin & CSNS, Institute of High Energy Physics, CAS
// SPDX - License - Identifier: GPL - 3.0 +
#include "MantidDataHandling/LoadILLPolarizedDiffraction.h"
#include "MantidAPI/Axis.h"
#include "MantidAPI/FileProperty.h"
#include "MantidAPI/MatrixWorkspace.h"
#include "MantidAPI/RegisterFileLoader.h"
#include "MantidAPI/Run.h"
#include "MantidAPI/WorkspaceFactory.h"
#include "MantidAPI/WorkspaceGroup.h"
#include "MantidGeometry/Instrument/ComponentHelper.h"
#include "MantidGeometry/Instrument/ComponentInfo.h"
#include "MantidGeometry/Instrument/DetectorInfo.h"
#include "MantidKernel/DateAndTime.h"
#include "MantidKernel/EnabledWhenProperty.h"
#include "MantidKernel/ListValidator.h"
#include "MantidKernel/OptionalBool.h"
#include "MantidKernel/Unit.h"
#include "MantidKernel/UnitFactory.h"
#include "MantidKernel/UnitLabelTypes.h"
#include "MantidKernel/V3D.h"
#include "MantidKernel/VisibleWhenProperty.h"

#include <Poco/Path.h>

namespace Mantid {
namespace DataHandling {

using namespace API;
using namespace Geometry;
using namespace Kernel;
using namespace NeXus;
using Types::Core::DateAndTime;

namespace {
// This defines the number of detector banks in D7
constexpr size_t D7_NUMBER_BANKS = 3;
// This defines the number of physical pixels in D7
constexpr size_t D7_NUMBER_PIXELS = 132;
// This defines the number of pixels per bank in D7
constexpr size_t D7_NUMBER_PIXELS_BANK = 44;
// This defines the number of monitors in the instrument. If there are cases
// where this is no longer one this decleration should be moved.
constexpr size_t NUMBER_MONITORS = 2;
// This defines Time Of Flight measurement mode switch value
constexpr size_t TOF_MODE_ON = 1;
} // namespace

// Register the algorithm into the AlgorithmFactory
DECLARE_NEXUS_FILELOADER_ALGORITHM(LoadILLPolarizedDiffraction)

/// Returns confidence. @see IFileLoader::confidence
int LoadILLPolarizedDiffraction::confidence(NexusDescriptor &descriptor) const {

  // fields existent only at the ILL Diffraction
  if (descriptor.pathExists("/entry0/D7")) {
    return 80;
  } else {
    return 0;
  }
}

/// Algorithms name for identification. @see Algorithm::name
const std::string LoadILLPolarizedDiffraction::name() const {
  return "LoadILLPolarizedDiffraction";
}

/// Algorithm's version for identification. @see Algorithm::version
int LoadILLPolarizedDiffraction::version() const { return 1; }

/// Algorithm's category for identification. @see Algorithm::category
const std::string LoadILLPolarizedDiffraction::category() const {
  return "DataHandling\\Nexus;ILL\\Diffraction";
}

/// Algorithm's summary for use in the GUI and help. @see Algorithm::summary
const std::string LoadILLPolarizedDiffraction::summary() const {
  return "Loads ILL D7 instrument polarized diffraction nexus files.";
}

/**
 * Constructor
 */
LoadILLPolarizedDiffraction::LoadILLPolarizedDiffraction()
    : IFileLoader<NexusDescriptor>() {}

/**
 * Initialize the algorithm's properties.
 */
void LoadILLPolarizedDiffraction::init() {
  declareProperty(std::make_unique<FileProperty>("Filename", "",
                                                 FileProperty::Load, ".nxs"),
                  "File path of the data file to load");
  declareProperty(std::make_unique<WorkspaceProperty<API::WorkspaceGroup>>(
                      "OutputWorkspace", "", Direction::Output),
                  "The output workspace.");
  const std::vector<std::string> positionCalibrationOptions{"None", "Nexus",
                                                            "YIGFile"};
  declareProperty(
      "PositionCalibration", "None",
      std::make_shared<StringListValidator>(positionCalibrationOptions),
      "Select the type of pixel position calibration. If None, the pixel "
      "positions are read from IDF file. If Nexus, the positions are read from "
      "Nexus file. If YIGFile, then the calibration twotheta data is loaded "
      "from a user-defined calibration file.");

  declareProperty(std::make_unique<FileProperty>(
                      "YIGFilename", "", FileProperty::OptionalLoad, ".xml"),
                  "File path of the YIG calibration data file to load");
  setPropertySettings("YIGFilename",
                      std::make_unique<Kernel::EnabledWhenProperty>(
                          "PositionCalibration", IS_EQUAL_TO, "YIGFile"));
  declareProperty("ConvertToScatteringAngle", false,
                  "Convert the bin edges to scattering angle",
                  Direction::Input);
  declareProperty("TransposeMonochromatic", false,
                  "Transpose the 2D workspace with monochromatic data",
                  Direction::Input);
}

std::map<std::string, std::string>
LoadILLPolarizedDiffraction::validateInputs() {
  std::map<std::string, std::string> issues;
  if (getPropertyValue("PositionCalibration") == "YIGFile" &&
      getPropertyValue("YIGFilename") == "") {
    issues["PositionCalibration"] =
        "YIG-based position calibration of detectors requested but "
        "the file was not provided.";
  }
  return issues;
}

/**
 * Executes the algorithm.
 */
void LoadILLPolarizedDiffraction::exec() {

  Progress progress(this, 0, 1, 2);

  m_fileName = getPropertyValue("Filename");
  m_outputWorkspaceGroup = std::make_shared<API::WorkspaceGroup>();
  m_wavelength = 0;

  progress.report("Loading the detector polarization analysis data");
  loadData();

  progress.report("Loading the metadata");
  loadMetaData();

  setProperty("OutputWorkspace", m_outputWorkspaceGroup);
}

/**
 * Loads the polarized detector data, sets up workspaces and labels
 *  according to the measurement type and data dimensions
 */
void LoadILLPolarizedDiffraction::loadData() {

  // open the root entry
  NXRoot dataRoot(m_fileName);

  // read each entry
  for (auto entryNumber = 0;
       entryNumber < static_cast<int>((dataRoot.groups().size()));
       entryNumber++) {
    NXEntry entry = dataRoot.openEntry("entry" + std::to_string(entryNumber));
    m_instName = entry.getString("D7/name");

    std::string start_time = entry.getString("start_time");
    start_time = m_loadHelper.dateTimeInIsoFormat(start_time);

    // init the workspace with proper number of histograms and number of
    // channels
    auto workspace = initStaticWorkspace(entry);

    // load the instrument
    loadInstrument(workspace);

    // rotate detectors to their position during measurement
    moveTwoTheta(entry, workspace);

    // prepare axes for data
    std::vector<double> axis = prepareAxes(entry);

    // load data from file
    std::string dataName = "data/Detector_data";
    NXUInt data = entry.openNXDataSet<unsigned int>(dataName);
    data.load();

    // Assign detector counts
    PARALLEL_FOR_IF(Kernel::threadSafe(*workspace))
    for (auto pixel_no = 0; pixel_no < static_cast<int>(D7_NUMBER_PIXELS);
         ++pixel_no) {
      auto &spectrum = workspace->mutableY(pixel_no);
      auto &errors = workspace->mutableE(pixel_no);
      for (auto channel_no = 0;
           channel_no < static_cast<int>(m_numberOfChannels); ++channel_no) {
        unsigned int counts = data(pixel_no, 0, channel_no);
        spectrum[channel_no] = counts;
        errors[channel_no] = std::sqrt(counts);
      }
      workspace->mutableX(pixel_no) = axis;
    }

    // load and assign monitor data
    for (auto monitor_no = static_cast<int>(D7_NUMBER_PIXELS);
         monitor_no < static_cast<int>(D7_NUMBER_PIXELS + NUMBER_MONITORS);
         ++monitor_no) {
      NXUInt monitorData = entry.openNXDataSet<unsigned int>(
          "monitor" +
          std::to_string(monitor_no + 1 - static_cast<int>(D7_NUMBER_PIXELS)) +
          "/data");
      monitorData.load();
      auto &spectrum = workspace->mutableY(monitor_no);
      auto &errors = workspace->mutableE(monitor_no);
      for (auto channel_no = 0;
           channel_no < static_cast<int>(m_numberOfChannels); channel_no++) {
        unsigned int counts = monitorData(0, 0, channel_no);
        spectrum[channel_no] = counts;
        errors[channel_no] = std::sqrt(counts);
      }
      workspace->mutableX(monitor_no) = axis;
    }

<<<<<<< HEAD
    // load the instrument
    loadInstrument(workspace, start_time);

    // rotate detectors to their position during measurement
    moveTwoTheta(entry, workspace);

=======
>>>>>>> 5be06aec
    // convert the spectrum axis to scattering angle
    if (getProperty("ConvertToScatteringAngle")) {
      workspace = convertSpectrumAxis(workspace);
    }
    // transpose monochromatic data distribution
    if (getProperty("TransposeMonochromatic") &&
        m_acquisitionMode != TOF_MODE_ON) {
      workspace = transposeMonochromatic(workspace);
    }

    // adds the current entry workspace to the output group
    m_outputWorkspaceGroup->addWorkspace(workspace);
    entry.close();
  }
  dataRoot.close();
}

/**
 * Dumps the metadata from the file for each entry separately
 */
void LoadILLPolarizedDiffraction::loadMetaData() {

  // Open NeXus file
  NXhandle nxHandle;
  NXstatus nxStat = NXopen(m_fileName.c_str(), NXACC_READ, &nxHandle);

  if (nxStat != NX_ERROR) {
    for (auto workspaceId = 0;
         workspaceId < m_outputWorkspaceGroup->getNumberOfEntries();
         ++workspaceId) {
      MatrixWorkspace_sptr workspace =
          std::static_pointer_cast<API::MatrixWorkspace>(
              m_outputWorkspaceGroup->getItem(workspaceId));
      auto const entryName = std::string("entry" + std::to_string(workspaceId));
      m_loadHelper.addNexusFieldsToWsRun(nxHandle, workspace->mutableRun(),
                                         entryName);
      if (m_wavelength != 0) {
        workspace->mutableRun().addProperty("monochromator.wavelength",
                                            m_wavelength, true);
      }
    }
    NXclose(&nxHandle);
  }
}

/**
 * Initializes the output workspace based on the resolved instrument.
 * If there are multiple entries in the file and the current entry
 * is not the first one, the returned workspace is a clone
 * of the workspace from the first entry
 * @param entry : entry linked with the returned workspace
 * @return : workspace with the correct data dimensions
 */
API::MatrixWorkspace_sptr
LoadILLPolarizedDiffraction::initStaticWorkspace(const NXEntry &entry) {
  const size_t nSpectra = D7_NUMBER_PIXELS + NUMBER_MONITORS;

  // Set number of channels
  NXInt acquisitionMode = entry.openNXInt("acquisition_mode");
  acquisitionMode.load();
  m_acquisitionMode = acquisitionMode[0];
  if (m_acquisitionMode == TOF_MODE_ON) {
    NXFloat timeOfFlightInfo = entry.openNXFloat("D7/Detector/time_of_flight");
    timeOfFlightInfo.load();
    m_numberOfChannels = size_t(timeOfFlightInfo[1]);
  } else {
    m_numberOfChannels = 1;
  }

  API::MatrixWorkspace_sptr workspace = WorkspaceFactory::Instance().create(
      "Workspace2D", nSpectra, m_numberOfChannels + 1, m_numberOfChannels);

  // Set x axis units
  if (m_acquisitionMode == TOF_MODE_ON) {
    auto lblUnit = std::static_pointer_cast<Kernel::Units::Label>(
        UnitFactory::Instance().create("Label"));
    lblUnit->setLabel("Time", Units::Symbol::Microsecond);
    workspace->getAxis(0)->unit() = lblUnit;
  } else {
    auto lblUnit = std::static_pointer_cast<Kernel::Units::Label>(
        UnitFactory::Instance().create("Label"));
    lblUnit->setLabel("Wavelength", Units::Symbol::Angstrom);
    workspace->getAxis(0)->unit() = lblUnit;
  }
  // Set y axis unit

  workspace->setYUnit("Counts");

  // check the polarization direction and set the workspace title
  std::string polDirection = entry.getString("D7/POL/actual_state");
  std::string flipperState = entry.getString("D7/POL/actual_stateB1B2");
  workspace->setTitle(polDirection.substr(0, 1) + "_" + flipperState);
  return workspace;
}
/**
 * Runs LoadInstrument as child to link the instrument to workspace
 * @param workspace : workspace with data from the first entry
 */
void LoadILLPolarizedDiffraction::loadInstrument(
    API::MatrixWorkspace_sptr workspace, std::string startTime) {

  // the instrument and parameter loaders need to know the time the data was
  // measured to choose the correct version
  workspace->mutableRun().addProperty("run_start", startTime);

  IAlgorithm_sptr loadInst = createChildAlgorithm("LoadInstrument");
  loadInst->setPropertyValue("Filename", m_instName + "_Definition.xml");
  loadInst->setProperty<MatrixWorkspace_sptr>("Workspace", workspace);
  loadInst->setProperty("RewriteSpectraMap", OptionalBool(true));
  loadInst->execute();
}

/**
 * Loads 2theta for each detector pixel from either the nexus file or the
 * Instrument Parameter File
 * @param workspace : workspace with loaded instrument
 * @param entry : entry from which the pixel 2theta positions will be read
 * @param bankId : bank ID for which 2theta positions will be read
 * @return : vector of pixel 2theta positions in the chosen bank
 */
std::vector<double> LoadILLPolarizedDiffraction::loadTwoThetaDetectors(
    const API::MatrixWorkspace_sptr workspace, const NXEntry &entry,
    const int bankId) {

  std::vector<double> twoTheta(static_cast<int>(D7_NUMBER_PIXELS_BANK));

  if (getPropertyValue("PositionCalibration") == "Nexus") {
    NXFloat twoThetaPixels = entry.openNXFloat(
        "D7/Detector/bank" + std::to_string(bankId) + "_offset");
    twoThetaPixels.load();
    float *twoThetaDataStart = twoThetaPixels();
    float *twoThetaDataEnd = twoThetaDataStart + D7_NUMBER_PIXELS_BANK;
    twoTheta.assign(twoThetaDataStart, twoThetaDataEnd);
  } else {
    IAlgorithm_sptr loadIpf = createChildAlgorithm("LoadParameterFile");
    loadIpf->setPropertyValue("Filename", getPropertyValue("YIGFilename"));
    loadIpf->setProperty("Workspace", workspace);
    loadIpf->execute();

    Instrument_const_sptr instrument = workspace->getInstrument();
    IComponent_const_sptr currentBank = instrument->getComponentByName(
        std::string("bank" + std::to_string(bankId)));

    m_wavelength = currentBank->getNumberParameter("wavelength")[0];

    for (auto pixel_no = 0; pixel_no < static_cast<int>(D7_NUMBER_PIXELS_BANK);
         pixel_no++) {
      twoTheta[pixel_no] = currentBank->getNumberParameter(
          "twoTheta_pixel_" + std::to_string(pixel_no + 1))[0];
    }
  }
  return twoTheta;
}

/**
 * Loads offsets and slopes for each detector bank from the workspace entry
 * @param workspace : workspace with loaded instrument
 * @param bankId : bank ID of the relevant bank
 * @return : vector of the bank slope and offset
 */
std::vector<double> LoadILLPolarizedDiffraction::loadBankParameters(
    const API::MatrixWorkspace_sptr workspace, const int bankId) {
  std::vector<double> bankParameters;

  Instrument_const_sptr instrument = workspace->getInstrument();
  IComponent_const_sptr currentBank = instrument->getComponentByName(
      std::string("bank" + std::to_string(bankId)));

  auto slope = currentBank->getNumberParameter("gradient")[0];
  bankParameters.push_back(slope);
  auto offset = currentBank->getNumberParameter("offset")[0];
  bankParameters.push_back(offset);

  return bankParameters;
}

/**
 * Rotates each pixel to its corresponding 2theta read from the file
 * @param entry : entry from which the 2theta positions will be read
 * @param workspace : workspace containing the instrument being moved
 */
void LoadILLPolarizedDiffraction::moveTwoTheta(
    const NXEntry &entry, API::MatrixWorkspace_sptr workspace) {

  Instrument_const_sptr instrument = workspace->getInstrument();

  auto &componentInfo = workspace->mutableComponentInfo();
  for (auto bank_no = 0; bank_no < static_cast<int>(D7_NUMBER_BANKS);
       ++bank_no) {
    NXFloat twoThetaBank = entry.openNXFloat(
        "D7/2theta/actual_bank" +
        std::to_string(bank_no + 2)); // detector bank IDs start at 2
    twoThetaBank.load();
    if (getPropertyValue("PositionCalibration") == "None") {
      Quat rotation(-twoThetaBank[0], V3D(0, 1, 0));
      IComponent_const_sptr currentBank = instrument->getComponentByName(
          std::string("bank" + std::to_string(bank_no + 2)));
      const auto componentIndex =
          componentInfo.indexOf(currentBank->getComponentID());
      componentInfo.setRotation(componentIndex, rotation);
    } else {
      std::vector<double> twoThetaPixels =
          loadTwoThetaDetectors(workspace, entry, bank_no + 2);
      std::vector<double> bankParameters{1, 0}; // slope, offset
      if (getPropertyValue("PositionCalibration") == "YIGFile") {
        bankParameters = loadBankParameters(workspace, bank_no + 2);
      }
      for (auto pixel_no = 0;
           pixel_no < static_cast<int>(D7_NUMBER_PIXELS_BANK); ++pixel_no) {
        auto const pixelIndex =
            bank_no * static_cast<int>(D7_NUMBER_PIXELS_BANK) + pixel_no;
        auto const pixel = componentInfo.componentID(pixelIndex);
        V3D position = pixel->getPos();
        double radius, theta, phi;
        position.getSpherical(radius, theta, phi);
        position.spherical(radius,
                           bankParameters[0] * twoThetaBank[0] -
                               bankParameters[1] - twoThetaPixels[pixel_no],
                           phi);
        componentInfo.setPosition(pixelIndex, position);
      }
    }
  }
}

/**
 * Prepares values for bin edges depending of measurement type
 * @param entry : entry from which the number of channels and measurement type
 * will be read
 * @return : returns vector with bin edges
 */
std::vector<double>
LoadILLPolarizedDiffraction::prepareAxes(const NXEntry &entry) {
  // check the mode of measurement and prepare axes for data
  std::vector<double> axes;

  if (m_acquisitionMode == TOF_MODE_ON) {
    NXFloat timeOfFlightInfo = entry.openNXFloat("D7/Detector/time_of_flight");
    timeOfFlightInfo.load();
    auto channelWidth = static_cast<double>(timeOfFlightInfo[0]);
    auto tofDelay = timeOfFlightInfo[2];
    for (auto channel_no = 0;
         channel_no <= static_cast<int>(m_numberOfChannels); channel_no++) {
      axes.push_back(static_cast<double>(tofDelay + channel_no * channelWidth));
    }
  } else {
    double wavelength = 0;
    if (m_wavelength != 0) {
      wavelength = m_wavelength;
    } else {
      NXFloat wavelengthNexus =
          entry.openNXFloat("D7/monochromator/wavelength");
      wavelengthNexus.load();
      wavelength = wavelengthNexus[0];
    }
    axes.push_back(static_cast<double>(wavelength * 0.99));
    axes.push_back(static_cast<double>(wavelength * 1.01));
  }
  return axes;
}

/**
 * Converts the spectrum axis to scattering angle
 * @param workspace : workspace to change the
 */
API::MatrixWorkspace_sptr LoadILLPolarizedDiffraction::convertSpectrumAxis(
    API::MatrixWorkspace_sptr workspace) {
  IAlgorithm_sptr convertSpectrumAxis =
      createChildAlgorithm("ConvertSpectrumAxis");
  convertSpectrumAxis->initialize();
  convertSpectrumAxis->setProperty("InputWorkspace", workspace);
  convertSpectrumAxis->setProperty("OutputWorkspace", "__unused_for_child");
  convertSpectrumAxis->setProperty("Target", "SignedTheta");
  convertSpectrumAxis->setProperty("EMode", "Direct");
  convertSpectrumAxis->setProperty("OrderAxis", false);
  convertSpectrumAxis->execute();
  workspace = convertSpectrumAxis->getProperty("OutputWorkspace");

  IAlgorithm_sptr changeSign = createChildAlgorithm("ConvertAxisByFormula");
  changeSign->initialize();
  changeSign->setProperty("InputWorkspace", workspace);
  changeSign->setProperty("OutputWorkspace", "__unused_for_child");
  changeSign->setProperty("Axis", "Y");
  changeSign->setProperty("Formula", "-y");
  changeSign->execute();
  return changeSign->getProperty("OutputWorkspace");
}

/**
 * Transposes given 2D workspace with monochromatic data
 * @param workspace : workspace to be transposed
 */
API::MatrixWorkspace_sptr LoadILLPolarizedDiffraction::transposeMonochromatic(
    API::MatrixWorkspace_sptr workspace) {
  IAlgorithm_sptr transpose = createChildAlgorithm("Transpose");
  transpose->initialize();
  transpose->setProperty("InputWorkspace", workspace);
  transpose->setProperty("OutputWorkspace", "__unused_for_child");
  transpose->execute();
  return transpose->getProperty("OutputWorkspace");
}

} // namespace DataHandling
} // namespace Mantid<|MERGE_RESOLUTION|>--- conflicted
+++ resolved
@@ -178,7 +178,7 @@
     auto workspace = initStaticWorkspace(entry);
 
     // load the instrument
-    loadInstrument(workspace);
+    loadInstrument(workspace, start_time);
 
     // rotate detectors to their position during measurement
     moveTwoTheta(entry, workspace);
@@ -226,15 +226,6 @@
       workspace->mutableX(monitor_no) = axis;
     }
 
-<<<<<<< HEAD
-    // load the instrument
-    loadInstrument(workspace, start_time);
-
-    // rotate detectors to their position during measurement
-    moveTwoTheta(entry, workspace);
-
-=======
->>>>>>> 5be06aec
     // convert the spectrum axis to scattering angle
     if (getProperty("ConvertToScatteringAngle")) {
       workspace = convertSpectrumAxis(workspace);
