#ifndef MANTID_GEOMETRY_INSTRUMENT_H_
#define MANTID_GEOMETRY_INSTRUMENT_H_

#include "MantidGeometry/DllConfig.h"
#include "MantidGeometry/Instrument_fwd.h"
#include "MantidGeometry/IDetector.h"
#include "MantidGeometry/Instrument/CompAssembly.h"
#include "MantidGeometry/Instrument/ObjComponent.h"

#include "MantidKernel/DateAndTime.h"

#include <string>
#include <map>
#include <tuple>
#include <vector>
#include <unordered_map>

namespace Mantid {
/// Typedef of a map from detector ID to detector shared pointer.
typedef std::map<detid_t, Geometry::IDetector_const_sptr> detid2det_map;

namespace Beamline {
class ComponentInfo;
class DetectorInfo;
}
namespace Geometry {

class XMLInstrumentParameter;
class ParameterMap;
class ReferenceFrame;
/// Convenience typedef
typedef std::map<std::pair<std::string, const IComponent *>,
                 boost::shared_ptr<XMLInstrumentParameter>>
    InstrumentParameterCache;

/**
Base Instrument Class.

@author Nick Draper, ISIS, RAL
@date 26/09/2007
@author Anders Markvardsen, ISIS, RAL
@date 1/4/2008

Copyright &copy; 2007-2010 ISIS Rutherford Appleton Laboratory, NScD Oak Ridge
National Laboratory & European Spallation Source

This file is part of Mantid.

Mantid is free software; you can redistribute it and/or modify
it under the terms of the GNU General Public License as published by
the Free Software Foundation; either version 3 of the License, or
(at your option) any later version.

Mantid is distributed in the hope that it will be useful,
but WITHOUT ANY WARRANTY; without even the implied warranty of
MERCHANTABILITY or FITNESS FOR A PARTICULAR PURPOSE.  See the
GNU General Public License for more details.

You should have received a copy of the GNU General Public License
along with this program.  If not, see <http://www.gnu.org/licenses/>.

File change history is stored at: <https://github.com/mantidproject/mantid>.
Code Documentation is available at: <http://doxygen.mantidproject.org>
*/
class MANTID_GEOMETRY_DLL Instrument : public CompAssembly {
public:
  /// String description of the type of component
  std::string type() const override { return "Instrument"; }

  Instrument(const boost::shared_ptr<const Instrument> instr,
             boost::shared_ptr<ParameterMap> map);
  Instrument();
  Instrument(const std::string &name);
  Instrument(const Instrument &);
  /// Virtual destructor
  ~Instrument() override;

  Instrument *clone() const override;

  IComponent_const_sptr getSource() const;
  IObjComponent_const_sptr getChopperPoint(const size_t index = 0) const;
  size_t getNumberOfChopperPoints() const;
  IComponent_const_sptr getSample() const;
  Kernel::V3D getBeamDirection() const;

  IDetector_const_sptr getDetector(const detid_t &detector_id) const;
  const IDetector *getBaseDetector(const detid_t &detector_id) const;
  bool isMonitor(const detid_t &detector_id) const;
  bool isMonitor(const std::set<detid_t> &detector_ids) const;

  /// Returns a pointer to the geometrical object for the given set of IDs
  IDetector_const_sptr getDetectorG(const std::set<detid_t> &det_ids) const;

  /// Returns a list of Detectors for the given detectors ids
  std::vector<IDetector_const_sptr>
  getDetectors(const std::vector<detid_t> &det_ids) const;

  /// Returns a list of Detectors for the given detectors ids
  std::vector<IDetector_const_sptr>
  getDetectors(const std::set<detid_t> &det_ids) const;

  /// mark a Component which has already been added to the Instrument (as a
  /// child comp.)
  /// to be 'the' samplePos Component. For now it is assumed that we have
  /// at most one of these.
  void markAsSamplePos(const IComponent *);

  /// Marks a Component which already exists in the instrument to the chopper
  /// cache
  void markAsChopperPoint(const ObjComponent *comp);

  /// mark a Component which has already been added to the Instrument (as a
  /// child comp.)
  /// to be 'the' source Component. For now it is assumed that we have
  /// at most one of these.
  void markAsSource(const IComponent *);

  /// mark a Component which has already been added to the Instrument (as a
  /// child comp.)
  /// to be a Detector component by adding it to _detectorCache
  void markAsDetector(const IDetector *);
  void markAsDetectorIncomplete(const IDetector *);
  void markAsDetectorFinalize();

  /// mark a Component which has already been added to the Instrument (as a
  /// child comp.)
  /// to be a monitor and also add it to _detectorCache for possible later
  /// retrieval
  void markAsMonitor(const IDetector *);

  /// Remove a detector from the instrument
  void removeDetector(IDetector *);

  /// return reference to detector cache
  void getDetectors(detid2det_map &out_map) const;

  std::vector<detid_t> getDetectorIDs(bool skipMonitors = false) const;

  std::size_t getNumberDetectors(bool skipMonitors = false) const;

  void getMinMaxDetectorIDs(detid_t &min, detid_t &max) const;

  void getDetectorsInBank(std::vector<IDetector_const_sptr> &dets,
                          const IComponent &comp) const;
  void getDetectorsInBank(std::vector<IDetector_const_sptr> &dets,
                          const std::string &bankName) const;

  /// Returns a list containing the detector ids of monitors
  std::vector<detid_t> getMonitors() const;

  /// Get the bounding box for this component and store it in the given argument
  void getBoundingBox(BoundingBox &assemblyBox) const override;

  /// Get pointers to plottable components
  boost::shared_ptr<const std::vector<IObjComponent_const_sptr>>
  getPlottable() const;

  /// Returns a shared pointer to a component
  boost::shared_ptr<const IComponent>
  getComponentByID(const IComponent *id) const;

  /// Returns pointers to all components encountered with the given name
  std::vector<boost::shared_ptr<const IComponent>>
  getAllComponentsWithName(const std::string &cname) const;

  /// Get information about the parameters described in the instrument
  /// definition file and associated parameter files
  InstrumentParameterCache &getLogfileCache() { return m_logfileCache; }
  const InstrumentParameterCache &getLogfileCache() const {
    return m_logfileCache;
  }

  /// Get information about the units used for parameters described in the IDF
  /// and associated parameter files
  std::map<std::string, std::string> &getLogfileUnit() { return m_logfileUnit; }

  /// Get the default type of the instrument view. The possible values are:
  /// 3D, CYLINDRICAL_X, CYLINDRICAL_Y, CYLINDRICAL_Z, SPHERICAL_X, SPHERICAL_Y,
  /// SPHERICAL_Z
  std::string getDefaultView() const { return m_defaultView; }
  /// Set the default type of the instrument view. The possible values are:
  /// 3D, CYLINDRICAL_X, CYLINDRICAL_Y, CYLINDRICAL_Z, SPHERICAL_X, SPHERICAL_Y,
  /// SPHERICAL_Z
  void setDefaultView(const std::string &type);
  /// Retrieves from which side the instrument to be viewed from when the
  /// instrument viewer first starts, possibilities are "Z+, Z-, X+, ..."
  std::string getDefaultAxis() const { return m_defaultViewAxis; }
  /// Retrieves from which side the instrument to be viewed from when the
  /// instrument viewer first starts, possibilities are "Z+, Z-, X+, ..."
  void setDefaultViewAxis(const std::string &axis) { m_defaultViewAxis = axis; }
  // Allow access by index
  using CompAssembly::getChild;

  /// Pointer to the 'real' instrument, for parametrized instruments
  boost::shared_ptr<const Instrument> baseInstrument() const;

  /// Pointer to the NOT const ParameterMap holding the parameters of the
  /// modified instrument components.
  boost::shared_ptr<ParameterMap> getParameterMap() const;

  /// @return the date from which the instrument definition begins to be valid.
  Kernel::DateAndTime getValidFromDate() const { return m_ValidFrom; }

  /// @return the date at which the instrument definition is no longer valid.
  Kernel::DateAndTime getValidToDate() const { return m_ValidTo; }

  /// Set the date from which the instrument definition begins to be valid.
  /// @param val :: date
  void setValidFromDate(const Kernel::DateAndTime &val);

  /// Set the date at which the instrument definition is no longer valid.
  /// @param val :: date
  void setValidToDate(const Kernel::DateAndTime &val) { m_ValidTo = val; }

  // Methods for use with indirect geometry instruments,
  // where the physical instrument differs from the 'neutronic' one
  boost::shared_ptr<const Instrument> getPhysicalInstrument() const;
  void setPhysicalInstrument(std::unique_ptr<Instrument>);

  void getInstrumentParameters(double &l1, Kernel::V3D &beamline,
                               double &beamline_norm,
                               Kernel::V3D &samplePos) const;

  void saveNexus(::NeXus::File *file, const std::string &group) const;
  void loadNexus(::NeXus::File *file, const std::string &group);

  void setFilename(const std::string &filename);
  const std::string &getFilename() const;
  void setXmlText(const std::string &XmlText);
  const std::string &getXmlText() const;

  /// Set reference Frame
  void setReferenceFrame(boost::shared_ptr<ReferenceFrame> frame);
  /// Get refernce Frame
  boost::shared_ptr<const ReferenceFrame> getReferenceFrame() const;

  /// To determine whether the instrument contains elements of some type
  enum ContainsState { Full, Partial, None };

  /// Check whether instrument contains rectangular detectors.
  /// @return Full if all detectors are rect., Partial if some, None if none
  ContainsState containsRectDetectors() const;

  bool isMonitorViaIndex(const size_t index) const;

  bool hasDetectorInfo() const;
  const Beamline::DetectorInfo &detectorInfo() const;
  bool hasComponentInfo() const;
  const Beamline::ComponentInfo &componentInfo() const;

  size_t detectorIndex(const detid_t detID) const;
  void
  setDetectorInfo(boost::shared_ptr<const Beamline::DetectorInfo> detectorInfo,
                  boost::shared_ptr<const std::unordered_map<detid_t, size_t>>
                      detIdToIndexMap);
  void setComponentInfo(
      boost::shared_ptr<const Beamline::ComponentInfo> componentInfo,
      boost::shared_ptr<const std::vector<Geometry::ComponentID>> componentIds,
      boost::shared_ptr<const std::unordered_map<Geometry::ComponentID, size_t>>
          componentIdToIndexMap);

  boost::shared_ptr<const std::vector<Geometry::ComponentID>>
  componentIds() const;
  boost::shared_ptr<ParameterMap> makeLegacyParameterMap() const;

  boost::shared_ptr<const std::unordered_map<Geometry::ComponentID, size_t>>
  componentIdToIndexMap() const;

  boost::shared_ptr<const std::unordered_map<detid_t, size_t>>
  detIdToIndexMap() const;

private:
  /// Save information about a set of detectors to Nexus
  void saveDetectorSetInfoToNexus(::NeXus::File *file,
                                  const std::vector<detid_t> &detIDs) const;

  /// Private copy assignment operator
  Instrument &operator=(const Instrument &);

  /// Add a plottable component
  void appendPlottable(const CompAssembly &ca,
                       std::vector<IObjComponent_const_sptr> &lst) const;

  /// Map which holds detector-IDs and pointers to detector components, and
  /// monitor flags.
  std::vector<std::tuple<detid_t, IDetector_const_sptr, bool>> m_detectorCache;

  /// Purpose to hold copy of source component. For now assumed to be just one
  /// component
  const IComponent *m_sourceCache;

  /// Hold a list of places where a chopper can be situated
  /// A pointer so that parameterized instruments are still fast to create.
  std::vector<const ObjComponent *> *m_chopperPoints;

  /// Purpose to hold copy of samplePos component. For now assumed to be just
  /// one component
  const IComponent *m_sampleCache;

  /// To store info about the parameters defined in IDF. Indexed according to
  /// logfile-IDs, which equals logfile filename minus the run number and file
  /// extension
  InstrumentParameterCache m_logfileCache;

  /// Store units used by users to specify angles in IDFs and associated
  /// parameter files.
  /// By default this one is empty meaning that the default of angle=degree etc
  /// are used
  /// see <http://www.mantidproject.org/IDF>
  /// However if map below contains e.g. <"angle", "radian"> it means
  /// that all "angle"-parameters in the _logfileCache are assumed to have been
  /// specified
  /// by the user in radian (not degrees)
  std::map<std::string, std::string> m_logfileUnit;

  /// Stores the default type of the instrument view: 3D or one of the
  /// "unwrapped"
  std::string m_defaultView;
  /// Stores from which side the instrument will be viewed from, initially in
  /// the instrument viewer, possibilities are "Z+, Z-, X+, ..."
  std::string m_defaultViewAxis;

  /// Pointer to the "real" instrument, for parametrized Instrument
  boost::shared_ptr<const Instrument> m_instr;

  /// Non-const pointer to the parameter map
  boost::shared_ptr<ParameterMap> m_map_nonconst;

  /// the date from which the instrument definition begins to be valid.
  Kernel::DateAndTime m_ValidFrom;
  /// the date at which the instrument definition is no longer valid.
  Kernel::DateAndTime m_ValidTo;

  /// Path to the original IDF .xml file that was loaded for this instrument
  mutable std::string m_filename;

  /// Contents of the IDF .xml file that was loaded for this instrument
  mutable std::string m_xmlText;

  /// Pointer to the physical instrument, where this differs from the
  /// 'neutronic' one (indirect geometry)
  boost::shared_ptr<const Instrument> m_physicalInstrument;

  /// Pointer to the reference frame object.
  boost::shared_ptr<ReferenceFrame> m_referenceFrame;

  /// Pointer to the DetectorInfo object. NULL unless the instrument is
  /// associated with an ExperimentInfo object.
  boost::shared_ptr<const Beamline::DetectorInfo> m_detectorInfo{nullptr};

  /// Pointer to the ComponentInfo object. NULL unless the instrument is
  /// associated with an ExperimentInfo oject.
  boost::shared_ptr<const Beamline::ComponentInfo> m_componentInfo{nullptr};
  /// Component ID store for the instrument. NULL unless the instrument is
  /// associated with an ExperimentInfo oject.
  boost::shared_ptr<const std::vector<Geometry::ComponentID>> m_componentIds;
<<<<<<< HEAD
  /// Component ID to component index map. NULL unless the instrument is
  /// associated with an ExperimentInfo object.
  boost::shared_ptr<const std::unordered_map<Geometry::ComponentID, size_t>>
      m_componentIdToIndexMap;
  /// Detector ID to detector index map. NULL unless the instrument is
  /// associated with an ExperimentInfo object.
  boost::shared_ptr<const std::unordered_map<detid_t, size_t>>
      m_detIdToIndexMap;
=======
  bool m_isPhysicalInstrument{false};
>>>>>>> fb94ff12
};
namespace Conversion {

MANTID_GEOMETRY_DLL double tofToDSpacingFactor(const double l1, const double l2,
                                               const double twoTheta,
                                               const double offset);

double MANTID_GEOMETRY_DLL
tofToDSpacingFactor(const double l1, const double l2, const double twoTheta,
                    const std::vector<detid_t> &detectors,
                    const std::map<detid_t, double> &offsets);
}

} // namespace Geometry
} // Namespace Mantid
#endif /*MANTID_GEOMETRY_INSTRUMENT_H_*/<|MERGE_RESOLUTION|>--- conflicted
+++ resolved
@@ -354,7 +354,6 @@
   /// Component ID store for the instrument. NULL unless the instrument is
   /// associated with an ExperimentInfo oject.
   boost::shared_ptr<const std::vector<Geometry::ComponentID>> m_componentIds;
-<<<<<<< HEAD
   /// Component ID to component index map. NULL unless the instrument is
   /// associated with an ExperimentInfo object.
   boost::shared_ptr<const std::unordered_map<Geometry::ComponentID, size_t>>
@@ -363,9 +362,7 @@
   /// associated with an ExperimentInfo object.
   boost::shared_ptr<const std::unordered_map<detid_t, size_t>>
       m_detIdToIndexMap;
-=======
   bool m_isPhysicalInstrument{false};
->>>>>>> fb94ff12
 };
 namespace Conversion {
 
