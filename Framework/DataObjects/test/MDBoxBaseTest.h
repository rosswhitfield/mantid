--- conflicted
+++ resolved
@@ -79,23 +79,14 @@
   std::vector<MDE> *getEventsCopy() override { return NULL; }
 
   /// Add a single event
-<<<<<<< HEAD
-  virtual size_t addEvent(const MDE & /*point*/) { return 0; }
-=======
-  void addEvent(const MDE & /*point*/) override {}
->>>>>>> 200cec1c
+  size_t addEvent(const MDE & /*point*/) override {}
   /// Add a single event and trace it if the box it has been added may need
   /// splitting
   virtual void addAndTraceEvent(const MDE & /*point*/, size_t /*index */) {}
 
   /// Add a single event
-<<<<<<< HEAD
-  virtual size_t addEventUnsafe(const MDE & /*point*/) { return 0; }
-  virtual size_t
-=======
-  void addEventUnsafe(const MDE & /*point*/) override {}
+  size_t addEventUnsafe(const MDE & /*point*/) override {}
   size_t
->>>>>>> 200cec1c
   buildAndAddEvents(const std::vector<signal_t> & /*sigErrSq*/,
                     const std::vector<coord_t> & /*Coord*/,
                     const std::vector<uint16_t> & /*runIndex*/,
