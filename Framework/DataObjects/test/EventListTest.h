#ifndef EVENTLISTTEST_H_
#define EVENTLISTTEST_H_ 1

#include <cxxtest/TestSuite.h>
#include "MantidDataObjects/EventList.h"
#include "MantidDataObjects/EventWorkspace.h"
#include "MantidKernel/Timer.h"
#include "MantidKernel/CPUTimer.h"
#include "MantidKernel/Unit.h"

#include <boost/scoped_ptr.hpp>
#include <cmath>

using namespace Mantid;
using namespace Mantid::API;
using namespace Mantid::Kernel;
using namespace Mantid::HistogramData;
using namespace Mantid::DataObjects;

using std::runtime_error;
using std::size_t;
using std::vector;

class EventListTest : public CxxTest::TestSuite {
private:
  EventList el;
  int NUMEVENTS;
  int MAX_TOF;
  int NUMBINS;
  int BIN_DELTA;
  int MAX_PULSE_TIME;

public:
  // This pair of boilerplate methods prevent the suite being created statically
  // This means the constructor isn't called when running other tests
  static EventListTest *createSuite() { return new EventListTest(); }
  static void destroySuite(EventListTest *suite) { delete suite; }

  EventListTest() {
    BIN_DELTA = 10000;
    NUMBINS = 160;
    MAX_TOF = 10000000;
    MAX_PULSE_TIME = 10000000;
    NUMEVENTS = 100;
  }

  void setUp() override {
    // Make a little event list with 3 events
    vector<TofEvent> mylist;
    mylist.push_back(TofEvent(100, 200));
    mylist.push_back(TofEvent(3.5, 400));
    mylist.push_back(TofEvent(50, 60));
    el = EventList(mylist);
  }

  //==================================================================================
  //--- Basics  ----
  //==================================================================================

  void test_Init() {
    vector<TofEvent> rel = el.getEvents();
    TS_ASSERT_EQUALS(rel.size(), 3);
    TS_ASSERT_EQUALS(rel[0].tof(), 100);
    TS_ASSERT_EQUALS(rel[0].pulseTime(), 200);
    TS_ASSERT_EQUALS(rel[2].tof(), 50);
  }

  void test_AssignmentOperator() {
    // Modify EventList such that is does not contain default values.
    el.setSpectrumNo(42);
    MantidVec x{0.1, 0.2, 0.3};
    el.setX(make_cow<HistogramX>(x));
    el.setPointVariances(2);

    EventList other;
    other = el;

    TS_ASSERT_EQUALS(other, el);
    // operator== does not compare everything, so we do some extra comparisons
    TS_ASSERT_EQUALS(other.getSpectrumNo(), el.getSpectrumNo());
    TS_ASSERT_EQUALS(other.getDetectorIDs(), el.getDetectorIDs());
    TS_ASSERT_EQUALS(other.readX(), el.readX());
    TS_ASSERT_EQUALS(other.sharedDx(), el.sharedDx());
  }

  //==================================================================================
  //--- Plus Operators  ----
  //==================================================================================

  void test_PlusOperator() {
    vector<TofEvent> mylist{{45, 67}, {89, 12}, {34, 56}};
    el += mylist;
    vector<TofEvent> rel = el.getEvents();
    TS_ASSERT_EQUALS(rel.size(), 6);
    TS_ASSERT_EQUALS(rel[3].tof(), 45);
    TS_ASSERT_EQUALS(rel[5].tof(), 34);

    el += TofEvent(999, 888);
    rel = el.getEvents();
    TS_ASSERT_EQUALS(rel.size(), 7);
    TS_ASSERT_EQUALS(rel[6].tof(), 999);

    EventList el2;
    el2 += TofEvent(1, 2);
    el2 += TofEvent(3, 4);
    el += el2;
    rel = el.getEvents();
    TS_ASSERT_EQUALS(rel.size(), 9);
    el += el;
    rel = el.getEvents();
    TS_ASSERT_EQUALS(rel.size(), 18);

    el.addEventQuickly(TofEvent(333, 444));
    rel = el.getEvents();
    TS_ASSERT_EQUALS(rel.size(), 19);
  }

  template <class T>
  void do_test_memory_handling(EventList &el2, std::vector<T> &events) {
    std::vector<T> mylist{{45}, {89}, {34}};
    el2 += mylist;
    TS_ASSERT_EQUALS(events.size(), 3);
    TS_ASSERT_EQUALS(events.capacity(), 3);
    mylist.push_back(TofEvent(88, 88));
    el2 += mylist;
    TS_ASSERT_EQUALS(events.size(), 7);
    TS_ASSERT_EQUALS(events.capacity(), 7);
    el2.clear();
    TS_ASSERT_EQUALS(events.size(), 0);
    TS_ASSERT_EQUALS(events.capacity(), 0);
  }

  void test_Clear_AndOthers_FreesUpMemory() {
    // We want to make sure that clearing really releases the vector memory.
    EventList el2;
    el2 = EventList();
    do_test_memory_handling(el2, el2.getEvents());

    el2 = EventList();
    el2.switchTo(WEIGHTED);
    do_test_memory_handling(el2, el2.getWeightedEvents());

    el2 = EventList();
    el2.switchTo(WEIGHTED_NOTIME);
    do_test_memory_handling(el2, el2.getWeightedEventsNoTime());
  }

  //
  //  template<class T>
  //  void do_test_clearUnused(EventList & el2, typename std::vector<T> &
  //  events)
  //  {
  //    typename std::vector<T> mylist;
  //    mylist.push_back(T(45));
  //    mylist.push_back(T(89));
  //    mylist.push_back(T(34));
  //    el2 += mylist;
  //    TS_ASSERT_EQUALS(events.size(), 3);
  //    TS_ASSERT_EQUALS(events.capacity(), 3);
  //    mylist.push_back(TofEvent(88,88));
  //    el2 += mylist;
  //    TS_ASSERT_EQUALS(events.size(), 7);
  //    TS_ASSERT_EQUALS(events.capacity(), 7);
  //    el2.clear();
  //    TS_ASSERT_EQUALS(events.size(), 0);
  //    TS_ASSERT_EQUALS(events.capacity(), 0);
  //  }
  //
  //  void test_clearUnused()
  //  {
  //  }

  void test_PlusOperator2() {
    vector<TofEvent> rel;
    el += el;
    rel = el.getEvents();
    TS_ASSERT_EQUALS(rel.size(), 6);
    TS_ASSERT_EQUALS(rel[3].tof(), 100);
    TS_ASSERT_EQUALS(rel[5].tof(), 50);
  }

  void test_DetectorIDs() {
    EventList el1;
    el1.addDetectorID(14);
    TS_ASSERT_EQUALS(el1.getDetectorIDs().size(), 1);
    el1.addDetectorID(21);
    TS_ASSERT_EQUALS(el1.getDetectorIDs().size(), 2);
    el1.addDetectorID(21);
    TS_ASSERT_EQUALS(el1.getDetectorIDs().size(), 2);

    EventList el2;
    el2.addDetectorID(7);
    el2.addDetectorID(14);
    el2.addDetectorID(28);
    TS_ASSERT_EQUALS(el2.getDetectorIDs().size(), 3);

    // One detID was repeated, so it doesn't appear twice
    el2 += el1;
    TS_ASSERT_EQUALS(el2.getDetectorIDs().size(), 4);
    // Find the right stuff
    for (int i = 7; i < 35; i += 7)
      TS_ASSERT(el2.hasDetectorID(i));
    TS_ASSERT(!el2.hasDetectorID(0));
  }

  //==================================================================================
  //--- Switching to Weighted Events ----
  //==================================================================================

  //----------------------------------
  void test_switchToWeightedEvents() {
    // Start with a bit of fake data
    this->fake_data();
    TS_ASSERT_EQUALS(el.getEvents().size(), NUMEVENTS);
    TS_ASSERT_EQUALS(el.getNumberEvents(), NUMEVENTS);
    TS_ASSERT_THROWS(el.getWeightedEvents().size(), std::runtime_error);
    TS_ASSERT_THROWS(el.getWeightedEventsNoTime().size(), std::runtime_error);

    el.switchTo(WEIGHTED);
    TS_ASSERT_THROWS(el.getEvents().size(), std::runtime_error);
    TS_ASSERT_THROWS(el.getWeightedEventsNoTime().size(), std::runtime_error);
    TS_ASSERT_EQUALS(el.getWeightedEvents().size(), NUMEVENTS);
    TS_ASSERT_EQUALS(el.getNumberEvents(), NUMEVENTS);
    TS_ASSERT_EQUALS(el.getEvent(0).weight(), 1.0);
    TS_ASSERT_EQUALS(el.getEvent(0).error(), 1.0);
  }

  //----------------------------------
  void test_switchToWeightedEventsNoTime() {
    // Start with a bit of fake data
    this->fake_data();
    el.switchTo(WEIGHTED_NOTIME);
    TS_ASSERT_THROWS(el.getEvents().size(), std::runtime_error);
    TS_ASSERT_THROWS(el.getWeightedEvents().size(), std::runtime_error);
    TS_ASSERT_EQUALS(el.getWeightedEventsNoTime().size(), NUMEVENTS);
    TS_ASSERT_EQUALS(el.getNumberEvents(), NUMEVENTS);
    TS_ASSERT_EQUALS(el.getWeightedEventsNoTime()[0].weight(), 1.0);
    TS_ASSERT_EQUALS(el.getWeightedEventsNoTime()[0].error(), 1.0);
  }

  //----------------------------------
  void test_switch_on_the_fly_when_adding_single_event() {
    fake_data();
    TS_ASSERT_EQUALS(el.getEventType(), TOF);

    // Add a weighted event = everything switches
    WeightedEvent we(123, 456, 2.0, 3.0 * 3.0);
    el += we;
    TS_ASSERT_EQUALS(el.getEventType(), WEIGHTED);
    TS_ASSERT_EQUALS(el.getEvent(0).weight(), 1.0);
    TS_ASSERT_EQUALS(el.getEvent(0).error(), 1.0);
    // New one is at the end
    TS_ASSERT_EQUALS(el.getWeightedEvents()[NUMEVENTS], we);

    // But you can still add a plain one
    TofEvent e(789, 654);
    el += e;
    TS_ASSERT_EQUALS(el.getWeightedEvents()[NUMEVENTS + 1], e);
    TS_ASSERT_EQUALS(el.getEvent(NUMEVENTS + 1).weight(), 1.0);
  }

  //----------------------------------
  /** Nine possibilies of adding event lists together
   * (3 lhs x 3 rhs types).
   */
  void test_switch_on_the_fly_when_appending_lists_all_nine_possibilities() {
    EventList lhs, rhs;
    for (int i = 0; i < 3; i++) {
      for (int j = 0; j < 3; j++) {
        // Copy and switch
        lhs = el;
        lhs.switchTo(static_cast<EventType>(i));

        // Copy and switch
        rhs = el;
        rhs.switchTo(static_cast<EventType>(j));

        // Use the += operator to append
        TS_ASSERT_THROWS_NOTHING(lhs += rhs;);

        // The Ending type is whatever is HIGHER in the hierarchy
        // TOF->WEIGHTED->WEIGHTED_NOTIME
        int expected = i;
        if (j > i)
          expected = j;
        TS_ASSERT_EQUALS(static_cast<int>(lhs.getEventType()), expected);

        // The final list has 6 events
        TS_ASSERT_EQUALS(lhs.getNumberEvents(), 6);
        // And each element's TOF is what we expect.
        TS_ASSERT_DELTA(lhs.getEvent(0).tof(), 100, 1e-5);
        TS_ASSERT_DELTA(lhs.getEvent(1).tof(), 3.5, 1e-5);
        TS_ASSERT_DELTA(lhs.getEvent(2).tof(), 50, 1e-5);
        TS_ASSERT_DELTA(lhs.getEvent(3).tof(), 100, 1e-5);
        TS_ASSERT_DELTA(lhs.getEvent(4).tof(), 3.5, 1e-5);
        TS_ASSERT_DELTA(lhs.getEvent(5).tof(), 50, 1e-5);
      }
    }
  }

  //==================================================================================
  //--- Minus Operation ----
  //==================================================================================

  /// Make a big bin holding all events
  cow_ptr<HistogramX> one_big_bin() {
    return make_cow<HistogramX>(std::initializer_list<double>{0, 1e10});
  }

  void test_MinusOperator_all_9_possibilites() {
    EventList lhs, rhs;
    for (size_t i = 0; i < 3; i++) {
      for (int j = 0; j < 3; j++) {
        this->fake_uniform_data();
        // Copy and switch
        lhs = el;
        lhs.switchTo(static_cast<EventType>(i));

        // Copy and switch
        rhs = el;
        rhs.switchTo(static_cast<EventType>(j));

        // Do the minus!
        std::ostringstream mess;
        mess << "Minus operation of types " << i << " -= " << j << ".";
        TSM_ASSERT_THROWS_NOTHING(mess.str(), lhs -= rhs);

        TSM_ASSERT_EQUALS(mess.str(), lhs.getNumberEvents(),
                          2 * el.getNumberEvents());

        // Put a single big bin with all events
        lhs.setX(one_big_bin());
        // But the total neutrons is 0.0! They've been cancelled out :)
        boost::scoped_ptr<MantidVec> Y(lhs.makeDataY());
        boost::scoped_ptr<MantidVec> E(lhs.makeDataE());
        TS_ASSERT_DELTA((*Y)[0], 0.0, 1e-6);
        TS_ASSERT_DELTA((*E)[0], sqrt((double)lhs.getNumberEvents()), 1e-6);
      }
    }
  }

  /** Perform THIS -= THIS, e.g. clear the event list */
  void test_MinusOperator_inPlace_3cases() {
    EventList lhs, rhs;
    for (size_t i = 0; i < 3; i++) {
      this->fake_uniform_data();
      // Copy and switch
      lhs = el;
      lhs.switchTo(static_cast<EventType>(i));

      // Do the minus!
      std::ostringstream mess;
      mess << "Minus operation of type " << i << ".";
      TSM_ASSERT_THROWS_NOTHING(mess.str(), lhs -= lhs);

      TSM_ASSERT_EQUALS(mess.str(), lhs.getNumberEvents(), 0);

      // Put a single big bin with all events
      lhs.setX(one_big_bin());
      // But the total neutrons is 0.0! They've been cancelled out :)
      boost::scoped_ptr<MantidVec> Y(lhs.makeDataY());
      boost::scoped_ptr<MantidVec> E(lhs.makeDataE());
      TS_ASSERT_DELTA((*Y)[0], 0.0, 1e-6);
      TS_ASSERT_DELTA((*E)[0], sqrt((double)lhs.getNumberEvents()), 1e-6);
    }
  }

  //==================================================================================
  //--- Multiplying  ----
  //==================================================================================

  void test_multiply_scalar_simple() {
    // Go through each possible EventType as the input
    for (int this_type = 0; this_type < 3; this_type++) {
      this->fake_uniform_data();
      el.switchTo(static_cast<EventType>(this_type));

      // Perform the multiply; no error on the scalar
      TS_ASSERT_THROWS_NOTHING(el.multiply(2.0, 0.0));
      TS_ASSERT_DELTA(el.getEvent(0).weight(), 2.0, 1e-5);
      TS_ASSERT_DELTA(el.getEvent(0).error(), 2.0, 1e-5);

      this->fake_uniform_data();
      // Multiply by zero with error
      TS_ASSERT_THROWS_NOTHING(el.multiply(0.0, 1.0));
      TS_ASSERT_DELTA(el.getEvent(0).weight(), 0.0, 1e-5);
      // Error is preserved!
      TS_ASSERT_DELTA(el.getEvent(0).error(), 1.0, 1e-5);
    }
  }

  void test_multiply_by_one_doesnt_give_weights() {
    // No weights
    this->fake_uniform_data();
    // Perform the multiply by one without error.
    el.multiply(1.0, 0.0);
    TS_ASSERT_EQUALS(el.getEventType(), TOF);
  }

  void test_divide_by_one_doesnt_give_weights() {
    // No weights
    this->fake_uniform_data();
    // Perform the multiply by one without error.
    el.divide(1.0, 0.0);
    TS_ASSERT_EQUALS(el.getEventType(), TOF);
  }

  //-----------------------------------------------------------------------------------------------
  void test_multiply_scalar() {
    // Weight 2, error (2.5)
    this->fake_uniform_data_weights();
    // Perform the multiply
    el.multiply(2.0, 0.5);

    TS_ASSERT_DELTA(el.getEvent(0).weight(), 4.0, 1e-5);
    // Error^2 = 2.5*2.5 * 2.0*2.0 + 2.0*2.0*0.5*0.5
    TS_ASSERT_DELTA(el.getEvent(0).errorSquared(),
                    (2.5 * 2.5 * 2.0 * 2.0 + 2.0 * 2.0 * 0.5 * 0.5), 1e-5);

    // Go through each possible EventType as the input
    for (int this_type = 1; this_type < 3; this_type++) {
      // Try it with no scalar error
      this->fake_uniform_data_weights();
      el.switchTo(static_cast<EventType>(this_type));
      el.multiply(2.0);
      TS_ASSERT_DELTA(el.getEvent(0).weight(), 4.0, 1e-5);
      TS_ASSERT_DELTA(el.getEvent(0).error(), 1.25 * 4.0, 1e-5);

      // *= operator
      this->fake_uniform_data_weights();
      el.switchTo(static_cast<EventType>(this_type));
      el *= 2.0;
      TS_ASSERT_DELTA(el.getEvent(0).weight(), 4.0, 1e-5);
      TS_ASSERT_DELTA(el.getEvent(0).error(), 1.25 * 4.0, 1e-5);
    }
  }

  //-----------------------------------------------------------------------------------------------
  void test_multiply_histogram() {
    // Make the histogram we are multiplying.
    MantidVec X, Y, E;
    // one tenth of the # of bins
    double step = BIN_DELTA * 10;
    X = this->makeX(step, NUMBINS / 10 + 1);
    for (std::size_t i = 0; i < X.size() - 1; i++) {
      Y.push_back(static_cast<double>(i + 1));
      E.push_back(sqrt(static_cast<double>(i + 1)));
    }

    // Go through each possible EventType as the input
    for (int this_type = 1; this_type < 3; this_type++) {
      // Make the data and multiply: 2.0+-2.5
      this->fake_uniform_data_weights();
      el.switchTo(static_cast<EventType>(this_type));

      // Perform the histogram multiplication
      el.multiply(X, Y, E);

      // The event list is of the right length and type
      TS_ASSERT_EQUALS(el.getNumberEvents(), 2000);
      TS_ASSERT_EQUALS(el.getEventType(), static_cast<EventType>(this_type));

      for (std::size_t i = 0; i < el.getNumberEvents(); i++) {
        double tof = el.getEvent(i).tof();
        if (tof >= step && tof < BIN_DELTA * NUMBINS) {
          double value = std::floor(tof / step);
          double errorsquared = value;
          // Check the formulae for value and error
          TS_ASSERT_DELTA(el.getEvent(i).weight(), 2.0 * value, 1e-6);
          TS_ASSERT_DELTA(el.getEvent(i).errorSquared(),
                          2.5 * 2.5 * value * value + 2.0 * 2.0 * errorsquared,
                          1e-6);
        }
      }
    }
  }

  //-----------------------------------------------------------------------------------------------
  void test_divide_scalar_simple() {
    this->fake_uniform_data();
    el.divide(2.0, 0.0);
    TS_ASSERT_DELTA(el.getEvent(0).weight(), 0.5, 1e-5);
    TS_ASSERT_DELTA(el.getEvent(0).error(), 0.5, 1e-5);

    this->fake_uniform_data();
    el.divide(2.0);
    TS_ASSERT_DELTA(el.getEvent(0).weight(), 0.5, 1e-5);
    TS_ASSERT_DELTA(el.getEvent(0).error(), 0.5, 1e-5);
  }

  void test_divide_scalar() {
    // Weight 2, error 2.5
    this->fake_uniform_data_weights();
    el.divide(2.0, 0.5);

    TS_ASSERT_DELTA(el.getEvent(0).weight(), 1.0, 1e-5);
    // Relative errors sum, so (sqrt(2.5)/2)^2+0.25^2 = 1.625; error is
    // sqrt(1.625 * 1.0)
    TS_ASSERT_DELTA(el.getEvent(0).error(), sqrt(1.625), 1e-5);

    // Try it with no scalar error
    this->fake_uniform_data_weights();
    el.divide(2.0);
    TS_ASSERT_DELTA(el.getEvent(0).weight(), 1.0, 1e-5);
    // Same relative error of 1.25
    TS_ASSERT_DELTA(el.getEvent(0).error(), 1.25, 1e-5);

    // *= operator
    this->fake_uniform_data_weights();
    el /= 2.0;
    TS_ASSERT_DELTA(el.getEvent(0).weight(), 1.0, 1e-5);
    TS_ASSERT_DELTA(el.getEvent(0).error(), 1.25, 1e-5);
  }

  void test_divide_by_zero() {
    // Perform the multiply
    TS_ASSERT_THROWS(el.divide(0.0, 0.5), std::invalid_argument);
    TS_ASSERT_THROWS(el.divide(0.0), std::invalid_argument);
    TS_ASSERT_THROWS(el /= 0, std::invalid_argument);
  }

  //-----------------------------------------------------------------------------------------------
  void test_divide_histogram() {
    // Make the histogram by which we'll divide
    MantidVec X, Y, E;
    // one tenth of the # of bins
    double step = BIN_DELTA * 10;
    for (double tof = step; tof < BIN_DELTA * (NUMBINS + 1); tof += step) {
      X.push_back(tof);
    }
    for (std::size_t i = 0; i < X.size() - 1; i++) {
      // Have one zero bin in there
      if (i == 6)
        Y.push_back(0.0);
      else
        Y.push_back(2.0);
      E.push_back(0.5);
    }

    // Go through each possible EventType as the input
    for (int this_type = 1; this_type < 3; this_type++) {
      // Make the data and multiply: 2.0+-2.5
      this->fake_uniform_data_weights();
      el.switchTo(static_cast<EventType>(this_type));

      // Now we divide
      TS_ASSERT_THROWS_NOTHING(el.divide(X, Y, E));

      // The event list is of the right length and type
      TS_ASSERT_EQUALS(el.getNumberEvents(), 2000);
      TS_ASSERT_EQUALS(el.getEventType(), static_cast<EventType>(this_type));

      for (std::size_t i = 0; i < el.getNumberEvents(); i++) {
        double tof = el.getEvent(i).tof();
        if (tof >= step && tof < BIN_DELTA * NUMBINS) {
          int bini = static_cast<int>(tof / step);
          if (bini == 7) {
            // That was zeros
            TS_ASSERT(std::isnan(el.getEvent(i).weight()));
            TS_ASSERT(std::isnan(el.getEvent(i).errorSquared()));
          } else {
            // Same weight error as dividing by a scalar with error before,
            // since we divided by 2+-0.5 again
            TS_ASSERT_DELTA(el.getEvent(i).weight(), 1.0, 1e-5);
            TS_ASSERT_DELTA(el.getEvent(i).error(), sqrt(1.625), 1e-5);
          }
        }
      }
    }
  }

  void test_divide_by_a_scalar_without_error___then_histogram() {
    // Go through each possible EventType as the input
    for (int this_type = 0; this_type < 3; this_type++) {
      // Make the data
      this->fake_uniform_data();
      el.switchTo(static_cast<EventType>(this_type));
      // Divide by 2, no error = result should be 1 +- 0.707
      TS_ASSERT_THROWS_NOTHING(el.divide(2.0, 0));

      // Make the histogram we are multiplying.
      MantidVec Y, E;
      MantidVec X = this->makeX(BIN_DELTA, 10);
      el.generateHistogram(X, Y, E);

      for (std::size_t i = 0; i < Y.size(); i++) {
        TSM_ASSERT_DELTA(this_type, Y[i], 1.0, 1e-5);
        TS_ASSERT_DELTA(E[i], 0.5 * M_SQRT2, 1e-5);
      }
    }
  }

  void test_divide_by_a_scalar_with_error___then_histogram() {
    // Go through each possible EventType as the input
    for (int this_type = 0; this_type < 3; this_type++) {
      // Make the data
      this->fake_uniform_data();
      el.switchTo(static_cast<EventType>(this_type));
      // Divide by two with error sqrt(2) = result has less error than if you
      // had started from a histogram.
      TS_ASSERT_THROWS_NOTHING(el.divide(2.0, M_SQRT2));

      // Make the histogram we are multiplying.
      MantidVec Y, E;
      MantidVec X = this->makeX(BIN_DELTA, 10);
      el.generateHistogram(X, Y, E);

      for (std::size_t i = 0; i < Y.size(); i++) {
        TS_ASSERT_DELTA(Y[i], 1.0, 1e-5);
        TS_ASSERT_DELTA(E[i], sqrt(0.75), 1e-5);
      }
    }
  }

  void test_multiply_by_a_scalar_without_error___then_histogram() {
    // Go through each possible EventType as the input
    for (int this_type = 0; this_type < 3; this_type++) {
      // Make the data
      this->fake_uniform_data();
      el.switchTo(static_cast<EventType>(this_type));
      // multiply
      TS_ASSERT_THROWS_NOTHING(el.multiply(2.0, 0.0));

      // Make the histogram we are multiplying.
      MantidVec Y, E;
      MantidVec X = this->makeX(BIN_DELTA);
      el.generateHistogram(X, Y, E);

      for (std::size_t i = 0; i < Y.size(); i++) {
        TS_ASSERT_DELTA(Y[i], 4.0, 1e-5);
        TS_ASSERT_DELTA(E[i], 4.0 * M_SQRT1_2, 1e-5);
      }
    }
  }

  void test_multiply_by_a_scalar_with_error___then_histogram() {
    // Go through each possible EventType as the input
    for (int this_type = 0; this_type < 3; this_type++) {
      // Make the data
      this->fake_uniform_data();
      el.switchTo(static_cast<EventType>(this_type));
      // Multiply with an error
      TS_ASSERT_THROWS_NOTHING(el.multiply(2.0, M_SQRT2));
      MantidVec Y, E;
      MantidVec X = this->makeX(BIN_DELTA);
      el.generateHistogram(X, Y, E);

      for (std::size_t i = 0; i < Y.size(); i++) {
        TSM_ASSERT_DELTA(this_type, Y[i], 4.0, 1e-5);
        TS_ASSERT_DELTA(E[i], sqrt(12.0), 1e-5);
      }
    }
  }

  //==================================================================================
  //--- Sorting Tests ---
  //==================================================================================

  void test_SortTOF_simple() {
    el.sortTof();
    vector<TofEvent> rel = el.getEvents();
    TS_ASSERT_EQUALS(rel.size(), 3);
    TS_ASSERT_EQUALS(rel[0].tof(), 3.5);
    TS_ASSERT_EQUALS(rel[1].tof(), 50);
    TS_ASSERT_EQUALS(rel[2].tof(), 100);
  }

  /// Test for all event types
  void test_SortTOF_all_types() {
    // Go through each possible EventType as the input
    for (int this_type = 0; this_type < 3; this_type++) {
      this->fake_data();
      el.switchTo(static_cast<EventType>(this_type));
      el.sort(TOF_SORT);
      for (size_t i = 1; i < 100; i++) {
        TSM_ASSERT_LESS_THAN_EQUALS(this_type, el.getEvent(i - 1).tof(),
                                    el.getEvent(i).tof());
      }
    }
  }

  void test_SortPulseTime_simple() {
    el.sortPulseTime();
    vector<TofEvent> rel = el.getEvents();
    TS_ASSERT_EQUALS(rel.size(), 3);
    TS_ASSERT_EQUALS(rel[0].pulseTime(), 60);
    TS_ASSERT_EQUALS(rel[1].pulseTime(), 200);
    TS_ASSERT_EQUALS(rel[2].pulseTime(), 400);
  }

  void test_SortPulseTime_allTypes() {
    // Go through each possible EventType as the input
    for (int this_type = 0; this_type < 3; this_type++) {
      this->fake_data();
      el.switchTo(static_cast<EventType>(this_type));
      el.sort(PULSETIME_SORT);
      for (size_t i = 1; i < 100; i++) {
        TSM_ASSERT_LESS_THAN_EQUALS(this_type, el.getEvent(i - 1).pulseTime(),
                                    el.getEvent(i).pulseTime());
      }
    }
  }

  void test_SortPulseTime_weights() {
    this->fake_data();
    el.switchTo(WEIGHTED);
    el.sort(PULSETIME_SORT);
    vector<WeightedEvent> rwel = el.getWeightedEvents();
    for (size_t i = 1; i < 100; i++) {
      TS_ASSERT_LESS_THAN_EQUALS(rwel[i - 1].pulseTime(), rwel[i].pulseTime());
    }
  }

  //-----------------------------------------------------------------------------------------------
  void test_reverse_allTypes() {
    // Go through each possible EventType as the input
    for (int this_type = 0; this_type < 3; this_type++) {
      this->fake_data();
      el.switchTo(static_cast<EventType>(this_type));
      el.sortTof();

      double oldFirst = el.getEvent(0).tof();
      double oldLast = el.getEvent(el.getNumberEvents() - 1).tof();
      size_t oldNum = el.getNumberEvents();

      el.reverse();

      double newFirst = el.getEvent(0).tof();
      double newLast = el.getEvent(el.getNumberEvents() - 1).tof();
      size_t newNum = el.getNumberEvents();

      TS_ASSERT_EQUALS(oldNum, newNum);
      TS_ASSERT_EQUALS(oldFirst, newLast);
      TS_ASSERT_EQUALS(oldLast, newFirst);
    }
  }

  //==================================================================================
  //--- Comparison Operators
  //==================================================================================

  void test_EqualityOperator() {
    EventList el1, el2;
    el1.addEventQuickly(TofEvent(1.5, 5));
    TS_ASSERT(!(el1 == el2));
    TS_ASSERT((el1 != el2));
    el2.addEventQuickly(TofEvent(1.5, 5));
    TS_ASSERT((el1 == el2));
    TS_ASSERT(!(el1 != el2));

    TS_ASSERT(el1.equals(el2, 0., 0., 0));
  }

  //==================================================================================
  //--- Histogramming Tests ---
  //==================================================================================

  void test_setX() {
    // Generate the histrogram bins
    MantidVec shared_x;
    double tof; // in ns
    for (tof = 0; tof < BIN_DELTA * (NUMBINS + 1); tof += BIN_DELTA) {
      // bins of 10 microsec
      shared_x.push_back(tof);
    }
    el.setX(make_cow<HistogramX>(shared_x));
    // Do we have the same data in X?
    const EventList el2(el);
    TS_ASSERT(el2.readX() == shared_x);
  }

  void test_dataX() {
    el = EventList();
    MantidVec inVec(10, 1.0);
    el.dataX() = inVec;
    const MantidVec &vec = el.dataX();
    TS_ASSERT_EQUALS(vec, inVec);
  }

  void test_setX_empty_constructor() {
    el = EventList();
    // Generate the histrogram bins
    MantidVec shared_x;
    double tof; // in ns
    for (tof = 0; tof < 16e3 * 1e3; tof += 1e4) {
      // bins of 10 microsec
      shared_x.push_back(tof);
    }
    el.setX(make_cow<HistogramX>(shared_x));
    // Do we have the same data in X?
    const EventList el2(el);
    TS_ASSERT(el2.readX() == shared_x);
  }

  void test_empty_histogram() {
    // Make sure there's no data
    el.clear();
    const EventList el2(el);

    // Getting data before setting X returns empty vector
    boost::scoped_ptr<MantidVec> Y2(el2.makeDataY());
    TS_ASSERT_EQUALS(Y2->size(), 0);

    // Now do set up an X axis.
    this->test_setX();
    const EventList el3(el);
    MantidVec X = el3.readX();
    boost::scoped_ptr<MantidVec> Y3(el3.makeDataY());
    // Histogram is 0, since I cleared all the events
    for (std::size_t i = 0; i < X.size() - 1; i++) {
      TS_ASSERT_EQUALS((*Y3)[i], 0);
    }
  }

  void test_no_histogram_x() {
    // Make sure there's no data and no X
    el.clear();
    // Now give it some fake data, with NUMEVENTS events in it.
    this->fake_data();
    const EventList el4(el);
    boost::scoped_ptr<MantidVec> Y(el4.makeDataY());
    TS_ASSERT_EQUALS(Y->size(), 0);
  }

  void test_histogram_all_types() {
    // Go through each possible EventType as the input
    for (int this_type = 0; this_type < 3; this_type++) {
      this->fake_uniform_data();
      el.switchTo(static_cast<EventType>(this_type));

      this->test_setX();       // Set it up
      const EventList el3(el); // need to copy to a const method in order to
                               // access the data directly.
      MantidVec X = el3.readX();
      boost::scoped_ptr<MantidVec> Y(el3.makeDataY());
      boost::scoped_ptr<MantidVec> E(el3.makeDataE());
      TS_ASSERT_EQUALS(Y->size(), X.size() - 1);
      // The data was created so that there should be exactly 2 events per bin
      // The last bin entry will be 0 since we use it as the top boundary of
      // i-1.
      for (std::size_t i = 0; i < Y->size(); i++) {
        TS_ASSERT_EQUALS((*Y)[i], 2.0);
        TS_ASSERT_DELTA((*E)[i], M_SQRT2, 1e-5);
      }
    }
  }

  void test_histogram_tof_event_by_pulse_time() {
    // Generate TOF events with Pulse times uniformly distributed.
    EventList eList = this->fake_uniform_pulse_data();

    // Generate the histrogram bins
    MantidVec shared_x;
    for (int pulse_time = 0; pulse_time < BIN_DELTA * (NUMBINS + 1);
         pulse_time += BIN_DELTA) {
      shared_x.push_back(pulse_time);
    }

    eList.setX(make_cow<HistogramX>(shared_x));
    // Do we have the same data in X?
    TS_ASSERT(eList.readX() == shared_x);

    MantidVec X = eList.readX();
    MantidVec Y;
    MantidVec E;

    eList.generateHistogramPulseTime(X, Y, E);

    for (std::size_t i = 0; i < Y.size(); i++) {
      TS_ASSERT_EQUALS(Y[i], 2.0);
      TS_ASSERT_DELTA(E[i], M_SQRT2, 1e-5);
    }

    // check uniform counts histogram.
    size_t hist1 = Y.size();
    MantidVec Y1(hist1, 0);
    eList.generateCountsHistogramPulseTime(X[0], X[hist1], Y1);
    for (std::size_t i = 0; i < Y.size(); i++) {
      TS_ASSERT_EQUALS(Y[i], Y1[i]);
    }
  }

  void test_histogram_weighed_event_by_pulse_time_throws() {
    EventList eList = this->fake_uniform_pulse_data(WEIGHTED);

    // Generate the histrogram bins
    MantidVec shared_x;
    for (int pulse_time = 0; pulse_time < BIN_DELTA * (NUMBINS + 1);
         pulse_time += BIN_DELTA) {
      shared_x.push_back(pulse_time);
    }

    eList.setX(make_cow<HistogramX>(shared_x));
    // Do we have the same data in X?
    TS_ASSERT(eList.readX() == shared_x);

    MantidVec X = eList.readX();
    MantidVec Y;
    MantidVec E;

    TSM_ASSERT_THROWS(
        "We don't support WeightedEvents with this feature at present.",
        eList.generateHistogramPulseTime(X, Y, E), std::runtime_error);
  }

  void test_histogram_by_time_at_sample_pulse_only() {
    // Generate TOF events with Pulse times uniformly distributed.
    EventList eList = this->fake_uniform_pulse_data();

    // Generate the histrogram bins
    MantidVec shared_x;
    for (int time_at_sample = 0; time_at_sample < BIN_DELTA * (NUMBINS + 1);
         time_at_sample += BIN_DELTA) {
      shared_x.push_back(time_at_sample);
    }

    eList.setX(make_cow<HistogramX>(shared_x));
    // Do we have the same data in X?
    TS_ASSERT(eList.readX() == shared_x);

    MantidVec X = eList.readX();
    MantidVec Y;
    MantidVec E;

    const double tofFactor = 0;
    const double tofOffset = 0;
    // Should be doing the same job as generatehistogrampulsetime with tofFactor
    // and tofOffset = 0.
    eList.generateHistogramTimeAtSample(X, Y, E, tofFactor, tofOffset);

    for (std::size_t i = 0; i < Y.size(); i++) {
      TS_ASSERT_EQUALS(Y[i], 2.0);
      TS_ASSERT_DELTA(E[i], M_SQRT2, 1e-5);
    }
  }

  void test_get_min_pulse_time() {
    EventList eList = this->fake_uniform_pulse_data();
    auto vec = eList.getPulseTimes();
    int64_t expectedResult =
        std::min_element(vec.begin(), vec.end())->totalNanoseconds();
    TS_ASSERT_EQUALS(expectedResult,
                     eList.getPulseTimeMin().totalNanoseconds());
  }

  void test_get_max_pulse_time() {
    EventList eList = this->fake_uniform_pulse_data();
    auto vec = eList.getPulseTimes();
    int64_t expectedResult =
        std::max_element(vec.begin(), vec.end())->totalNanoseconds();
    TS_ASSERT_EQUALS(expectedResult,
                     eList.getPulseTimeMax().totalNanoseconds());
  }

  void test_histogram_by_time_at_sample() {
    // Generate TOF events with Pulse times of zero, and TOF uniformly
    // distributed int the range 100 microseconds to MAX_TOF, in steps
    // calculated to be BIN_DELTA/events_per_bin.
    const double events_per_bin = 2;
    const bool randomPulse = false;
    this->fake_uniform_data(events_per_bin, randomPulse);

    // Generate the histrogram bins
    MantidVec shared_x;
    /*
     * Note in the loop below, steps are made in stages of BIN_DELTA, while we
     * populated the orignal event list with events distributed in steps of 1
     * TOFevent per BIN_DELTA/2,
     * therefore we should expect 2 events in each bin in our output.
     */
    for (int time_at_sample = 100; time_at_sample < MAX_TOF;
         time_at_sample += BIN_DELTA) {
      shared_x.push_back(time_at_sample * 1e3); // Have x-axis in nanoseconds.
                                                // Tof values are stored as
                                                // microseconds.
    }

    el.setX(make_cow<HistogramX>(shared_x));
    // Do we have the same data in X?
    TS_ASSERT(el.readX() == shared_x);

    MantidVec X = el.readX();
    MantidVec Y;
    MantidVec E;

    const double tofFactor = 1;
    const double tofOffset = 0;
    // Should be doing the same job as generatehistogram with tofFactor = 1, and
    // tofOffset = 0 and pulse times of zero.
    el.generateHistogramTimeAtSample(X, Y, E, tofFactor, tofOffset);

    for (std::size_t i = 0; i < Y.size(); i++) {
      TS_ASSERT_EQUALS(Y[i], 2.0);
      TS_ASSERT_DELTA(E[i], M_SQRT2, 1e-5);
    }
  }

  void test_get_min_time_at_sample() {
    this->fake_data();
    const double tofFactor = 1;
    const double tofOffset = 0;
    this->el.sortTimeAtSample(tofFactor, tofOffset);
    TofEvent firstEvent = el.getEvent(0);
    const int64_t expectedMinTimeAtSample =
        calculatedTAtSample(firstEvent, tofFactor, tofOffset);

    TS_ASSERT_EQUALS(
        expectedMinTimeAtSample,
        el.getTimeAtSampleMin(tofFactor, tofOffset).totalNanoseconds());
  }

  void test_get_max_time_at_sample() {
    this->fake_data();
    const double tofFactor = 1;
    const double tofOffset = 0;
    this->el.sortTimeAtSample(tofFactor, tofOffset);
    TofEvent lastEvent = el.getEvent(NUMEVENTS - 1);
    const int64_t expectedMaxTimeAtSample =
        calculatedTAtSample(lastEvent, tofFactor, tofOffset);

    TS_ASSERT_EQUALS(
        expectedMaxTimeAtSample,
        el.getTimeAtSampleMax(tofFactor, tofOffset).totalNanoseconds());
  }

  void test_histogram_weights_simple() {
    // 5 events per bin, simple non-weighted
    this->fake_uniform_data(5.0);
    this->test_setX();

    // Multiply by a simple scalar
    el *= 3.2;

    TS_ASSERT_EQUALS(el.getEventType(), WEIGHTED);

    const EventList el3(el); // need to copy to a const method in order to
                             // access the data directly.
    MantidVec X = el3.readX();
    boost::scoped_ptr<MantidVec> Y(el3.makeDataY());
    boost::scoped_ptr<MantidVec> E(el3.makeDataE());
    TS_ASSERT_EQUALS(Y->size(), X.size() - 1);
    for (std::size_t i = 0; i < Y->size(); i++) {
      // 5 events, each with a weight of 3.2
      TS_ASSERT_DELTA((*Y)[i], 5 * 3.2, 1e-6);
      // Error should be scaled the same, by a factor of 3.2 - maintaining the
      // same signal/error ratio.
      TS_ASSERT_DELTA((*E)[i], sqrt((double)5.0) * 3.2, 1e-6);
    }
  }

  void test_histogram_weights() {
    // This one has a weight of 2.0, error is 2.5
    this->fake_uniform_data_weights();

    this->test_setX();       // Set it up
    const EventList el3(el); // need to copy to a const method in order to
                             // access the data directly.
    MantidVec X = el3.readX();
    boost::scoped_ptr<MantidVec> Y(el3.makeDataY());
    boost::scoped_ptr<MantidVec> E(el3.makeDataE());
    TS_ASSERT_EQUALS(Y->size(), X.size() - 1);
    // The data was created so that there should be exactly 2 events per bin
    // The last bin entry will be 0 since we use it as the top boundary of i-1.
    for (std::size_t i = 0; i < Y->size(); i++) {
      TS_ASSERT_EQUALS((*Y)[i], 4.0);
      // Two errors of (2.5) adds up to sqrt(2 * 2.5*2.5)
      TS_ASSERT_DELTA((*E)[i], sqrt(2 * 2.5 * 2.5), 1e-5);
    }
  }

  void test_histogram_with_first_bin_higher_than_first_event() {
    // Make sure the algorithm handles it if the first bin > then the first
    // event tof
    this->fake_uniform_data();

    // Generate the histrogram bins starting at 1000
    MantidVec shared_x;
    for (double tof = BIN_DELTA * 10; tof < BIN_DELTA * (NUMBINS + 1);
         tof += BIN_DELTA)
      shared_x.push_back(tof);
    el.setX(make_cow<HistogramX>(shared_x));

    // Get them back
    const EventList el3(el); // need to copy to a const method in order to
                             // access the data directly.
    MantidVec X = el3.readX();
    boost::scoped_ptr<MantidVec> Y(el3.makeDataY());
    TS_ASSERT_EQUALS(Y->size(), X.size() - 1);

    // The data was created so that there should be exactly 2 events per bin.
    // The first 10 bins (20 events) are empty.
    for (std::size_t i = 0; i < Y->size(); i++) {
      TS_ASSERT_EQUALS((*Y)[i], 2.0);
    }
  }

  void test_histogram_with_first_bin_higher_than_first_event_Weights() {
    // Make sure the algorithm handles it if the first bin > then the first
    // event tof
    this->fake_uniform_data_weights();
    MantidVec shared_x;
    for (double tof = BIN_DELTA * 10; tof < BIN_DELTA * (NUMBINS + 1);
         tof += BIN_DELTA)
      shared_x.push_back(tof);
    el.setX(make_cow<HistogramX>(shared_x));
    const EventList el3(el); // need to copy to a const method in order to
                             // access the data directly.
    MantidVec X = el3.readX();
    boost::scoped_ptr<MantidVec> Y(el3.makeDataY());
    TS_ASSERT_EQUALS(Y->size(), X.size() - 1);
    for (std::size_t i = 0; i < Y->size(); i++) {
      TS_ASSERT_EQUALS((*Y)[i], 4.0);
    }
  }

  void test_random_histogram() {
    this->fake_data();
    this->test_setX();
    const EventList el3(el);
    MantidVec X = el3.readX();
    boost::scoped_ptr<MantidVec> Y(el3.makeDataY());
    TS_ASSERT_EQUALS(Y->size(), X.size() - 1);
    for (std::size_t i = 0; i < X.size() - 1; i++) {
      // No data was generated above 10 ms.
      if (X[i] > 10e6)
        TS_ASSERT_EQUALS((*Y)[i], 0.0);
    }
  }

  void test_histogram_const_call() {
    this->fake_uniform_data();
    this->test_setX(); // Set it up WITH THE default binning
    // Ok, we have this many bins
    TS_ASSERT_EQUALS(this->el.ptrX()->size(), NUMBINS + 1);

    // Make one with half the bins
    MantidVec some_other_x;
    double tof; // in ns
    for (tof = 0; tof < BIN_DELTA * (NUMBINS + 1); tof += BIN_DELTA * 2)
      some_other_x.push_back(tof);

    const EventList el3(el); // need to copy to a const method in order to
                             // access the data directly.
    MantidVec Y, E;
    el3.generateHistogram(some_other_x, Y, E);
    TS_ASSERT_EQUALS(Y.size(), some_other_x.size() - 1);
    TS_ASSERT_EQUALS(E.size(), some_other_x.size() - 1);
    // Now there are 4 events per bin
    for (std::size_t i = 0; i < Y.size(); i++)
      TS_ASSERT_EQUALS(Y[i], 4.0);

    // With all this jazz, the original element is unchanged
    TS_ASSERT_EQUALS(this->el.ptrX()->size(), NUMBINS + 1);
  }

  //  void test_histogram_static_function()
  //  {
  //    std::vector<WeightedEvent> events;
  //    events.push_back(WeightedEvent(1.0, 0, 2.0, 16.0) );
  //    MantidVec X, Y, E;
  //    X.push_back(0.0);
  //    X.push_back(10.0);
  //    EventList::histogramForWeightsHelper(events, X, Y, E);
  //    TS_ASSERT_EQUALS(Y.size(), 1 );
  //    TS_ASSERT_DELTA(Y[0], 2.0, 1e-5 );
  //    TS_ASSERT_DELTA(E[0], 4.0, 1e-5 );
  //  }

  //-----------------------------------------------------------------------------------------------
  void test_integrate_allTypes() {
    // Go through each possible EventType as the input
    for (int this_type = 0; this_type < 3; this_type++) {
      this->fake_uniform_data();
      el.switchTo(static_cast<EventType>(this_type));

      TSM_ASSERT_EQUALS(this_type, el.integrate(0, MAX_TOF, false),
                        el.getNumberEvents());
      TSM_ASSERT_EQUALS(this_type, el.integrate(10, 1, true),
                        el.getNumberEvents());
      // Two events per bin
      TSM_ASSERT_EQUALS(this_type, el.integrate(0, BIN_DELTA, false), 2);
      TSM_ASSERT_EQUALS(
          this_type, el.integrate(BIN_DELTA * 10, BIN_DELTA * 20, false), 20);
      // Exactly on the first event's TOF?
      TS_ASSERT_EQUALS(el.integrate(100, 100, false), 1);
      // Go past the ends?
      TS_ASSERT_EQUALS(el.integrate(-MAX_TOF, MAX_TOF * 2, false),
                       el.getNumberEvents());
      // Give max < min ?
      TS_ASSERT_EQUALS(el.integrate(1000, 100, false), 0);
    }
  }

  void test_integrate_weighted() {
    this->fake_uniform_data_weights();
    TS_ASSERT_EQUALS(el.integrate(0, MAX_TOF, false),
                     static_cast<double>(el.getNumberEvents()) * 2.0);
    TS_ASSERT_EQUALS(el.integrate(10, 1, true),
                     static_cast<double>(el.getNumberEvents()) * 2.0);
    // Two events per bin
    TS_ASSERT_EQUALS(el.integrate(0, BIN_DELTA, false), 2 * 2.0);
    TS_ASSERT_EQUALS(el.integrate(BIN_DELTA * 10, BIN_DELTA * 20, false),
                     20 * 2.0);
    // Exactly on the first event's TOF?
    TS_ASSERT_EQUALS(el.integrate(100, 100, false), 1 * 2.0);
    // Go past the ends?
    TS_ASSERT_EQUALS(el.integrate(-MAX_TOF, MAX_TOF * 2, false),
                     static_cast<double>(el.getNumberEvents()) * 2.0);
    // Give max < min ?
    TS_ASSERT_EQUALS(el.integrate(1000, 100, false), 0);
  }

  //-----------------------------------------------------------------------------------------------
  void test_maskTof_allTypes() {
    // Go through each possible EventType as the input
    for (int this_type = 0; this_type < 3; this_type++) {
      this->fake_uniform_data();
      el.switchTo(static_cast<EventType>(this_type));

      // tof steps of 5 microseconds, starting at 100 ns, up to 20 msec
      // How many events did we make?
      TS_ASSERT_EQUALS(el.getNumberEvents(), 2 * MAX_TOF / BIN_DELTA);
      // Mask out 5-10 milliseconds
      double min = MAX_TOF * 0.25;
      double max = MAX_TOF * 0.5;
      el.maskTof(min, max);
      for (std::size_t i = 0; i < el.getNumberEvents(); i++) {
        // No tofs in that range
        TS_ASSERT((el.getEvent(i).tof() < min) || (el.getEvent(i).tof() > max));
      }
      TS_ASSERT_EQUALS(el.getNumberEvents(), 0.75 * 2 * MAX_TOF / BIN_DELTA);
    }
  }

  //-----------------------------------------------------------------------------------------------
  void test_getTofs_and_setTofs() {
    // Go through each possible EventType as the input
    for (int this_type = 0; this_type < 3; this_type++) {
      this->fake_uniform_data();
      el.switchTo(static_cast<EventType>(this_type));

      // Grab original data as it will become "new" data
      MantidVec T;
      el.getTofs(T);

      // Convert to make values something different
      this->el.convertTof(4.0, 2.0);
      double old_value = this->el.getEvent(0).tof();
      size_t old_size = this->el.getNumberEvents();

      // Set "new" data
      this->el.setTofs(T);
      double new_value = this->el.getEvent(0).tof();
      size_t new_size = this->el.getNumberEvents();

      TSM_ASSERT_EQUALS(this_type, old_size, new_size);
      TSM_ASSERT_DELTA(this_type, old_value, new_value * 4.0 + 2.0, 1e-5);
    }
  }

  //-----------------------------------------------------------------------------------------------
  void test_getPulseTimes() {
    this->fake_uniform_time_data();
    std::vector<DateAndTime> times = el.getPulseTimes();
    TS_ASSERT_EQUALS(times[0].totalNanoseconds(), 0);
    TS_ASSERT_EQUALS(times[1].totalNanoseconds(), 1);
    TS_ASSERT_EQUALS(times[2].totalNanoseconds(), 2);
  }

  //-----------------------------------------------------------------------------------------------
  void test_convertTof_allTypes() {
    // Go through each possible EventType as the input
    for (int this_type = 0; this_type < 3; this_type++) {
      this->fake_uniform_data();
      el.switchTo(static_cast<EventType>(this_type));
      size_t old_num = this->el.getNumberEvents();
      // Initial X values
      TS_ASSERT_DELTA(this->el.readX()[0], 0.0, 1e-4);
      TS_ASSERT_DELTA(this->el.readX()[1], MAX_TOF, 1e-4);

      // Do convert
      this->el.convertTof(2.5, 1.);
      // Unchanged size
      TS_ASSERT_EQUALS(old_num, this->el.getNumberEvents());
      // Original tofs were 100, 5100, 10100, etc.)
      TSM_ASSERT_EQUALS(this_type, this->el.getEvent(0).tof(), 251.0);
      TSM_ASSERT_EQUALS(this_type, this->el.getEvent(1).tof(), 12751.0);
      // Modified X values
      TS_ASSERT_DELTA(this->el.readX()[0], 1.0, 1e-4);
      TS_ASSERT_DELTA(this->el.readX()[1], MAX_TOF * 2.5 + 1.0, 1e-4);
    }
  }

  //-----------------------------------------------------------------------------------------------
  void test_addTof_allTypes() {
    // Go through each possible EventType as the input
    for (int this_type = 0; this_type < 3; this_type++) {
      this->fake_uniform_data();
      el.switchTo(static_cast<EventType>(this_type));
      size_t old_num = this->el.getNumberEvents();
      // Do convert
      this->el.addTof(123.0);
      // Unchanged size
      TS_ASSERT_EQUALS(old_num, this->el.getNumberEvents());
      // Original tofs were 100, 5100, 10100, etc.)
      TSM_ASSERT_EQUALS(this_type, this->el.getEvent(0).tof(), 223.0);
      TSM_ASSERT_EQUALS(this_type, this->el.getEvent(1).tof(), 5223.0);
    }
  }

  //-----------------------------------------------------------------------------------------------
  void test_scaleTof_allTypes() {
    // Go through each possible EventType as the input
    for (int this_type = 0; this_type < 3; this_type++) {
      this->fake_uniform_data();
      el.switchTo(static_cast<EventType>(this_type));
      size_t old_num = this->el.getNumberEvents();
      // Do convert
      this->el.scaleTof(2.5);
      // Unchanged size
      TS_ASSERT_EQUALS(old_num, this->el.getNumberEvents());
      // Original tofs were 100, 5100, 10100, etc.)
      TSM_ASSERT_EQUALS(this_type, this->el.getEvent(0).tof(), 250.0);
      TSM_ASSERT_EQUALS(this_type, this->el.getEvent(1).tof(), 12750.0);
    }
  }

  //-----------------------------------------------------------------------------------------------
  void test_convertUnitsQuickly_allTypes() {
    // Go through each possible EventType as the input
    for (int this_type = 0; this_type < 3; this_type++) {
      this->fake_uniform_data();
      el.switchTo(static_cast<EventType>(this_type));
      size_t old_num = this->el.getNumberEvents();
      this->el.convertUnitsQuickly(3.0, 2.0);
      // Unchanged size
      TS_ASSERT_EQUALS(old_num, this->el.getNumberEvents());
      // Original tofs were 100, 5100, 10100, etc.). This becomes 3^x^2
      TSM_ASSERT_EQUALS(this_type, this->el.getEvent(0).tof(), 3 * 100 * 100.);
      TSM_ASSERT_EQUALS(this_type, this->el.getEvent(1).tof(),
                        3 * 5100 * 5100.);
    }
  }

  /// Dummy unit for testing conversion
  class DummyUnit1 : public Mantid::Kernel::Units::Degrees {
    double singleToTOF(const double x) const override { return x * 10.; }
    double singleFromTOF(const double tof) const override { return tof / 10.; }
  };

  /// Dummy unit for testing conversion
  class DummyUnit2 : public Mantid::Kernel::Units::Degrees {
    double singleToTOF(const double x) const override { return x / 20.; }
    double singleFromTOF(const double tof) const override { return tof * 20.; }
  };

  //-----------------------------------------------------------------------------------------------
  void test_convertUnitsViaTof_failures() {
    DummyUnit1 fromUnit;
    DummyUnit2 toUnit;
    TS_ASSERT_THROWS_ANYTHING(el.convertUnitsViaTof(NULL, NULL));
    // Not initalized
    TS_ASSERT_THROWS_ANYTHING(el.convertUnitsViaTof(&fromUnit, &toUnit));
  }

  //-----------------------------------------------------------------------------------------------
  void test_convertUnitsViaTof_allTypes() {
    DummyUnit1 fromUnit;
    DummyUnit2 toUnit;
    fromUnit.initialize(1, 2, 3, 4, 5, 6);
    toUnit.initialize(1, 2, 3, 4, 5, 6);
    // Go through each possible EventType as the input
    for (int this_type = 0; this_type < 3; this_type++) {
      this->fake_uniform_data();
      el.switchTo(static_cast<EventType>(this_type));
      size_t old_num = this->el.getNumberEvents();
      this->el.convertUnitsViaTof(&fromUnit, &toUnit);
      // Unchanged size
      TS_ASSERT_EQUALS(old_num, this->el.getNumberEvents());
      // Original tofs were 100, 5100, 10100, etc.). This becomes x * 200.
      TSM_ASSERT_EQUALS(this_type, this->el.getEvent(0).tof(), 100 * 200.);
      TSM_ASSERT_EQUALS(this_type, this->el.getEvent(1).tof(), 5100 * 200.);
    }
  }

  //-----------------------------------------------------------------------------------------------
  void test_addPulseTime_allTypes() {
    // Go through each possible EventType as the input
    for (int this_type = 0; this_type < 3; this_type++) {
      this->fake_uniform_time_data();
      el.switchTo(static_cast<EventType>(this_type));
      size_t old_num = this->el.getNumberEvents();
      // Do convert
      if (static_cast<EventType>(this_type) == WEIGHTED_NOTIME) {
        TS_ASSERT_THROWS_ANYTHING(this->el.addPulsetime(123e-9);)
      } else {
        this->el.addPulsetime(123e-9);
        // Unchanged size
        TS_ASSERT_EQUALS(old_num, this->el.getNumberEvents());
        // original times were 0, 1, etc. nansoeconds
        TSM_ASSERT_EQUALS(this_type,
                          this->el.getEvent(0).pulseTime().totalNanoseconds(),
                          123);
        TSM_ASSERT_EQUALS(this_type,
                          this->el.getEvent(1).pulseTime().totalNanoseconds(),
                          124);
        TSM_ASSERT_EQUALS(this_type,
                          this->el.getEvent(2).pulseTime().totalNanoseconds(),
                          125);
      }
    }
  }

  void test_sortByTimeAtSample_uniform_pulse_time() {
    // Go through each possible EventType (except the no-time one) as the input
    for (int this_type = 0; this_type < 3; this_type++) {
      EventType curType = static_cast<EventType>(this_type);
      EventList el = this->fake_uniform_pulse_data(curType, 1);
      el.switchTo(curType);

      const double tofFactor = 1; // L1 / (L1 + L2)
      const double tofShift = 0;
      if (curType == WEIGHTED_NOTIME) {
        TS_ASSERT_THROWS_NOTHING(el.sortTimeAtSample(tofFactor, tofShift));
        // Since input data has varying pulse time, and same TOF on all events.
        // Nothing interesting happens here.
      } else {
        TS_ASSERT_THROWS_NOTHING(el.sortTimeAtSample(tofFactor, tofShift));

        for (size_t i = 1; i < el.getNumberEvents(); i++) {
          TSM_ASSERT_LESS_THAN_EQUALS(this_type, el.getEvent(i - 1).pulseTime(),
                                      el.getEvent(i).pulseTime());
        }
      }
    }
  }

  void test_sortByTimeAtSample_random_tof_time() {
    for (int this_type = 0; this_type < 3; this_type++) {
      EventType curType = static_cast<EventType>(this_type);
      EventList el = this->fake_random_tof_constant_pulse_data(curType, 10);
      el.switchTo(curType);

      if (curType == WEIGHTED_NOTIME) {
        continue;
      }

      const double tofFactor = 1; // L1 / (L1 + L2)
      const double tofShift = 0;

      TS_ASSERT_THROWS_NOTHING(el.sortTimeAtSample(tofFactor, tofShift));

      for (size_t i = 1; i < el.getNumberEvents(); i++) {
        TSM_ASSERT_LESS_THAN_EQUALS(this_type, el.getEvent(i - 1).tof(),
                                    el.getEvent(i).tof());
      }
    }
  }

  void test_sortByTimeAtSample_random_tof_and_pulse_time() {
    for (int this_type = 0; this_type < 3; this_type++) {
      EventType curType = static_cast<EventType>(this_type);
      EventList el = this->fake_data();
      el.switchTo(curType);

      if (curType == WEIGHTED_NOTIME) {
        continue;
      }

      const double tofFactor = 1; // L1 / (L1 + L2)
      const double tofShift = 0;

      TS_ASSERT_THROWS_NOTHING(el.sortTimeAtSample(tofFactor, tofShift));

      for (size_t i = 1; i < el.getNumberEvents(); i++) {
        auto tAtSample1 = el.getEvent(i - 1).pulseTime().totalNanoseconds() +
                          static_cast<int64_t>(el.getEvent(i - 1).tof() * 1e3);
        auto tAtSample2 = el.getEvent(i).pulseTime().totalNanoseconds() +
                          static_cast<int64_t>(el.getEvent(i).tof() * 1e3);
        TSM_ASSERT_LESS_THAN_EQUALS(this_type, tAtSample1, tAtSample2);
      }
    }
  }

  void test_sortByPulseTime_random_tof_and_pulse_time() {
    for (int this_type = 0; this_type < 3; this_type++) {
      EventType curType = static_cast<EventType>(this_type);
      EventList el = this->fake_data();
      el.switchTo(curType);

      if (curType == WEIGHTED_NOTIME) {
        continue;
      }

      TS_ASSERT_THROWS_NOTHING(el.sortPulseTime());

      for (size_t i = 1; i < el.getNumberEvents(); i++) {
        auto tAtSample1 = el.getEvent(i - 1).pulseTime().totalNanoseconds();
        auto tAtSample2 = el.getEvent(i).pulseTime().totalNanoseconds();
        TSM_ASSERT_LESS_THAN_EQUALS(this_type, tAtSample1, tAtSample2);
      }
    }
  }

  void test_sortByPulseTimeTOF_random_tof_and_pulse_time() {
    for (int this_type = 0; this_type < 3; this_type++) {
      EventType curType = static_cast<EventType>(this_type);
      EventList el = this->fake_data();
      el.switchTo(curType);

      if (curType == WEIGHTED_NOTIME) {
        continue;
      }

      TS_ASSERT_THROWS_NOTHING(el.sortPulseTimeTOF());

      for (size_t i = 1; i < el.getNumberEvents(); i++) {
        TSM_ASSERT_LESS_THAN_EQUALS(this_type, el.getEvent(i - 1).pulseTime(),
                                    el.getEvent(i).pulseTime());
        if (el.getEvent(i - 1).pulseTime() == el.getEvent(i).pulseTime())
          TSM_ASSERT_LESS_THAN_EQUALS(this_type, el.getEvent(i - 1).tof(),
                                      el.getEvent(i).tof());
      }
    }
  }

  //-----------------------------------------------------------------------------------------------
  void test_filterByPulseTime() {
    // Go through each possible EventType (except the no-time one) as the input
    for (int this_type = 0; this_type < 3; this_type++) {
      EventType curType = static_cast<EventType>(this_type);
      this->fake_data();
      el.switchTo(curType);

      // Filter into this
      EventList out;
      // Manually set a sort mode to verify that is it is switched afterward
      out.setSortOrder(Mantid::DataObjects::TOF_SORT);

      if (curType == WEIGHTED_NOTIME) {
        TS_ASSERT_THROWS(el.filterByPulseTime(100, 200, out),
                         std::runtime_error);
      } else {
        TS_ASSERT_THROWS_NOTHING(el.filterByPulseTime(100, 200, out););

        int numGood = 0;
        for (std::size_t i = 0; i < el.getNumberEvents(); i++)
          if ((el.getEvent(i).pulseTime() >= 100) &&
              (el.getEvent(i).pulseTime() < 200))
            numGood++;

        // Good # of events.
        TS_ASSERT_EQUALS(numGood, out.getNumberEvents());
        TS_ASSERT_EQUALS(curType, out.getEventType());
        TS_ASSERT_EQUALS(Mantid::DataObjects::PULSETIME_SORT,
                         out.getSortType());

        for (std::size_t i = 0; i < out.getNumberEvents(); i++) {
          // Check that the times are within the given limits.
          TSM_ASSERT_LESS_THAN_EQUALS(this_type, DateAndTime(100),
                                      out.getEvent(i).pulseTime());
          TS_ASSERT_LESS_THAN(out.getEvent(i).pulseTime(), DateAndTime(200));
        }
      }
    }
  }

  void test_filterByPulseTime_output_same_as_input_throws() {
    TS_ASSERT_THROWS(el.filterByPulseTime(100, 200, el), std::invalid_argument);
  }

  void test_filter_by_time_at_sample_behaves_like_filter_by_pulse_time() {

    const double tofFactor = 0; // No TOF component
    const double tofOffset = 0; // No offset

    // Go through each possible EventType (except the no-time one) as the input
    for (int this_type = 0; this_type < 3; this_type++) {
      EventType curType = static_cast<EventType>(this_type);
      this->fake_data();
      el.switchTo(curType);

      // Filter into this
      EventList out;
      // Manually set a sort mode to verify that is it is switched afterward
      out.setSortOrder(Mantid::DataObjects::TOF_SORT);

      if (curType == WEIGHTED_NOTIME) {
        TS_ASSERT_THROWS(
            el.filterByTimeAtSample(100, 200, tofFactor, tofOffset, out),
            std::runtime_error);
      } else {
        TS_ASSERT_THROWS_NOTHING(
            el.filterByTimeAtSample(100, 200, tofFactor, tofOffset, out););

        int numGood = 0;
        for (std::size_t i = 0; i < el.getNumberEvents(); i++)
          if ((el.getEvent(i).pulseTime() >= 100) &&
              (el.getEvent(i).pulseTime() < 200))
            numGood++;

        // Good # of events.
        TS_ASSERT_EQUALS(numGood, out.getNumberEvents());
        TS_ASSERT_EQUALS(curType, out.getEventType());
        TS_ASSERT_EQUALS(Mantid::DataObjects::TIMEATSAMPLE_SORT,
                         out.getSortType());

        for (std::size_t i = 0; i < out.getNumberEvents(); i++) {
          // Check that the times are within the given limits.
          TSM_ASSERT_LESS_THAN_EQUALS(this_type, DateAndTime(100),
                                      out.getEvent(i).pulseTime());
          TS_ASSERT_LESS_THAN(out.getEvent(i).pulseTime(), DateAndTime(200));
        }
      }
    }
  }

  void test_filter_by_time_at_sample_with_offset() {

    const double tofFactor = 0;    // No TOF component
    const double tofOffset = 1e-6; // one microsecond offset

    const int64_t startTEpoch = 100; // Nanoseconds
    const int64_t endTEpoch = 200;   // Nanoseconds

    // Go through each possible EventType (except the no-time one) as the input
    for (int this_type = 0; this_type < 3; this_type++) {
      EventType curType = static_cast<EventType>(this_type);
      this->fake_data();
      el.switchTo(curType);

      // Filter into this
      EventList out = EventList();

      if (curType == WEIGHTED_NOTIME) {
        TS_ASSERT_THROWS(el.filterByTimeAtSample(startTEpoch, endTEpoch,
                                                 tofFactor, tofOffset, out),
                         std::runtime_error);
      } else {
        TS_ASSERT_THROWS_NOTHING(el.filterByTimeAtSample(
            startTEpoch, endTEpoch, tofFactor, tofOffset, out););

        // Simulate the filtering
        int numGood = 0;
        for (std::size_t i = 0; i < el.getNumberEvents(); i++) {
          if ((el.getEvent(i).pulseTime() >=
               startTEpoch + static_cast<int64_t>(tofOffset * 1e9)) &&
              (el.getEvent(i).pulseTime() <
               endTEpoch + static_cast<int64_t>(tofOffset * 1e9))) {
            numGood++;
          }
        }

        // Good # of events.
        TS_ASSERT_EQUALS(numGood, out.getNumberEvents());
        TS_ASSERT_EQUALS(curType, out.getEventType());
      }
    }
  }

  /**
   * Helper method to calculate the epoch time in nanoseconds of the event at
   * the sample. Assuming elastic scattering.
   * @param event
   * @return
   */
  int64_t calculatedTAtSample(const TofEvent &event, const double &L1,
                              const double &L2) {
    return event.pulseTime().totalNanoseconds() +
           static_cast<int64_t>(event.tof() * 1e3 * L1 / (L1 + L2));
  }

  void test_filter_by_time_at_sample() {

    const double L1 = 1;
    const double L2 = 0.01;
    const double tofFactor = L1 / (L1 + L2); // No TOF component
    const double tofOffset = 0;              // Elastic scattering. No offset.

    const int64_t startTEpoch = 100; // Nanoseconds
    const int64_t endTEpoch = 200;   // Nanoseconds

    // Go through each possible EventType (except the no-time one) as the input
    for (int this_type = 0; this_type < 3; this_type++) {
      EventType curType = static_cast<EventType>(this_type);
      this->fake_data();
      el.switchTo(curType);

      // Filter into this
      EventList out = EventList();

      if (curType == WEIGHTED_NOTIME) {
        TS_ASSERT_THROWS(el.filterByTimeAtSample(startTEpoch, endTEpoch,
                                                 tofFactor, tofOffset, out),
                         std::runtime_error);
      } else {
        TS_ASSERT_THROWS_NOTHING(el.filterByTimeAtSample(
            startTEpoch, endTEpoch, tofFactor, tofOffset, out););

        for (std::size_t i = 0; i < out.getNumberEvents(); i++) {
          int64_t eventTAtSample = calculatedTAtSample(out.getEvent(i), L1, L2);
          TSM_ASSERT_LESS_THAN_EQUALS(this_type, startTEpoch, eventTAtSample);
          TS_ASSERT_LESS_THAN(eventTAtSample, endTEpoch);
        }
      }
    }
  }

  //-----------------------------------------------------------------------------------------------
  /** Test method to split events by full time (pulse + tof) withtout correction
   * on TOF
   */
  void test_splitByFullTime() {
    // Create 1000 random events close to SNS's frequency
    fake_uniform_time_sns_data();

    // Output will be 10 event lists
    std::map<int, EventList *> outputs;
    for (int i = 0; i < 10; i++)
      outputs.emplace(i, new EventList());
    outputs.emplace(-1, new EventList());

    // Generate time splitters
    TimeSplitterType split;

    // Start only at 100
    for (int i = 1; i < 10; i++) {
      // Reject the odd hundreds pulse times (100-199, 300-399, etc).
      if ((i % 2) == 0)
        split.push_back(SplittingInterval(i * 1000000, (i + 1) * 1000000, i));
      else
        split.push_back(SplittingInterval(i * 1000000, (i + 1) * 1000000, -1));
    }

    // Do the splitting
    el.splitByFullTime(split, outputs, false, 1.0, 0.0);

    // No events in the first ouput 0-99
    TS_ASSERT_EQUALS(outputs[0]->getNumberEvents(), 0);

    for (int i = 1; i < 10; i++) {
      EventList *myOut = outputs[i];
      if ((i % 2) == 0) {
        // Even
        TS_ASSERT_EQUALS(myOut->getNumberEvents(), 1);
      } else {
        // Odd
        TS_ASSERT_EQUALS(myOut->getNumberEvents(), 0);
      }
    }

    // Clean the pointers
    for (std::map<int, EventList *>::iterator im = outputs.begin();
         im != outputs.end(); ++im) {
      delete im->second;
    }

    return;
  }

  //-----------------------------------------------------------------------------------------------
  /** Test method to split events by full time (pulse + tof) withtout correction
   * on TOF
   * and with vector splitter
   */
  void test_splitByFullTimeVectorSplitter() {
    // Create 1000 random events close to SNS's frequency
    fake_uniform_time_sns_data();
    el.sortPulseTimeTOF();

    // Output will be 10 event lists
    std::map<int, EventList *> outputs;
    for (int i = 0; i < 10; i++)
      outputs.emplace(i, new EventList());
    outputs.emplace(-1, new EventList());

    // Generate time splitters
    std::vector<int64_t> vec_splitTimes{1000000, 2000000, 3000000, 4000000,
                                        5000000, 6000000, 7000000, 8000000,
                                        9000000, 10000000};
    std::vector<int> vec_splitGroup{-1, 2, -1, 4, -1, 6, -1, 8, -1, -1};
    // Do the splitting
    el.splitByFullTimeMatrixSplitter(vec_splitTimes, vec_splitGroup, outputs,
                                     false, 1.0, 0.0);

    // No events in the first ouput 0-99
    TS_ASSERT_EQUALS(outputs[0]->getNumberEvents(), 0);

    for (int i = 1; i < 10; i++) {
      EventList *myOut = outputs[i];
      if ((i % 2) == 0) {
        // Even
        TS_ASSERT_EQUALS(myOut->getNumberEvents(), 1);
      } else {
        // Odd
        TS_ASSERT_EQUALS(myOut->getNumberEvents(), 0);
      }
    }

    // Clean the pointers
    for (std::map<int, EventList *>::iterator im = outputs.begin();
         im != outputs.end(); ++im) {
      delete im->second;
    }

    return;
  }

  //-----------------------------------------------------------------------------------------------
  void test_splitByTime_allTypes() {
    // Go through each possible EventType as the input
    for (int this_type = 0; this_type < 3; this_type++) {
      EventType curType = static_cast<EventType>(this_type);
      this->fake_data_only_two_times(150, 850);
      el.switchTo(curType);

      std::vector<EventList *> outputs;
      for (size_t i = 0; i < 10; i++)
        outputs.push_back(new EventList());

      TimeSplitterType split;
      // Slices of 100
      for (int i = 0; i < 10; i++)
        split.push_back(SplittingInterval(i * 100, (i + 1) * 100, i));

      if (curType == WEIGHTED_NOTIME) {
        // Error cause no time
        TS_ASSERT_THROWS(el.splitByTime(split, outputs), std::runtime_error);
      } else {
        // Do the splitting
        TS_ASSERT_THROWS_NOTHING(el.splitByTime(split, outputs););

        TS_ASSERT_EQUALS(outputs[0]->getNumberEvents(), 0);
        TS_ASSERT_EQUALS(outputs[1]->getNumberEvents(), 1);
        TS_ASSERT_EQUALS(outputs[2]->getNumberEvents(), 0);
        TS_ASSERT_EQUALS(outputs[3]->getNumberEvents(), 0);
        TS_ASSERT_EQUALS(outputs[4]->getNumberEvents(), 0);
        TS_ASSERT_EQUALS(outputs[5]->getNumberEvents(), 0);
        TS_ASSERT_EQUALS(outputs[6]->getNumberEvents(), 0);
        TS_ASSERT_EQUALS(outputs[7]->getNumberEvents(), 0);
        TS_ASSERT_EQUALS(outputs[8]->getNumberEvents(), 1);
        TS_ASSERT_EQUALS(outputs[9]->getNumberEvents(), 0);

        TS_ASSERT_EQUALS(outputs[0]->getEventType(), curType);
      }

      for (size_t i = 0; i < 10; i++)
        delete outputs[i];
    }
  }

  //-----------------------------------------------------------------------------------------------
  void test_splitByTime_FilterWithOverlap() {
    this->fake_uniform_time_data();

    std::vector<EventList *> outputs(1, new EventList());

    TimeSplitterType split;
    split.push_back(SplittingInterval(100, 200, 0));
    split.push_back(SplittingInterval(150, 250, 0));

    // Do the splitting
    el.splitByTime(split, outputs);

    // No events in the first ouput 0-99
    TS_ASSERT_EQUALS(outputs.front()->getNumberEvents(), 150);
    delete outputs.front();
  }

  //-----------------------------------------------------------------------------------------------
  void do_testSplit_FilterInPlace(bool weighted) {
    this->fake_uniform_time_data();
    if (weighted)
      el *= 3.0;

    TimeSplitterType split;
    split.push_back(SplittingInterval(100, 200, 0));
    split.push_back(SplittingInterval(150, 250, 0));
    split.push_back(SplittingInterval(300, 350, 0));

    // Do the splitting
    el.filterInPlace(split);

    // 100-249; 300-349 are in the output, everything else is gone.
    TS_ASSERT_EQUALS(el.getNumberEvents(), 200);
    if (weighted) {
      // First event is at 100.
      TS_ASSERT_EQUALS(el.getEvent(0).pulseTime(), 100);
      TS_ASSERT_EQUALS(el.getEvent(149).pulseTime(), 249);
      TS_ASSERT_EQUALS(el.getEvent(150).pulseTime(), 300);
      TS_ASSERT_EQUALS(el.getEvent(199).pulseTime(), 349);
      TS_ASSERT_EQUALS(el.getEvent(0).weight(), 3.0);
    } else {
      // First event is at 100.
      TS_ASSERT_EQUALS(el.getEvent(0).pulseTime(), 100);
      TS_ASSERT_EQUALS(el.getEvent(149).pulseTime(), 249);
      TS_ASSERT_EQUALS(el.getEvent(150).pulseTime(), 300);
      TS_ASSERT_EQUALS(el.getEvent(199).pulseTime(), 349);
    }
  }

  //-----------------------------------------------------------------------------------------------
  void do_testSplit_FilterInPlace_Nothing(bool weighted) {
    this->fake_uniform_time_data();
    if (weighted)
      el.switchTo(WEIGHTED);

    TimeSplitterType split;
    split.push_back(SplittingInterval(1500, 1700, 0));

    // Do the splitting
    el.filterInPlace(split);

    // Nothing left
    TS_ASSERT_EQUALS(el.getNumberEvents(), 0);
  }

  //-----------------------------------------------------------------------------------------------
  void do_testSplit_FilterInPlace_Everything(bool weighted) {
    this->fake_uniform_time_data();
    if (weighted)
      el *= 3.0;

    TimeSplitterType split;
    split.push_back(SplittingInterval(-10, 1700, 0));

    // Do the splitting
    el.filterInPlace(split);

    // Nothing left
    TS_ASSERT_EQUALS(el.getNumberEvents(), 1000);
    if (weighted) {
      TS_ASSERT_EQUALS(el.getEvent(0).weight(), 3.0);
    }
  }

  void test_filterInPlace_all_permutations() {
    do_testSplit_FilterInPlace(false);
    do_testSplit_FilterInPlace_Nothing(false);
    do_testSplit_FilterInPlace_Everything(false);
    do_testSplit_FilterInPlace(true);
    do_testSplit_FilterInPlace_Nothing(true);
    do_testSplit_FilterInPlace_Everything(true);
  }

  void test_filterInPlace_notime_throws() {
    this->fake_uniform_time_data();
    el.switchTo(WEIGHTED_NOTIME);
    TimeSplitterType split;
    TS_ASSERT_THROWS(el.filterInPlace(split), std::runtime_error)
  }

  //----------------------------------------------------------------------------------------------
  void test_ParallelizedSorting() {
    for (int this_type = 0; this_type < 3; this_type++) {
      bool verbose = false;
      if (verbose) {
        std::cout << "\n";
        NUMEVENTS = 100000000;
      } else {
        NUMEVENTS = 100;
      }

      if (verbose)
        std::cout << NUMEVENTS << " events:\n";
      Timer timer1;
      fake_data();
      el.switchTo(static_cast<EventType>(this_type));

      if (verbose)
        std::cout << "   - " << timer1.elapsed() << " seconds to create.\n";

      Timer timer2;
      el.sortTof();
      if (verbose)
        std::cout << "   - " << timer2.elapsed()
                  << " seconds to sortTof (original).\n";
      TS_ASSERT(checkSort("sortTof"));

    }
  }

  //----------------------------------------------------------------------------------------------
  void test_compressEvents_InPlace_or_Not() {
    for (int this_type = 0; this_type < 3; this_type++) {
      for (size_t inplace = 0; inplace < 2; inplace++) {
        el = EventList();
        el.addEventQuickly(TofEvent(1.0, 22));
        el.addEventQuickly(TofEvent(1.2, 33));
        el.addEventQuickly(TofEvent(30.3, 44));
        el.addEventQuickly(TofEvent(30.2, 55));
        el.addEventQuickly(TofEvent(30.25, 66));
        el.addEventQuickly(TofEvent(34.0, 55));

        el.switchTo(static_cast<EventType>(this_type));

        double mult = 1.0;
        if (this_type > 0) {
          mult = 2.0;
          el *= mult;
        }

        EventList *el_out = &el;
        if (!inplace) {
          el_out = new EventList();
        }

        TS_ASSERT_THROWS_NOTHING(el.compressEvents(1.0, el_out);)

        // Right number of events, of the type without times
        TS_ASSERT_EQUALS(el_out->getEventType(), WEIGHTED_NOTIME);
        TS_ASSERT_EQUALS(el_out->getNumberEvents(), 3);
        TS_ASSERT(el_out->isSortedByTof());

        if (el_out->getNumberEvents() == 3) {
          TS_ASSERT_DELTA(el_out->getEvent(0).tof(), 1.1, 1e-5);
          TS_ASSERT_DELTA(el_out->getEvent(0).weight(), 2 * mult, 1e-5);
          // Error squared is multiplied by mult (squared)
          TS_ASSERT_DELTA(el_out->getEvent(0).errorSquared(), 2 * mult * mult,
                          1e-5);

          TS_ASSERT_DELTA(el_out->getEvent(1).tof(), 30.25, 1e-5);
          TS_ASSERT_DELTA(el_out->getEvent(1).weight(), 3 * mult, 1e-5);
          TS_ASSERT_DELTA(el_out->getEvent(1).errorSquared(), 3 * mult * mult,
                          1e-5);

          TS_ASSERT_DELTA(el_out->getEvent(2).tof(), 34.0, 1e-5);
          TS_ASSERT_DELTA(el_out->getEvent(2).weight(), 1 * mult, 1e-5);
          TS_ASSERT_DELTA(el_out->getEvent(2).errorSquared(), 1 * mult * mult,
                          1e-5);

          // Now the memory must be well used
          TS_ASSERT_EQUALS(el_out->getWeightedEventsNoTime().capacity(), 3);
        }

        if (!inplace)
          delete el_out;
      } // inplace
    }   // starting event type
  }

  void test_getEventsFrom() {
    std::vector<TofEvent> *rel;
    TS_ASSERT_THROWS_NOTHING(getEventsFrom(el, rel));
    TS_ASSERT_EQUALS(rel->size(), 3);
    el *= 2.0;

    std::vector<WeightedEvent> *rel2;
    TS_ASSERT_THROWS_NOTHING(getEventsFrom(el, rel2));
    TS_ASSERT_EQUALS(rel2->size(), 3);

    el.compressEvents(0, &el);

    std::vector<WeightedEventNoTime> *rel3;
    TS_ASSERT_THROWS_NOTHING(getEventsFrom(el, rel3));
    TS_ASSERT_EQUALS(rel3->size(), 3);
  }

  void test_getWeights() {
    std::vector<double> result;

    // TOF data should return 1.0
    fake_data();
    TS_ASSERT_EQUALS(el.getEventType(), TOF);
    TS_ASSERT_THROWS_NOTHING(result = el.getWeights());
    TS_ASSERT_EQUALS(result.size(), el.getNumberEvents());
    // right number of entries
    TS_ASSERT_DELTA(result[0], 1.0, 0.000001);
    // first value
    TS_ASSERT_DELTA(result[el.getNumberEvents() - 1], 1.0, 0.000001);
    // last value

    // weighted data test data has 2.0 uniform data
    fake_uniform_data_weights();
    TS_ASSERT_THROWS_NOTHING(result = el.getWeights());
    TS_ASSERT_EQUALS(el.getEventType(), WEIGHTED);
    TS_ASSERT_THROWS_NOTHING(result = el.getWeights());
    TS_ASSERT_EQUALS(result.size(), el.getNumberEvents());
    // right number of entries
    TS_ASSERT_DELTA(result[0], 2.0, 0.000001);
    // first value
    TS_ASSERT_DELTA(result[el.getNumberEvents() - 1], 2.0, 0.000001);
    // last value

    // compress the events to no time weighted events
    el.compressEvents(0, &el);
    TS_ASSERT_EQUALS(el.getEventType(), WEIGHTED_NOTIME);
    TS_ASSERT_THROWS_NOTHING(result = el.getWeights());
    TS_ASSERT_EQUALS(result.size(), el.getNumberEvents());
    // right number of entries
    TS_ASSERT_DELTA(result[0], 2.0, 0.000001);
    // first value
    TS_ASSERT_DELTA(result[el.getNumberEvents() - 1], 2.0, 0.000001);
    // last value
  }

  void test_getWeightErrors() {
    std::vector<double> result;

    // TOF data should return 1.0
    fake_data();
    TS_ASSERT_EQUALS(el.getEventType(), TOF);
    TS_ASSERT_THROWS_NOTHING(result = el.getWeightErrors());
    TS_ASSERT_EQUALS(result.size(), el.getNumberEvents());
    // right number of entries
    TS_ASSERT_DELTA(result[0], 1.0, 0.000001);
    // first value
    TS_ASSERT_DELTA(result[el.getNumberEvents() - 1], 1.0, 0.000001);
    // last value

    // weighted data test data has 2.5 uniform data
    fake_uniform_data_weights();
    TS_ASSERT_EQUALS(el.getEventType(), WEIGHTED);
    TS_ASSERT_THROWS_NOTHING(result = el.getWeightErrors());
    TS_ASSERT_EQUALS(result.size(), el.getNumberEvents());
    // right number of entries
    TS_ASSERT_DELTA(result[0], 2.5, 0.000001);
    // first value
    TS_ASSERT_DELTA(result[el.getNumberEvents() - 1], 2.5, 0.000001);
    // last value

    // compress the events to no time weighted events
    el.compressEvents(0, &el);
    TS_ASSERT_EQUALS(el.getEventType(), WEIGHTED_NOTIME);
    TS_ASSERT_THROWS_NOTHING(result = el.getWeightErrors());
    TS_ASSERT_EQUALS(result.size(), el.getNumberEvents());
    // right number of entries
    TS_ASSERT_DELTA(result[0], 2.5, 0.000001);
    // first value
    TS_ASSERT_DELTA(result[el.getNumberEvents() - 1], 2.5, 0.000001);
    // last value
  }

  //-----------------------------------------------------------------------------------------------
  /** Test method to split events by full time (pulse + tof) with correction on
   * TOF
   * and with vector splitter
   */
  void test_splitByFullTimeVectorSplitterCorrection() {
    // Create 1000 random events close to SNS's frequency
    fake_uniform_time_sns_data();

    el.sortPulseTimeTOF();

    // Output will be 10 event lists
    std::map<int, EventList *> outputs;
    for (int i = 0; i < 10; i++)
      outputs.emplace(i, new EventList());
    outputs.emplace(-1, new EventList());

    // Generate time splitters
    std::vector<int64_t> vec_splitTimes(11);
    std::vector<int> vec_splitGroup(10, -1);

    // manually set up the data
    vec_splitTimes[0] = 1000000;
    vec_splitTimes[1] = 1300000; // Rule in  1,339,000
    vec_splitTimes[2] = 2000000;
    vec_splitTimes[3] = 2190000; // Rule out 2,155,000
    vec_splitTimes[4] = 4000000;
    vec_splitTimes[5] = 5000000;
    vec_splitTimes[6] = 5500000; // Rule in  5,741,000
    vec_splitTimes[7] = 7000000;
    vec_splitTimes[8] = 8000000;
    vec_splitTimes[9] = 9000000;
    vec_splitTimes[10] = 10000000;

    vec_splitGroup[0] = 2;
    vec_splitGroup[1] = 5;
    vec_splitGroup[2] = 4;
    vec_splitGroup[4] = 6;
    vec_splitGroup[5] = 7;
    vec_splitGroup[6] = 8;
    vec_splitGroup[8] = 1;

    // Do the splitting
    el.splitByFullTimeMatrixSplitter(vec_splitTimes, vec_splitGroup, outputs,
                                     true, 0.0, 2.0E-4);

    // Examine result
    TS_ASSERT_EQUALS(outputs.size(), 11);

    // group 2
    EventList *e2 = outputs[2];
    TS_ASSERT_EQUALS(e2->getNumberEvents(), 1);

    // group 5
    EventList *e5 = outputs[5];
    TS_ASSERT_EQUALS(e5->getNumberEvents(), 0);

    // group 4
    EventList *e4 = outputs[4];
    TS_ASSERT_EQUALS(e4->getNumberEvents(), 0);

    // group 7
    EventList *e7 = outputs[7];
    TS_ASSERT_EQUALS(e7->getNumberEvents(), 1);

    // Clean the pointers
    for (std::map<int, EventList *>::iterator im = outputs.begin();
         im != outputs.end(); ++im) {
      delete im->second;
    }

    return;
  }

  //-----------------------------------------------------------------------------------------------
  /** Test method to split events by full time (pulse + tof) with correction on
   * TOF
   * and with vector splitter
   */
  void test_splitByFullTimeVectorSplitterCorrection2() {
    // Create 1000 random events close to SNS's frequency
    fake_uniform_time_sns_data();

    el.sortPulseTimeTOF();
    // Output will be 10 event lists
    std::map<int, EventList *> outputs;
    for (int i = 0; i < 10; i++)
      outputs.emplace(i, new EventList());
    outputs.emplace(-1, new EventList());

    // Generate time splitters
    std::vector<int64_t> vec_splitTimes(11);
    std::vector<int> vec_splitGroup(10, -1);

    // manually set up the data
    vec_splitTimes[0] = 1000000;
    vec_splitTimes[1] = 1300000; // Rule in  1,339,000
    vec_splitTimes[2] = 2000000;
    vec_splitTimes[3] = 2190000; // Rule out 2,155,000
    vec_splitTimes[4] = 4000000;
    vec_splitTimes[5] = 5000000;
    vec_splitTimes[6] = 5600000; // Rule in  5,741,000
    vec_splitTimes[7] = 7000000;
    vec_splitTimes[8] = 8000000;
    vec_splitTimes[9] = 9000000;
    vec_splitTimes[10] = 10000000;

    vec_splitGroup[0] = 2;
    vec_splitGroup[1] = 5; // group 2 and 5 are complimentary
    vec_splitGroup[2] = 4;
    vec_splitGroup[4] = 6;
    vec_splitGroup[5] = 7;
    vec_splitGroup[6] = 8;
    vec_splitGroup[8] = 1;

    // Do the splitting
    el.splitByFullTimeMatrixSplitter(vec_splitTimes, vec_splitGroup, outputs,
                                     true, 0.5, 2.0E-4);

    // Examine result
    TS_ASSERT_EQUALS(outputs.size(), 11);

    // group 2
    EventList *e2 = outputs[2];
    TS_ASSERT_EQUALS(e2->getNumberEvents(), 0);

    // group 5
    EventList *e5 = outputs[5];
    TS_ASSERT_EQUALS(e5->getNumberEvents(), 1);

    // group 4
    EventList *e4 = outputs[4];
    TS_ASSERT_EQUALS(e4->getNumberEvents(), 0);

    // group 7
    // EventList* e7 = outputs[7];
    // TS_ASSERT_EQUALS(e7->getNumberEvents(), 1);

    // Clean the pointers
    for (std::map<int, EventList *>::iterator im = outputs.begin();
         im != outputs.end(); ++im) {
      delete im->second;
    }

    return;
  }

  //==================================================================================
  // Mocking functions
  //==================================================================================

  EventList fake_data() {
    // Clear the list
    el = EventList();
    // Create some mostly-reasonable fake data.
    srand(1234); // Fixed random seed
    for (int i = 0; i < NUMEVENTS; i++) {
      // Random tof up to 10 ms
      // Random pulse time up to 1000
      el += TofEvent(1e7 * (rand() * 1.0 / RAND_MAX), rand() % 1000);
    }
    return el;
  }

  /*
   Make some uniformly distributed fake event data distributed by pulse time,
   WITH A CONSTANT TOF.
   */
  EventList fake_uniform_pulse_data(EventType eventType = TOF,
                                    double events_per_bin = 2) {
    EventList el;
    if (eventType == TOF) {
      for (double pulse_time = 0; pulse_time < MAX_PULSE_TIME;
           pulse_time += BIN_DELTA / events_per_bin) {
        el += TofEvent(100, static_cast<size_t>(pulse_time));
      }
    } else if (eventType == WEIGHTED) {
      for (double pulse_time = 0; pulse_time < MAX_PULSE_TIME;
           pulse_time += BIN_DELTA / events_per_bin) {
        el += WeightedEvent(TofEvent(100, static_cast<size_t>(pulse_time)));
      }
    }
    return el;
  }

  EventList fake_random_tof_constant_pulse_data(EventType eventType = TOF,
                                                const size_t nEvents = 1000) {
    EventList el;
    if (eventType == TOF) {
      for (size_t i = 0; i < nEvents; ++i) {
        // Random tof up to 10 ms
        el += TofEvent(1e7 * (rand() * 1.0 / RAND_MAX), 0);
      }
    } else if (eventType == WEIGHTED) {
      for (size_t i = 0; i < nEvents; ++i) {
        // Random tof up to 10 ms
        el += WeightedEvent(TofEvent(1e7 * (rand() * 1.0 / RAND_MAX), 0));
      }
    }
    return el;
  }

  /** Create a uniform event list with no weights*/
  void fake_uniform_data(double events_per_bin = 2,
                         bool randomPulseTime = true) {
    // Clear the list
    el = EventList();
    // Create some mostly-reasonable fake data.
    srand(1234); // Fixed random seed
    for (double tof = 100; tof < MAX_TOF; tof += BIN_DELTA / events_per_bin) {
      // tof steps of 5 microseconds, starting at 100 ns, up to 20 msec
      if (randomPulseTime) {
        el += TofEvent(tof, rand() % 1000);
      } else {
        el += TofEvent(tof, 0);
      }
    }
    // Create an X axis
    MantidVec X;
    X.resize(2);
    X[0] = 0;
    X[1] = MAX_TOF;
    el.dataX() = X;
  }

  /** Create a uniform event list with each event weight of 2.0, error 2.5 */
  void fake_uniform_data_weights() {
    // Clear the list
    el = EventList();
    el.switchTo(WEIGHTED);
    // Create some mostly-reasonable fake data.
    srand(1234); // Fixed random seed
    for (double tof = 100; tof < MAX_TOF; tof += BIN_DELTA / 2) {
      // tof steps of 5 microseconds, starting at 100 ns, up to 20 msec
      el += WeightedEvent(tof, rand() % 1000, 2.0, 2.5 * 2.5);
    }
  }

  void fake_uniform_time_data() {
    // Clear the list
    el = EventList();
    // Create some mostly-reasonable fake data.
    srand(1234); // Fixed random seed
    for (int time = 0; time < 1000; time++) {
      // All pulse times from 0 to 999 in seconds
      el += TofEvent(rand() % 1000,
                     time); // Kernel::DateAndTime(time*1.0, 0.0) );
    }
  }

  //----------------------------------------------------------------------------------------------
  /** Fake uniform time data more close to SNS case
   */
  void fake_uniform_time_sns_data() {
    // Clear the list
    el = EventList();

    // Create some mostly-reasonable fake data.
    srand(1234); // Fixed random seed
    for (int time = 0; time < 1000; time++) {
      // All pulse times from 0 to 999 in seconds
      DateAndTime pulsetime(static_cast<int64_t>(time * 1000000));
      el += TofEvent(rand() % 1000,
                     pulsetime); // Kernel::DateAndTime(time*1.0, 0.0) );
    }
  }

  void fake_data_only_two_times(DateAndTime time1, DateAndTime time2) {
    // Clear the list
    el = EventList();
    el += TofEvent(rand() % 1000, time1);
    el += TofEvent(rand() % 1000, time2);
  }

  /** Make a X-vector for histogramming, starting at step and going up in step
   */
  MantidVec makeX(double step, int numbins = 10) {
    MantidVec X;
    for (double tof = step; tof < step * numbins; tof += step) {
      X.push_back(tof);
    }
    return X;
  }

  bool checkSort(std::string context) {
    TSM_ASSERT_EQUALS(context, el.getNumberEvents(), NUMEVENTS);
    bool ret = true;
    for (std::size_t i = 1; i < el.getNumberEvents(); i++) {
      if (el.getEvent(i - 1).tof() > el.getEvent(i).tof())
        ret = false;
      if (!ret)
        return ret;
    }
    return ret;
  }

  void test_readYE_throws_without_MRU() {
    const EventList el;
    TS_ASSERT_THROWS(el.readY(), std::runtime_error);
    TS_ASSERT_THROWS(el.dataY(), std::runtime_error);
    TS_ASSERT_THROWS(el.readE(), std::runtime_error);
    TS_ASSERT_THROWS(el.dataE(), std::runtime_error);
  }

  void test_counts_works_without_MRU() {
    EventList el;
    TS_ASSERT_THROWS_NOTHING(el.counts());
    TS_ASSERT_THROWS_NOTHING(el.countStandardDeviations());
  }

  void test_setPoints_fails() {
    EventList el;
    el.setHistogram(HistogramData::BinEdges{0, 2});
    TS_ASSERT_THROWS_NOTHING(el.setBinEdges(HistogramData::BinEdges{0, 2}));
    TS_ASSERT_THROWS(el.setPoints(1), std::runtime_error);
    // Uncertainties for X are always for Points, this must work.
    TS_ASSERT_THROWS_NOTHING(el.setPointVariances(1));
    TS_ASSERT_THROWS_NOTHING(el.setPointStandardDeviations(1));
  }

  void test_setCounts_fails() {
    EventList el;
    el.setHistogram(HistogramData::BinEdges{0, 2});
    TS_ASSERT_THROWS(el.setCounts(1), std::runtime_error);
    TS_ASSERT_THROWS(el.setCountVariances(1), std::runtime_error);
    TS_ASSERT_THROWS(el.setCountStandardDeviations(1), std::runtime_error);
  }

  void test_setFrequencies_fails() {
    EventList el;
    el.setHistogram(HistogramData::BinEdges{0, 2});
    TS_ASSERT_THROWS(el.setFrequencies(1), std::runtime_error);
    TS_ASSERT_THROWS(el.setFrequencyVariances(1), std::runtime_error);
    TS_ASSERT_THROWS(el.setFrequencyStandardDeviations(1), std::runtime_error);
  }

  void test_setShared_fails() {
    EventList el;
    TS_ASSERT_THROWS_NOTHING(el.setSharedX(el.sharedX()));
    TS_ASSERT_THROWS(el.setSharedY(el.sharedY()), std::runtime_error);
    TS_ASSERT_THROWS(el.setSharedE(el.sharedE()), std::runtime_error);
  }

  void test_mutable_access_fails() {
    EventList el;
    TS_ASSERT_THROWS_NOTHING(el.mutableX());
    TS_ASSERT_THROWS(el.mutableY(), std::runtime_error);
    TS_ASSERT_THROWS(el.mutableE(), std::runtime_error);
  }

  void test_histogram() {
    EventList el;
    el += TofEvent(1);
    el.setHistogram(HistogramData::BinEdges{0, 2, 4});
    auto histogram = el.histogram();
    TS_ASSERT(histogram.sharedY());
    TS_ASSERT(histogram.sharedE());
    el += TofEvent(1);
    el += TofEvent(3);
    TS_ASSERT_EQUALS(histogram.y()[0], 1.0);
    TS_ASSERT_EQUALS(histogram.y()[1], 0.0);
    auto updated = el.histogram();
    TS_ASSERT_EQUALS(updated.y()[0], 2.0);
    TS_ASSERT_EQUALS(updated.y()[1], 1.0);
    TS_ASSERT_EQUALS(updated.e()[0], M_SQRT2);
    TS_ASSERT_EQUALS(updated.e()[1], 1.0);
  }

  void test_histogram_no_mru() {
    EventList el;
    auto hist1 = el.histogram();
    auto hist2 = el.histogram();
    TS_ASSERT_EQUALS(hist1.sharedX(), hist2.sharedX());
    TS_ASSERT_DIFFERS(hist1.sharedY(), hist2.sharedY());
    TS_ASSERT_DIFFERS(hist1.sharedE(), hist2.sharedE());
  }

  void test_setHistogram() {
    EventList el;
    HistogramData::Histogram histogram(HistogramData::BinEdges{0, 2, 4});
    TS_ASSERT_THROWS_NOTHING(el.setHistogram(histogram));
    TS_ASSERT_EQUALS(el.sharedX(), histogram.sharedX());
    histogram.setCounts(2);
    TS_ASSERT_THROWS(el.setHistogram(histogram), std::runtime_error);
    HistogramData::Histogram points(HistogramData::Points{0, 2});
    TS_ASSERT_THROWS(el.setHistogram(points), std::runtime_error);
  }

  void test_YMode() {
    EventList e;
    TS_ASSERT_EQUALS(e.yMode(), HistogramData::Histogram::YMode::Counts);
  }

  void test_setHistogram_rejects_YMode_Frequencies() {
    EventList e;
    HistogramData::Histogram h(BinEdges(0));
    h.setYMode(HistogramData::Histogram::YMode::Counts);
    TS_ASSERT_THROWS_NOTHING(e.setHistogram(h));
    h.setYMode(HistogramData::Histogram::YMode::Frequencies);
    TS_ASSERT_THROWS(e.setHistogram(h), std::runtime_error);
  }

  void test_setHistogram_preserves_YMode_when_setting_uninitialized() {
    EventList e;
    HistogramData::Histogram h(BinEdges(0));
    TS_ASSERT_EQUALS(h.yMode(), HistogramData::Histogram::YMode::Uninitialized);
    TS_ASSERT_THROWS_NOTHING(e.setHistogram(h));
    TS_ASSERT_EQUALS(e.yMode(), HistogramData::Histogram::YMode::Counts);
  }

  void test_histogram_has_correct_YMode() {
    EventList e;
    e.setYMode(HistogramData::Histogram::YMode::Frequencies);
    TS_ASSERT_EQUALS(e.histogram().yMode(),
                     HistogramData::Histogram::YMode::Frequencies);
  }

  void test_YMode_affects_event_data_interpretation() {
    // Data generated from the events is put into the histogram as Y and E.
    // Depending on the YMode, this is interpreted as Counts or Frequencies. In
    // particular, data generated from events is *not* forcibly intepreted as
    // counts, i.e., internally we do not use Histogram.setCounts(), since the
    // bin width may be absorbed into the event weight.
    EventList e;
    e += TofEvent(1);
    e += TofEvent(1);
    e += TofEvent(3);
    e.setHistogram(HistogramData::BinEdges{0, 2, 4});
    auto countHist = e.histogram();
    TS_ASSERT_EQUALS(countHist.counts()[0], 2.0);
    TS_ASSERT_EQUALS(countHist.counts()[1], 1.0);
    // Intepret events as if weighted by bin width, happens, e.g., in 'Divide'.
    e.setYMode(HistogramData::Histogram::YMode::Frequencies);
    auto freqHist = e.histogram();
    TS_ASSERT_EQUALS(freqHist.counts()[0], 4.0);
    TS_ASSERT_EQUALS(freqHist.counts()[1], 2.0);
  }
};

//==========================================================================================
/** Performance tests for event lists.
 * Just runs some of the slowest code with lots of events.
 * Tries to isolate sorting from other code by feeding
 * in pre-sorted event lists in some cases.
 * */
class EventListTestPerformance : public CxxTest::TestSuite {
public:
  // This pair of boilerplate methods prevent the suite being created statically
  // This means the constructor isn't called when running other tests
  static EventListTestPerformance *createSuite() {
    return new EventListTestPerformance();
  }
  static void destroySuite(EventListTestPerformance *suite) { delete suite; }

  /** Constructor */
  EventListTestPerformance() {
    // Source for a randome event list
    el_random_source.clear();
    for (size_t i = 0; i < 2000000; i++)
      el_random_source += TofEvent((rand() % 200000) * 0.05, rand() % 1000);

    // 10 million events, up to 1e5 tof
    el_sorted_original.clear();
    for (size_t i = 0; i < 10000000; i++)
      el_sorted_original +=
          TofEvent(static_cast<double>(i) / 100.0, rand() % 1000);
    el_sorted_original.setSortOrder(TOF_SORT);

    el_sorted_weighted.clear();
    for (size_t i = 0; i < 10000000; i++)
      el_sorted_weighted += WeightedEvent(static_cast<double>(i) / 100.0,
                                          rand() % 1000, 2.34, 4.56);
    el_sorted_weighted.setSortOrder(TOF_SORT);

    // A vector for histogramming, 100,000 steps of 1.0
    for (double i = 0; i < 100000; i += 1.0)
      fineX.push_back(i);
    // Coarse vector, 1000 bins.
    for (double i = 0; i < 100000; i += 100)
      coarseX.push_back(i);
  }

  EventList el_random, el_random_source, el_sorted, el_sorted_original,
      el_sorted_weighted, el4, el5;
  MantidVec fineX;
  MantidVec coarseX;

  void setUp() override {
    // Reset the random event list
    el_random.clear();
    el_random += el_random_source;
    // And the sorted one
    el_sorted.clear();
    el_sorted += el_sorted_original;
    el_sorted.setSortOrder(TOF_SORT);
  }

  void tearDown() override {}

  void test_sort_tof() { el_random.sortTof(); }

  void test_compressEvents() {
    EventList out_el;
    el_sorted.compressEvents(10.0, &out_el);
  }

<<<<<<< HEAD
=======
  void test_compressEvents_Parallel() {
    EventList out_el;
    el_sorted.compressEvents(10.0, &out_el, true);
  }

>>>>>>> e4105b25
  void test_multiply() { el_random *= 2.345; }

  void test_convertTof() { el_random.convertTof(2.5, 6.78); }

  void test_getTofs_setTofs() {
    std::vector<double> tofs;
    el_random.getTofs(tofs);
    TS_ASSERT_EQUALS(tofs.size(), el_random.getNumberEvents());
    el_random.setTofs(tofs);
  }

  void test_histogram_fine() {
    MantidVec Y, E;
    el_sorted.generateHistogram(fineX, Y, E);
    el_sorted_weighted.generateHistogram(fineX, Y, E);
  }

  void test_histogram_coarse() {
    MantidVec Y, E;
    el_sorted.generateHistogram(coarseX, Y, E);
    el_sorted_weighted.generateHistogram(coarseX, Y, E);
  }

  void test_maskTof() {
    TS_ASSERT_EQUALS(el_sorted.getNumberEvents(), 10000000);
    el_sorted.maskTof(25e3, 75e3);
    TS_ASSERT_EQUALS(el_sorted.getNumberEvents(), 5000000 - 1);
  }

  void test_integrate() {
    TS_ASSERT_EQUALS(el_sorted.getNumberEvents(), 10000000);
    double integ = el_sorted.integrate(25e3, 75e3, false);
    TS_ASSERT_DELTA(integ, 5e6, 1);
  }
};

#endif /// EVENTLISTTEST_H_<|MERGE_RESOLUTION|>--- conflicted
+++ resolved
@@ -2637,14 +2637,11 @@
     el_sorted.compressEvents(10.0, &out_el);
   }
 
-<<<<<<< HEAD
-=======
   void test_compressEvents_Parallel() {
     EventList out_el;
     el_sorted.compressEvents(10.0, &out_el, true);
   }
 
->>>>>>> e4105b25
   void test_multiply() { el_random *= 2.345; }
 
   void test_convertTof() { el_random.convertTof(2.5, 6.78); }
