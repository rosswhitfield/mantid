#ifndef MANTID_CURVEFITTING_TABULATEDFUNCTION_H_
#define MANTID_CURVEFITTING_TABULATEDFUNCTION_H_

//----------------------------------------------------------------------
// Includes
//----------------------------------------------------------------------
#include "MantidAPI/ParamFunction.h"
#include "MantidAPI/IFunction1D.h"
#include "MantidKernel/System.h"
#include <cmath>

namespace Mantid {

//----------------------------------------------------------------------
// Forward declaration
//----------------------------------------------------------------------
namespace API {
class MatrixWorkspace;
}

namespace CurveFitting {
namespace Functions {
/**

A function which takes its values from a file or a workspace. The values atr
tabulated as
x,y pairs. Liear interpolation is used for points between the tabulated values.
The function
returns zero for points outside the tabulated values.

The function has two attributes: FileName and Workspace. They define a data set
to take the values from.
Setting one of the attributes clears the other.

The files can be either ascii text files or nexus files. The ascii files must
contain two column
of real numbers separated by spaces. The first column are the x-values and the
second one is for y.

If a nexus file is used its first spectrum provides the data for the function.
The same is true for
a workspace which must be a MatrixWorkspace.

The function has two parameters - a scaling factor "Scaling" and a shift factor
along the abscissas 'Shift'

@author Roman Tolchenov, Tessella plc
@date 4/09/2012

Copyright &copy; 2007-8 ISIS Rutherford Appleton Laboratory, NScD Oak Ridge
National Laboratory & European Spallation Source

This file is part of Mantid.

Mantid is free software; you can redistribute it and/or modify
it under the terms of the GNU General Public License as published by
the Free Software Foundation; either version 3 of the License, or
(at your option) any later version.

Mantid is distributed in the hope that it will be useful,
but WITHOUT ANY WARRANTY; without even the implied warranty of
MERCHANTABILITY or FITNESS FOR A PARTICULAR PURPOSE.  See the
GNU General Public License for more details.

You should have received a copy of the GNU General Public License
along with this program.  If not, see <http://www.gnu.org/licenses/>.

File change history is stored at: <https://github.com/mantidproject/mantid>
Code Documentation is available at: <http://doxygen.mantidproject.org>
*/
class DLLExport TabulatedFunction : public API::ParamFunction,
                                    public API::IFunction1D {
public:
  /// Constructor
  TabulatedFunction();

  /// overwrite IFunction base class methods
  std::string name() const override { return "TabulatedFunction"; }
  const std::string category() const override { return "General"; }
  void function1D(double *out, const double *xValues,
                  const size_t nData) const override;
  ///  function derivatives
  void functionDeriv1D(API::Jacobian *out, const double *xValues,
                       const size_t nData) override;

  /// Returns the number of attributes associated with the function
  size_t nAttributes() const;
  /// Returns a list of attribute names
  std::vector<std::string> getAttributeNames() const;
  /// Return a value of attribute attName
  Attribute getAttribute(const std::string &attName) const;
  /// Set a value to attribute attName
  void setAttribute(const std::string &attName,
<<<<<<< HEAD
                    const IFunction::Attribute &value);
  /// Check if attribute attName exists
  bool hasAttribute(const std::string &attName) const;
=======
                    const IFunction::Attribute &value) override;
>>>>>>> 170e4f0f

private:
  /// Call the appropriate load function
  void load(const std::string &fname);

  /// Load the points from a MatrixWorkspace
  void loadWorkspace(const std::string &wsName) const;

  /// Load the points from a MatrixWorkspace
  void loadWorkspace(boost::shared_ptr<API::MatrixWorkspace> ws) const;

  /// Size of the data
  size_t size() const { return m_yData.size(); }

  /// Clear all data
  void clear() const;

  /// Evaluate the function for a list of arguments and given scaling factor
  void eval(double scaling, double xshift, double xscale, double *out,
            const double *xValues, const size_t nData) const;

  /// Fill in the x and y value containers (m_xData and m_yData)
  void setupData() const;

  /// The default value for the workspace index
  static const int defaultIndexValue;

  /// Temporary workspace holder
  mutable boost::shared_ptr<API::MatrixWorkspace> m_workspace;

  /// Stores x-values
  mutable std::vector<double> m_xData;

  /// Stores y-values
  mutable std::vector<double> m_yData;

  /// Flag of completing data setup
  mutable bool m_setupFinished;

  /// Flag of explicit x-y data setup
  mutable bool m_explicitXY;
};

} // namespace Functions
} // namespace CurveFitting
} // namespace Mantid

#endif /*MANTID_CURVEFITTING_TABULATEDFUNCTION_H_*/<|MERGE_RESOLUTION|>--- conflicted
+++ resolved
@@ -84,20 +84,16 @@
                        const size_t nData) override;
 
   /// Returns the number of attributes associated with the function
-  size_t nAttributes() const;
+  size_t nAttributes() const override;
   /// Returns a list of attribute names
-  std::vector<std::string> getAttributeNames() const;
+  std::vector<std::string> getAttributeNames() const override;
   /// Return a value of attribute attName
-  Attribute getAttribute(const std::string &attName) const;
+  Attribute getAttribute(const std::string &attName) const override;
   /// Set a value to attribute attName
   void setAttribute(const std::string &attName,
-<<<<<<< HEAD
-                    const IFunction::Attribute &value);
+                    const IFunction::Attribute &value) override;
   /// Check if attribute attName exists
-  bool hasAttribute(const std::string &attName) const;
-=======
-                    const IFunction::Attribute &value) override;
->>>>>>> 170e4f0f
+  bool hasAttribute(const std::string &attName) const override;
 
 private:
   /// Call the appropriate load function
