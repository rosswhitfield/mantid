--- conflicted
+++ resolved
@@ -192,11 +192,7 @@
   if (eta < 1.0E-8) {
     omega2 = 0.0;
   } else {
-<<<<<<< HEAD
-    omega2 = (2 * N * eta / M_PI) * (imag(exp(p) * E1(p)) + imag(exp(q) * E1(q)));
-=======
     omega2 = 2 * N * eta / M_PI * (imag(exponentialIntegral(p)) + imag(exponentialIntegral(q)));
->>>>>>> ed8281bd
   }
   double omega = omega1 - omega2;
 
