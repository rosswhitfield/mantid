#ifndef MANTID_SINQ_POLDIBASICCHOPPER_H_
#define MANTID_SINQ_POLDIBASICCHOPPER_H_

#include "MantidKernel/System.h"

#include "MantidSINQ/DllConfig.h"
#include "MantidSINQ/PoldiUtilities/PoldiAbstractChopper.h"

namespace Mantid {
namespace Poldi {

/** PoldiBasicChopper :

    Implementation of PoldiAbstractChopper that models the currently installed
   device.
    Probably this will never change (tm), but just in case...

        @author Michael Wedel, Paul Scherrer Institut - SINQ
        @date 10/02/2014

    Copyright © 2014 PSI-MSS

    This file is part of Mantid.

    Mantid is free software; you can redistribute it and/or modify
    it under the terms of the GNU General Public License as published by
    the Free Software Foundation; either version 3 of the License, or
    (at your option) any later version.

    Mantid is distributed in the hope that it will be useful,
    but WITHOUT ANY WARRANTY; without even the implied warranty of
    MERCHANTABILITY or FITNESS FOR A PARTICULAR PURPOSE.  See the
    GNU General Public License for more details.

    You should have received a copy of the GNU General Public License
    along with this program.  If not, see <http://www.gnu.org/licenses/>.

    File change history is stored at: <https://github.com/mantidproject/mantid>
    Code Documentation is available at: <http://doxygen.mantidproject.org>
  */
class MANTID_SINQ_DLL PoldiBasicChopper : public PoldiAbstractChopper {
public:
  PoldiBasicChopper();
<<<<<<< HEAD
  ~PoldiBasicChopper() = default;
=======
  ~PoldiBasicChopper() override {}
>>>>>>> fa8a40d8

  void
  loadConfiguration(Geometry::Instrument_const_sptr poldiInstrument) override;

  void setRotationSpeed(double rotationSpeed) override;

  const std::vector<double> &slitPositions() override;
  const std::vector<double> &slitTimes() override;

  double rotationSpeed() override;
  double cycleTime() override;
  double zeroOffset() override;

  double distanceFromSample() override;

protected:
  void initializeFixedParameters(std::vector<double> slitPositions,
                                 double distanceFromSample, double t0,
                                 double t0const);
  void initializeVariableParameters(double rotationSpeed);

  double slitPositionToTimeFraction(double slitPosition);

  // fixed parameters
  std::vector<double> m_slitPositions;
  double m_distanceFromSample;

  double m_rawt0;
  double m_rawt0const;

  // parameters that depend on rotation speed
  std::vector<double> m_slitTimes;

  double m_rotationSpeed;
  double m_cycleTime;
  double m_zeroOffset;
};

} // namespace Poldi
} // namespace Mantid

#endif /* MANTID_SINQ_POLDIBASICCHOPPER_H_ */<|MERGE_RESOLUTION|>--- conflicted
+++ resolved
@@ -41,11 +41,6 @@
 class MANTID_SINQ_DLL PoldiBasicChopper : public PoldiAbstractChopper {
 public:
   PoldiBasicChopper();
-<<<<<<< HEAD
-  ~PoldiBasicChopper() = default;
-=======
-  ~PoldiBasicChopper() override {}
->>>>>>> fa8a40d8
 
   void
   loadConfiguration(Geometry::Instrument_const_sptr poldiInstrument) override;
