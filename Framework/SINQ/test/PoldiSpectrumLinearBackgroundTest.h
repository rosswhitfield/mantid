#ifndef MANTID_SINQ_POLDISPECTRUMLINEARBACKGROUNDTEST_H_
#define MANTID_SINQ_POLDISPECTRUMLINEARBACKGROUNDTEST_H_

#include "MantidSINQ/PoldiUtilities/PoldiSpectrumLinearBackground.h"

#include "MantidAPI/AlgorithmManager.h"
<<<<<<< HEAD
#include "MantidAPI/BasicJacobian.h"
#include "MantidAPI/FrameworkManager.h"
#include "MantidAPI/FunctionFactory.h"
=======
#include "MantidAPI/FrameworkManager.h"
#include "MantidAPI/FunctionFactory.h"
#include "MantidCurveFitting/Jacobian.h"
>>>>>>> 1fbbf704
#include "MantidTestHelpers/WorkspaceCreationHelper.h"

#include <cxxtest/TestSuite.h>

using namespace Mantid::Poldi;
using namespace Mantid::API;

class PoldiSpectrumLinearBackgroundTest : public CxxTest::TestSuite {
public:
  // This pair of boilerplate methods prevent the suite being created statically
  // This means the constructor isn't called when running other tests
  static PoldiSpectrumLinearBackgroundTest *createSuite() {
    return new PoldiSpectrumLinearBackgroundTest();
  }
  static void destroySuite(PoldiSpectrumLinearBackgroundTest *suite) {
    delete suite;
  }

  PoldiSpectrumLinearBackgroundTest() : m_xValues(20, 1.0) {
    FrameworkManager::Instance();
  }

  void testParameterCount() {
    PoldiSpectrumLinearBackground function;
    function.initialize();

    TS_ASSERT_EQUALS(function.nParams(), 1);
  }

  void testConstruction() {
    IFunction_sptr function = FunctionFactory::Instance().createFunction(
        "PoldiSpectrumLinearBackground");

    TS_ASSERT(function);
    TS_ASSERT_EQUALS(function->name(), "PoldiSpectrumLinearBackground");

    boost::shared_ptr<PoldiSpectrumLinearBackground> castedFunction =
        boost::dynamic_pointer_cast<PoldiSpectrumLinearBackground>(function);

    TS_ASSERT(function);
  }

  void testSetWorkspace() {
    IFunction_sptr function = FunctionFactory::Instance().createFunction(
        "PoldiSpectrumLinearBackground");
    boost::shared_ptr<PoldiSpectrumLinearBackground> castedFunction =
        boost::dynamic_pointer_cast<PoldiSpectrumLinearBackground>(function);

    // default is 0
    TS_ASSERT_EQUALS(castedFunction->getTimeBinCount(), 0);

    // invalid workspace, nothing happens
    MatrixWorkspace_const_sptr invalid;
    TS_ASSERT_THROWS_NOTHING(castedFunction->setWorkspace(invalid));
    TS_ASSERT_EQUALS(castedFunction->getTimeBinCount(), 0);

    // valid workspace with 10 bins
    MatrixWorkspace_sptr ws =
        WorkspaceCreationHelper::create2DWorkspace123(1, 10);
    TS_ASSERT_THROWS_NOTHING(castedFunction->setWorkspace(ws));
    TS_ASSERT_EQUALS(castedFunction->getTimeBinCount(), 10);
  }

  void testFunctionValue() {
    IFunction_sptr function = FunctionFactory::Instance().createFunction(
        "PoldiSpectrumLinearBackground");
    function->setParameter("A1", 2.0);

    FunctionDomain1DSpectrum domainOne(1, m_xValues);
    FunctionValues values(domainOne);
    function->function(domainOne, values);
    for (size_t i = 0; i < values.size(); ++i) {
      TS_ASSERT_EQUALS(values[i], 2.0);
    }

    FunctionDomain1DSpectrum domainTwo(342, m_xValues);
    function->function(domainTwo, values);
    for (size_t i = 0; i < values.size(); ++i) {
      TS_ASSERT_EQUALS(values[i], 684.0);
    }
  }

  void testJacobian() {
    IFunction_sptr function = FunctionFactory::Instance().createFunction(
        "PoldiSpectrumLinearBackground");
    function->setParameter("A1", 2.0);

    FunctionDomain1DSpectrum domainOne(1, m_xValues);
    Mantid::API::BasicJacobian jacobian(domainOne.size(),
                                            function->nParams());
    function->functionDeriv(domainOne, jacobian);

    for (size_t i = 0; i < domainOne.size(); ++i) {
      TS_ASSERT_EQUALS(jacobian.get(i, 0), 1.0);
    }

    FunctionDomain1DSpectrum domainTwo(342, m_xValues);
    function->functionDeriv(domainTwo, jacobian);

    for (size_t i = 0; i < domainTwo.size(); ++i) {
      TS_ASSERT_EQUALS(jacobian.get(i, 0), 342.0);
    }
  }

  void testFit() {
    /* Luckily, these are exactly the data described by this function,
     * using A1 = 1.0, so this is used as a test */
    MatrixWorkspace_sptr ws =
        WorkspaceCreationHelper::create2DWorkspaceWhereYIsWorkspaceIndex(20, 2);

    IFunction_sptr function = FunctionFactory::Instance().createFunction(
        "PoldiSpectrumLinearBackground");
    function->setParameter("A1", 2.0);

    IAlgorithm_sptr fit =
        Mantid::API::AlgorithmManager::Instance().create("Fit");
    fit->initialize();

    fit->setProperty("Function", function);
    fit->setProperty("InputWorkspace", ws);
    fit->setProperty("Minimizer", "Levenberg-MarquardtMD");

    fit->execute();

    TS_ASSERT(fit->isExecuted());

    TS_ASSERT_DELTA(function->getParameter(0), 1.0, 1e-13);
    TS_ASSERT_EQUALS(function->getError(0), 0.0);
  }

private:
  std::vector<double> m_xValues;
};

#endif /* MANTID_SINQ_POLDISPECTRUMLINEARBACKGROUNDTEST_H_ */<|MERGE_RESOLUTION|>--- conflicted
+++ resolved
@@ -4,15 +4,9 @@
 #include "MantidSINQ/PoldiUtilities/PoldiSpectrumLinearBackground.h"
 
 #include "MantidAPI/AlgorithmManager.h"
-<<<<<<< HEAD
-#include "MantidAPI/BasicJacobian.h"
-#include "MantidAPI/FrameworkManager.h"
-#include "MantidAPI/FunctionFactory.h"
-=======
 #include "MantidAPI/FrameworkManager.h"
 #include "MantidAPI/FunctionFactory.h"
 #include "MantidCurveFitting/Jacobian.h"
->>>>>>> 1fbbf704
 #include "MantidTestHelpers/WorkspaceCreationHelper.h"
 
 #include <cxxtest/TestSuite.h>
@@ -101,7 +95,7 @@
     function->setParameter("A1", 2.0);
 
     FunctionDomain1DSpectrum domainOne(1, m_xValues);
-    Mantid::API::BasicJacobian jacobian(domainOne.size(),
+    Mantid::CurveFitting::Jacobian jacobian(domainOne.size(),
                                             function->nParams());
     function->functionDeriv(domainOne, jacobian);
 
