#ifndef MANTID_KERNEL_UNITFACTORYIMPL_H_
#define MANTID_KERNEL_UNITFACTORYIMPL_H_

/* Used to register unit classes into the factory. creates a global object in an
 * anonymous namespace. The object itself does nothing, but the comma operator
 * is used in the call to its constructor to effect a call to the factory's
 * subscribe method.
 *
 * The second operation that this macro performs is to provide the definition
 * of the unitID method for the concrete unit.
 */
#define DECLARE_UNIT(classname)                                                \
  namespace {                                                                  \
  Mantid::Kernel::RegistrationHelper                                           \
      register_alg_##classname(((Mantid::Kernel::UnitFactory::Instance()       \
                                     .subscribe<classname>(#classname)),       \
                                0));                                           \
  }                                                                            \
  const std::string Mantid::Kernel::Units::classname::unitID() const {         \
    return #classname;                                                         \
  }

//----------------------------------------------------------------------
// Includes
//----------------------------------------------------------------------
#include "MantidKernel/DllConfig.h"
#include "MantidKernel/DynamicFactory.h"
#include "MantidKernel/SingletonHolder.h"

namespace Mantid {
namespace Kernel {

//----------------------------------------------------------------------
// Forward declaration
//----------------------------------------------------------------------
class Unit;

/** Creates instances of concrete units.
    The factory is a singleton that hands out shared pointers to the base Unit
   class.
    It overrides the base class DynamicFactory::create method so that only a
   single
    instance of a given unit is ever created, and a pointer to that same
   instance
    is passed out each time the unit is requested.

    @author Russell Taylor, Tessella Support Services plc
    @date 13/03/2008

    Copyright &copy; 2008 ISIS Rutherford Appleton Laboratory, NScD Oak Ridge
   National Laboratory & European Spallation Source

    This file is part of Mantid.

    Mantid is free software; you can redistribute it and/or modify
    it under the terms of the GNU General Public License as published by
    the Free Software Foundation; either version 3 of the License, or
    (at your option) any later version.

    Mantid is distributed in the hope that it will be useful,
    but WITHOUT ANY WARRANTY; without even the implied warranty of
    MERCHANTABILITY or FITNESS FOR A PARTICULAR PURPOSE.  See the
    GNU General Public License for more details.

    You should have received a copy of the GNU General Public License
    along with this program.  If not, see <http://www.gnu.org/licenses/>.

    File change history is stored at: <https://github.com/mantidproject/mantid>
    Code Documentation is available at: <http://doxygen.mantidproject.org>
*/
class MANTID_KERNEL_DLL UnitFactoryImpl : public DynamicFactory<Unit> {

private:
  friend struct CreateUsingNew<UnitFactoryImpl>;

  /// Private Constructor for singleton class
  UnitFactoryImpl();
  /// Private copy constructor - NO COPY ALLOWED
  UnitFactoryImpl(const UnitFactoryImpl &);
  /// Private assignment operator - NO ASSIGNMENT ALLOWED
  UnitFactoryImpl &operator=(const UnitFactoryImpl &);
  /// Private Destructor
<<<<<<< HEAD
  virtual ~UnitFactoryImpl() = default;
=======
  ~UnitFactoryImpl() override;
>>>>>>> fa8a40d8
};

/// Forward declaration of a specialisation of SingletonHolder for
/// AlgorithmFactoryImpl (needed for dllexport/dllimport) .
#ifdef _WIN32
// this breaks new namespace declaraion rules; need to find a better fix
template class MANTID_KERNEL_DLL
    Mantid::Kernel::SingletonHolder<UnitFactoryImpl>;
#endif /* _WIN32 */
/// The specialisation of the SingletonHolder class that holds the UnitFactory
typedef SingletonHolder<UnitFactoryImpl> UnitFactory;

} // namespace Kernel
} // namespace Mantid

#endif /*MANTID_KERNEL_UNITFACTORYIMPL_H_*/<|MERGE_RESOLUTION|>--- conflicted
+++ resolved
@@ -80,11 +80,7 @@
   /// Private assignment operator - NO ASSIGNMENT ALLOWED
   UnitFactoryImpl &operator=(const UnitFactoryImpl &);
   /// Private Destructor
-<<<<<<< HEAD
-  virtual ~UnitFactoryImpl() = default;
-=======
-  ~UnitFactoryImpl() override;
->>>>>>> fa8a40d8
+  ~UnitFactoryImpl() override = default;
 };
 
 /// Forward declaration of a specialisation of SingletonHolder for
