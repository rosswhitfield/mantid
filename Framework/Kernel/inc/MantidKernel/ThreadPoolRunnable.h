--- conflicted
+++ resolved
@@ -20,13 +20,8 @@
 class MANTID_KERNEL_DLL ThreadPoolRunnable : public Poco::Runnable {
 public:
   ThreadPoolRunnable(size_t threadnum, ThreadScheduler *scheduler,
-<<<<<<< HEAD
                      ProgressBase *prog = nullptr, double waitSec = 0.0);
-  ~ThreadPoolRunnable();
-=======
-                     ProgressBase *prog = NULL, double waitSec = 0.0);
   ~ThreadPoolRunnable() override;
->>>>>>> 566f38fe
 
   /// Return the thread number of this thread.
   size_t threadnum() { return m_threadnum; }
