--- conflicted
+++ resolved
@@ -386,7 +386,6 @@
     // no filter
     this->assert_two_vectors(log->filteredValuesAsVector(), log->valuesAsVector(), 0.01);
     // filter encompassing all the time domain
-<<<<<<< HEAD
     TimeROI rois;
     rois.addROI("2007-11-30T16:17:00", "2007-11-30T16:17:31");
     this->assert_two_vectors(log->filteredValuesAsVector(&rois), log->valuesAsVector(), 0.01);
@@ -416,35 +415,6 @@
     this->assert_two_vectors(log->filteredTimesAsVector(&rois), expected_times_two);
 
     delete log;
-=======
-    TimeROI *rois = new TimeROI;
-    rois->addROI("2007-11-30T16:17:00", "2007-11-30T16:17:31");
-    this->assert_two_vectors(log->filteredValuesAsVector(rois), log->valuesAsVector(), 0.01);
-    this->assert_two_vectors(log->filteredTimesAsVector(rois), log->timesAsVector());
-    TS_ASSERT_EQUALS(log->valuesAsVector().size(), log->timesAsVector().size());
-
-    // times are outside the ROI's. Some times are at the upper boundaries of the ROI's, thus are excluded
-    rois->clear();
-    rois->addROI("2007-11-30T16:16:00", "2007-11-30T16:17:00"); // before the first time, including the first time
-    rois->addROI("2007-11-30T16:17:01", "2007-11-30T16:17:09"); // between times 1st and 2nd
-    rois->addROI("2007-11-30T16:17:15", "2007-11-30T16:17:20"); // between times 2nd and 3rd, including time 3rd
-    rois->addROI("2007-11-30T16:17:45", "2007-11-30T16:18:00"); // after last time
-    std::vector<double> expected_values_one{9.99, 7.55, 10.55}; // 3rd value is notched out
-    std::vector<DateAndTime> expected_times_one{DateAndTime("2007-11-30T16:17:01"), DateAndTime("2007-11-30T16:17:15"),
-                                                DateAndTime("2007-11-30T16:17:45")};
-    this->assert_two_vectors(log->filteredValuesAsVector(rois), expected_values_one, 0.01);
-    this->assert_two_vectors(log->filteredTimesAsVector(rois), expected_times_one);
-
-    rois->clear();
-    rois->addROI("2007-11-30T16:16:30", "2007-11-30T16:17:05"); // capture the first time
-    rois->addROI("2007-11-30T16:17:10", "2007-11-30T16:17:20"); // capture second time, exclude the third
-    rois->addROI("2007-11-30T16:17:30", "2007-11-30T16:18:00"); // ROI after last time, including last time
-    std::vector<double> expected_values_two{9.99, 7.55, 10.55};
-    std::vector<DateAndTime> expected_times_two{DateAndTime("2007-11-30T16:17:00"), DateAndTime("2007-11-30T16:17:10"),
-                                                DateAndTime("2007-11-30T16:17:30")};
-    this->assert_two_vectors(log->filteredValuesAsVector(rois), expected_values_two, 0.01);
-    this->assert_two_vectors(log->filteredTimesAsVector(rois), expected_times_two);
->>>>>>> 115947a6
   }
 
   //----------------------------------------------------------------------------
@@ -657,11 +627,8 @@
     TS_ASSERT_EQUALS(statsSingleValue.time_mean, 1.);
     TS_ASSERT_EQUALS(statsSingleValue.time_standard_deviation, 0.);
     TS_ASSERT_EQUALS(statsSingleValue.duration, 10.);
-<<<<<<< HEAD
 
     delete prop;
-=======
->>>>>>> 115947a6
   }
 
   void test_multi_value_roi_mean() {
@@ -685,11 +652,7 @@
     TS_ASSERT_EQUALS(statsEmptyRoi.time_standard_deviation, STDDEV_SIMPLE);
     TS_ASSERT_EQUALS(statsEmptyRoi.duration, 18.);
 
-<<<<<<< HEAD
     //    std::cout << "\n" << prop->value() << "\n"; // TODO REMOVE
-=======
-    std::cout << "\n" << prop->value() << "\n"; // TODO REMOVE
->>>>>>> 115947a6
 
     // with TimeROI including everything
     TimeROI roi(EPOCH, EPOCH + 18.);
@@ -714,11 +677,8 @@
     TS_ASSERT_EQUALS(statsROIOne.mean, 3);
     TS_ASSERT_EQUALS(statsROIOne.time_mean, 3);
     TS_ASSERT_EQUALS(statsROIOne.duration, 4.);
-<<<<<<< HEAD
 
     delete prop;
-=======
->>>>>>> 115947a6
   }
 
   void test_extractStatistic() {
@@ -748,11 +708,8 @@
     TS_ASSERT_EQUALS(prop->extractStatistic(Math::StatisticType::FirstValue, &roi), 2.);
     TS_ASSERT_EQUALS(prop->lastValue(roi), 3.);
     TS_ASSERT_EQUALS(prop->extractStatistic(Math::StatisticType::LastValue, &roi), 3.);
-<<<<<<< HEAD
 
     delete prop;
-=======
->>>>>>> 115947a6
   }
 
   void test_filterByTimesN() {
@@ -1090,302 +1047,6 @@
   }
 
   //----------------------------------------------------------------------------
-<<<<<<< HEAD
-  /**
-   * otuput 0 has entries: 3
-   * otuput 1 has entries: 5
-   * otuput 2 has entries: 2
-   * otuput 3 has entries: 7
-   * @brief test_splitByTimeVector
-   */
-  void test_splitByTimeVector() {
-    // create the splitters
-    std::vector<DateAndTime> split_time_vec;
-    split_time_vec.emplace_back(DateAndTime("2007-11-30T16:17:10"));
-    split_time_vec.emplace_back(DateAndTime("2007-11-30T16:17:40"));
-    split_time_vec.emplace_back(DateAndTime("2007-11-30T16:17:55"));
-    split_time_vec.emplace_back(DateAndTime("2007-11-30T16:17:56"));
-    split_time_vec.emplace_back(DateAndTime("2007-11-30T16:18:09"));
-    split_time_vec.emplace_back(DateAndTime("2007-11-30T16:18:45"));
-    split_time_vec.emplace_back(DateAndTime("2007-11-30T16:22:50"));
-
-    std::vector<int> split_target_vec;
-    split_target_vec.emplace_back(1);
-    split_target_vec.emplace_back(0);
-    split_target_vec.emplace_back(2);
-    split_target_vec.emplace_back(0);
-    split_target_vec.emplace_back(1);
-    split_target_vec.emplace_back(3);
-
-    TimeSeriesProperty<int> log("test log");
-    log.addValue(DateAndTime("2007-11-30T16:17:00"), 1);
-    log.addValue(DateAndTime("2007-11-30T16:17:30"), 2);
-    log.addValue(DateAndTime("2007-11-30T16:18:00"), 3);
-    log.addValue(DateAndTime("2007-11-30T16:18:30"), 4);
-    log.addValue(DateAndTime("2007-11-30T16:19:00"), 5);
-    log.addValue(DateAndTime("2007-11-30T16:19:30"), 6);
-    log.addValue(DateAndTime("2007-11-30T16:20:00"), 7);
-    log.addValue(DateAndTime("2007-11-30T16:20:30"), 8);
-    log.addValue(DateAndTime("2007-11-30T16:21:00"), 9);
-    log.addValue(DateAndTime("2007-11-30T16:21:30"), 10);
-
-    std::vector<TimeSeriesProperty<int> *> outputs;
-    for (int itarget = 0; itarget < 4; ++itarget) {
-      TimeSeriesProperty<int> *tsp = new TimeSeriesProperty<int>("target");
-      outputs.emplace_back(tsp);
-    }
-
-    log.splitByTimeVector(split_time_vec, split_target_vec, outputs);
-
-    // Exam the split entries
-    TimeSeriesProperty<int> *out_0 = outputs[0];
-    // FIXME - Check whether out_0 is correct!
-    TS_ASSERT_EQUALS(out_0->size(), 3);
-    TS_ASSERT_EQUALS(out_0->nthValue(0), 2);
-    TS_ASSERT_EQUALS(out_0->nthValue(1), 3);
-    TS_ASSERT_EQUALS(out_0->nthValue(2), 4);
-
-    TimeSeriesProperty<int> *out_1 = outputs[1];
-    TS_ASSERT_EQUALS(out_1->size(), 5);
-    TS_ASSERT_EQUALS(out_1->nthValue(0), 1);
-    TS_ASSERT_EQUALS(out_1->nthValue(1), 2);
-    TS_ASSERT_EQUALS(out_1->nthValue(2), 3);
-    TS_ASSERT_EQUALS(out_1->nthValue(3), 4);
-    TS_ASSERT_EQUALS(out_1->nthValue(4), 5);
-
-    TimeSeriesProperty<int> *out_2 = outputs[2];
-    TS_ASSERT_EQUALS(out_2->size(), 2);
-    TS_ASSERT_EQUALS(out_2->nthValue(0), 2);
-    TS_ASSERT_EQUALS(out_2->nthValue(1), 3);
-
-    TimeSeriesProperty<int> *out_3 = outputs[3];
-    TS_ASSERT_EQUALS(out_3->size(), 7);
-    // out[3] should have entries: 4, 5, 6, 7, 8, 9, 10
-    for (int j = 0; j < out_3->size(); ++j) {
-      TS_ASSERT_EQUALS(out_3->nthValue(j), j + 4);
-    }
-
-    for (auto outputPtr : outputs) {
-      delete outputPtr;
-    }
-  }
-
-  //----------------------------------------------------------------------------
-  /** last splitter is before first entry
-   * @brief test_splitByTimeVectorEarlySplitter
-   */
-  void test_splitByTimeVectorEarlySplitter() {
-    // create the splitters
-    std::vector<DateAndTime> split_time_vec;
-    split_time_vec.emplace_back(DateAndTime("2007-11-30T16:00:10"));
-    split_time_vec.emplace_back(DateAndTime("2007-11-30T16:00:40"));
-    split_time_vec.emplace_back(DateAndTime("2007-11-30T16:07:55"));
-    split_time_vec.emplace_back(DateAndTime("2007-11-30T16:07:56"));
-    split_time_vec.emplace_back(DateAndTime("2007-11-30T16:08:09"));
-    split_time_vec.emplace_back(DateAndTime("2007-11-30T16:08:45"));
-    split_time_vec.emplace_back(DateAndTime("2007-11-30T16:12:50"));
-
-    std::vector<int> split_target_vec;
-    split_target_vec.emplace_back(1);
-    split_target_vec.emplace_back(0);
-    split_target_vec.emplace_back(2);
-    split_target_vec.emplace_back(0);
-    split_target_vec.emplace_back(1);
-    split_target_vec.emplace_back(3);
-
-    TimeSeriesProperty<int> log("test log");
-    log.addValue(DateAndTime("2007-11-30T16:17:00"), 1);
-    log.addValue(DateAndTime("2007-11-30T16:17:30"), 2);
-    log.addValue(DateAndTime("2007-11-30T16:18:00"), 3);
-    log.addValue(DateAndTime("2007-11-30T16:18:30"), 4);
-    log.addValue(DateAndTime("2007-11-30T16:19:00"), 5);
-    log.addValue(DateAndTime("2007-11-30T16:19:30"), 6);
-    log.addValue(DateAndTime("2007-11-30T16:20:00"), 7);
-    log.addValue(DateAndTime("2007-11-30T16:20:30"), 8);
-    log.addValue(DateAndTime("2007-11-30T16:21:00"), 9);
-    log.addValue(DateAndTime("2007-11-30T16:21:30"), 10);
-
-    // Initialze the 4 splitters
-    std::vector<TimeSeriesProperty<int> *> outputs;
-    for (int itarget = 0; itarget < 4; ++itarget) {
-      outputs.emplace_back(new TimeSeriesProperty<int>("target"));
-    }
-
-    log.splitByTimeVector(split_time_vec, split_target_vec, outputs);
-
-    // check
-    for (std::size_t i = 0; i < 4; ++i) {
-      TimeSeriesProperty<int> *out_i = outputs[i];
-      TS_ASSERT_EQUALS(out_i->size(), 0);
-      delete out_i;
-      outputs[i] = nullptr;
-    }
-
-    return;
-  }
-
-  //----------------------------------------------------------------------------
-  /** first splitter is after last entry
-   * @brief test_splitByTimeVectorLaterSplitter
-   */
-  void test_splitByTimeVectorLaterSplitter() {
-    // create the splitters
-    std::vector<DateAndTime> split_time_vec;
-    split_time_vec.emplace_back(DateAndTime("2007-12-30T16:00:10"));
-    split_time_vec.emplace_back(DateAndTime("2007-12-30T16:00:40"));
-    split_time_vec.emplace_back(DateAndTime("2007-12-30T16:07:55"));
-    split_time_vec.emplace_back(DateAndTime("2007-12-30T16:07:56"));
-    split_time_vec.emplace_back(DateAndTime("2007-12-30T16:08:09"));
-    split_time_vec.emplace_back(DateAndTime("2007-12-30T16:08:45"));
-    split_time_vec.emplace_back(DateAndTime("2007-12-30T16:12:50"));
-
-    std::vector<int> split_target_vec;
-    split_target_vec.emplace_back(1);
-    split_target_vec.emplace_back(0);
-    split_target_vec.emplace_back(2);
-    split_target_vec.emplace_back(0);
-    split_target_vec.emplace_back(1);
-    split_target_vec.emplace_back(3);
-
-    // create test log
-    TimeSeriesProperty<int> log("test log");
-    log.addValue(DateAndTime("2007-11-30T16:17:00"), 1);
-    log.addValue(DateAndTime("2007-11-30T16:17:30"), 2);
-    log.addValue(DateAndTime("2007-11-30T16:18:00"), 3);
-    log.addValue(DateAndTime("2007-11-30T16:18:30"), 4);
-    log.addValue(DateAndTime("2007-11-30T16:19:00"), 5);
-    log.addValue(DateAndTime("2007-11-30T16:19:30"), 6);
-    log.addValue(DateAndTime("2007-11-30T16:20:00"), 7);
-    log.addValue(DateAndTime("2007-11-30T16:20:30"), 8);
-    log.addValue(DateAndTime("2007-11-30T16:21:00"), 9);
-    log.addValue(DateAndTime("2007-11-30T16:21:30"), 10);
-
-    // Initialze the 4 splitters
-    std::vector<TimeSeriesProperty<int> *> outputs;
-    for (int itarget = 0; itarget < 4; ++itarget) {
-      outputs.emplace_back(new TimeSeriesProperty<int>("target"));
-    }
-
-    log.splitByTimeVector(split_time_vec, split_target_vec, outputs);
-
-    // check
-    for (std::size_t i = 0; i < 4; ++i) {
-      TimeSeriesProperty<int> *out_i = outputs[i];
-      TS_ASSERT_EQUALS(out_i->size(), 1);
-      delete out_i;
-      outputs[i] = nullptr;
-    }
-  }
-
-  //----------------------------------------------------------------------------
-  /** high-frequency splitters splits a slow change log
-   * @brief test_splitByTimeVectorFastLogSplitter
-   */
-  void test_splitByTimeVectorFastLogSplitter() {
-    // create test log
-    TimeSeriesProperty<int> log("test log");
-    log.addValue(DateAndTime("2007-11-30T16:17:00"), 1);
-    log.addValue(DateAndTime("2007-11-30T16:17:30"), 2);
-    log.addValue(DateAndTime("2007-11-30T16:18:00"), 3);
-    log.addValue(DateAndTime("2007-11-30T16:18:30"), 4);
-    log.addValue(DateAndTime("2007-11-30T16:19:00"), 5);
-    log.addValue(DateAndTime("2007-11-30T16:19:30"), 6);
-    log.addValue(DateAndTime("2007-11-30T16:20:00"), 7);
-    log.addValue(DateAndTime("2007-11-30T16:20:30"), 8);
-    log.addValue(DateAndTime("2007-11-30T16:21:00"), 9);
-    log.addValue(DateAndTime("2007-11-30T16:21:30"), 10);
-
-    // create a high frequency splitter
-    DateAndTime split_time("2007-11-30T16:17:00");
-    int64_t dt = 100 * 1000;
-
-    std::vector<DateAndTime> vec_split_times;
-    std::vector<int> vec_split_target;
-
-    for (int i = 0; i < 10; ++i) {
-      for (int j = 0; j < 10; ++j) {
-        vec_split_times.emplace_back(split_time);
-        split_time += dt;
-        vec_split_target.emplace_back(j);
-      }
-    }
-
-    // push back last split-time (split stop)
-    vec_split_times.emplace_back(split_time);
-
-    // Initialze the 10 splitters
-    std::vector<TimeSeriesProperty<int> *> outputs;
-    for (int itarget = 0; itarget < 10; ++itarget) {
-      outputs.emplace_back(new TimeSeriesProperty<int>("target"));
-    }
-
-    // split time series property
-    log.splitByTimeVector(vec_split_times, vec_split_target, outputs);
-
-    // test
-    for (auto &it : outputs) {
-      TS_ASSERT_EQUALS(it->size(), 2);
-      delete it;
-      it = nullptr;
-    }
-  }
-
-  //----------------------------------------------------------------------------
-  /** Extreme case 1: the last entry of time series property is before the first
-   * splitter.  The test case is extracted from issue #21836, in which
-   * the last entry is before the first splitter
-   * @brief test_SplitByTimeExtremeCase1.
-   */
-  void test_SplitByTimeExtremeCase1() {
-    // create test log
-    TimeSeriesProperty<int> int_log("test int log 21836");
-    int_log.addValue(DateAndTime("2017-11-10T03:12:06"), 1);
-    int_log.addValue(DateAndTime("2017-11-10T03:12:31"), 3);
-    int_log.addValue(DateAndTime("2017-11-10T03:12:40"), 2);
-
-    TimeSeriesProperty<double> dbl_log("test double log 21836");
-    dbl_log.addValue(DateAndTime("2017-11-10T03:12:06"), 1.0);
-    dbl_log.addValue(DateAndTime("2017-11-10T03:12:31"), 3.0);
-    dbl_log.addValue(DateAndTime("2017-11-10T03:12:40"), 2.0);
-
-    // create the splitters
-    std::vector<DateAndTime> split_time_vec;
-    split_time_vec.emplace_back(DateAndTime("2017-11-10T03:13:06.814538624"));
-    split_time_vec.emplace_back(DateAndTime("2017-11-10T03:14:07.764311936"));
-    split_time_vec.emplace_back(DateAndTime("2017-11-10T03:15:07.697312000"));
-    split_time_vec.emplace_back(DateAndTime("2017-11-10T03:16:08.827971840"));
-    split_time_vec.emplace_back(DateAndTime("2017-11-10T03:17:08.745746688"));
-    split_time_vec.emplace_back(DateAndTime("2017-11-10T03:20:10.757950208"));
-
-    // create the target vector
-    std::vector<int> split_target_vec(5);
-    for (size_t i = 0; i < 5; ++i) {
-      split_target_vec[i] = (i + 1) % 2;
-    }
-
-    // Initialze the 2 splitters
-    std::vector<TimeSeriesProperty<int> *> outputs;
-    for (int itarget = 0; itarget < 2; ++itarget) {
-      outputs.emplace_back(new TimeSeriesProperty<int>("target"));
-    }
-
-    // split
-    int_log.splitByTimeVector(split_time_vec, split_target_vec, outputs);
-
-    // check
-    for (std::size_t i = 0; i < 2; ++i) {
-      TimeSeriesProperty<int> *out_i = outputs[i];
-      TS_ASSERT_EQUALS(out_i->size(), 1);
-      delete out_i;
-      outputs[i] = nullptr;
-    }
-
-    return;
-  }
-
-  //----------------------------------------------------------------------------
-=======
->>>>>>> 115947a6
   void test_statistics() {
     TimeSeriesProperty<double> *log = new TimeSeriesProperty<double>("MydoubleLog");
     TS_ASSERT_THROWS_NOTHING(log->addValue("2007-11-30T16:17:00", 1));
