--- conflicted
+++ resolved
@@ -600,14 +600,11 @@
     TS_ASSERT(yy == y)
   }
 
-<<<<<<< HEAD
-=======
   void testdSpacing_WithoutParams() {
     std::vector<double> x(1, 2.0), y(1, 1.0);
     TS_ASSERT_THROWS(d.fromTOF(x, y, 1.0, 1, {}), const std::runtime_error &)
   }
 
->>>>>>> 63c8e039
   void testdSpacing_quickConversions() {
     // Test it gives the same answer as going 'the long way'
     // To MomentumTransfer
