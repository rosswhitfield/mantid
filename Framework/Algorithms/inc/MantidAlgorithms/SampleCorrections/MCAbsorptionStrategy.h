--- conflicted
+++ resolved
@@ -37,26 +37,16 @@
 */
 class MANTID_ALGORITHMS_DLL MCAbsorptionStrategy {
 public:
-<<<<<<< HEAD
   MCAbsorptionStrategy(
       const IBeamProfile &beamProfile, const API::Sample &sample,
-      Kernel::DeltaEMode::Type EMode, const size_t nevents, const int nlambda,
-      const size_t maxScatterPtAttempts, const bool useSparseInstrument,
-      const InterpolationOption &interpolateOpt,
+      Kernel::DeltaEMode::Type EMode, const size_t nevents,
+      const size_t maxScatterPtAttempts,
       const bool regenerateTracksForEachLambda, Kernel::Logger &logger,
       const MCInteractionVolume::ScatteringPointVicinity pointsIn =
           MCInteractionVolume::ScatteringPointVicinity::SAMPLEANDENVIRONMENT);
-=======
-  MCAbsorptionStrategy(const IBeamProfile &beamProfile,
-                       const API::Sample &sample,
-                       Kernel::DeltaEMode::Type EMode, const size_t nevents,
-                       const size_t maxScatterPtAttempts,
-                       const bool regenerateTracksForEachLambda,
-                       Kernel::Logger &logger);
->>>>>>> aa1548f2
   void calculate(Kernel::PseudoRandomNumberGenerator &rng,
                  const Kernel::V3D &finalPos,
-                 const std::vector<double> &lambdas, double lambdaFixed,
+                 const std::vector<double> &lambdas, const double lambdaFixed,
                  std::vector<double> &attenuationFactors,
                  std::vector<double> &attFactorErrors);
 
