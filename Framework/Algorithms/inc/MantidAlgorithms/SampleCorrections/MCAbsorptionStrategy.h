// Mantid Repository : https://github.com/mantidproject/mantid
//
// Copyright &copy; 2016 ISIS Rutherford Appleton Laboratory UKRI,
//   NScD Oak Ridge National Laboratory, European Spallation Source,
//   Institut Laue - Langevin & CSNS, Institute of High Energy Physics, CAS
// SPDX - License - Identifier: GPL - 3.0 +
#pragma once

#include "MantidAPI/ISpectrum.h"
#include "MantidAlgorithms/DllConfig.h"
#include "MantidAlgorithms/SampleCorrections/MCInteractionStatistics.h"
#include "MantidAlgorithms/SampleCorrections/MCInteractionVolume.h"
#include "MantidHistogramData/Histogram.h"
#include "MantidKernel/DeltaEMode.h"
#include <tuple>

namespace Mantid {
namespace API {
class Sample;
}
namespace Kernel {
class PseudoRandomNumberGenerator;
class V3D;
class Logger;
} // namespace Kernel
namespace Algorithms {
class IBeamProfile;
class MonteCarloAbsorption;

/**
  Implements the algorithm for calculating the correction factor for
  self-attenuation and single wavelength using a Monte Carlo. A single
  instance has a fixed nominal source position, nominal sample
  position & sample + containers shapes.

  The error on all points is defined to be \f$\frac{1}{\sqrt{N}}\f$, where N is
  the number of events generated.
*/
class MANTID_ALGORITHMS_DLL MCAbsorptionStrategy {
public:
<<<<<<< HEAD
  MCAbsorptionStrategy(const IBeamProfile &beamProfile,
                       const API::Sample &sample,
                       Kernel::DeltaEMode::Type EMode, const size_t nevents,
                       const size_t maxScatterPtAttempts,
                       const bool regenerateTracksForEachLambda);
=======
  MCAbsorptionStrategy(
      const IBeamProfile &beamProfile, const API::Sample &sample,
      Kernel::DeltaEMode::Type EMode, const size_t nevents,
      const size_t maxScatterPtAttempts,
      const bool regenerateTracksForEachLambda, Kernel::Logger &logger,
      const MCInteractionVolume::ScatteringPointVicinity pointsIn =
          MCInteractionVolume::ScatteringPointVicinity::SAMPLEANDENVIRONMENT);
>>>>>>> 1eea17bd
  void calculate(Kernel::PseudoRandomNumberGenerator &rng,
                 const Kernel::V3D &finalPos,
                 const std::vector<double> &lambdas, const double lambdaFixed,
                 std::vector<double> &attenuationFactors,
                 std::vector<double> &attFactorErrors,
                 MCInteractionStatistics &stats);

private:
  const IBeamProfile &m_beamProfile;
  const MCInteractionVolume m_scatterVol;
  const size_t m_nevents;
  const size_t m_maxScatterAttempts;
  const double m_error;
  const Kernel::DeltaEMode::Type m_EMode;
  const bool m_regenerateTracksForEachLambda;
};

} // namespace Algorithms
} // namespace Mantid<|MERGE_RESOLUTION|>--- conflicted
+++ resolved
@@ -38,21 +38,13 @@
 */
 class MANTID_ALGORITHMS_DLL MCAbsorptionStrategy {
 public:
-<<<<<<< HEAD
-  MCAbsorptionStrategy(const IBeamProfile &beamProfile,
-                       const API::Sample &sample,
-                       Kernel::DeltaEMode::Type EMode, const size_t nevents,
-                       const size_t maxScatterPtAttempts,
-                       const bool regenerateTracksForEachLambda);
-=======
   MCAbsorptionStrategy(
       const IBeamProfile &beamProfile, const API::Sample &sample,
       Kernel::DeltaEMode::Type EMode, const size_t nevents,
       const size_t maxScatterPtAttempts,
-      const bool regenerateTracksForEachLambda, Kernel::Logger &logger,
+      const bool regenerateTracksForEachLambda,
       const MCInteractionVolume::ScatteringPointVicinity pointsIn =
           MCInteractionVolume::ScatteringPointVicinity::SAMPLEANDENVIRONMENT);
->>>>>>> 1eea17bd
   void calculate(Kernel::PseudoRandomNumberGenerator &rng,
                  const Kernel::V3D &finalPos,
                  const std::vector<double> &lambdas, const double lambdaFixed,
