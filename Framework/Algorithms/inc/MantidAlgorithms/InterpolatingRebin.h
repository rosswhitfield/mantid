--- conflicted
+++ resolved
@@ -104,11 +104,7 @@
   noInterpolation(const HistogramData::Histogram &oldHistogram,
                   const HistogramData::BinEdges &xNew) const;
 
-<<<<<<< HEAD
-  double estimateError(const std::vector<double> &xsOld,
-=======
   double estimateError(const HistogramData::Points &xsOld,
->>>>>>> f90e8943
                        const HistogramData::HistogramE &esOld,
                        const double xNew) const;
 };
