// Mantid Repository : https://github.com/mantidproject/mantid
//
// Copyright &copy; 2019 ISIS Rutherford Appleton Laboratory UKRI,
//     NScD Oak Ridge National Laboratory, European Spallation Source
//     & Institut Laue - Langevin
// SPDX - License - Identifier: GPL - 3.0 +

#include "MantidAlgorithms/ReflectometryBackgroundSubtraction.h"
#include "MantidAPI/Algorithm.tcc"
#include "MantidAPI/AnalysisDataService.h"
#include "MantidDataObjects/EventWorkspace.h"
#include "MantidKernel/ArrayLengthValidator.h"
#include "MantidKernel/BoundedValidator.h"
#include "MantidKernel/EnabledWhenProperty.h"
#include "MantidKernel/ListValidator.h"
#include "MantidKernel/Strings.h"

using namespace Mantid::API;
using namespace Mantid::Kernel;

namespace Mantid {
namespace Algorithms {

// Register the algorithm into the AlgorithmFactory
DECLARE_ALGORITHM(ReflectometryBackgroundSubtraction)

/// Algorithm's name for identification. @see Algorithm::name
const std::string ReflectometryBackgroundSubtraction::name() const {
  return "ReflectometryBackgroundSubtraction";
}

/// Algorithm's version for identification. @see Algorithm::version
int ReflectometryBackgroundSubtraction::version() const { return 1; }

/// Algorithm's category for identification. @see Algorithm::category
const std::string ReflectometryBackgroundSubtraction::category() const {
  return "Reflectometry;Reflectometry\\ISIS";
}

/// Algorithm's summary for use in the GUI and help. @see Algorithm::summary
const std::string ReflectometryBackgroundSubtraction::summary() const {
  return "Calculates and subtracts the background from a given workspace.";
}

/** Calculates the background by finding the average of the given spectra using
 * the child algorithm GroupDetectors. The background is then subtracted from
 * the input workspace.
 *
 * @param inputWS :: the input workspace
 * @param spectraList :: a vector containing all of the spectra in the
 * background
 */
void ReflectometryBackgroundSubtraction::calculateAverageSpectrumBackground(
    MatrixWorkspace_sptr inputWS, const std::vector<specnum_t> &spectraList) {

  auto alg = this->createChildAlgorithm("GroupDetectors");
  alg->setProperty("InputWorkspace", inputWS);
  alg->setProperty("SpectraList", spectraList);
  alg->setProperty("Behaviour", "Average");
  alg->execute();
  MatrixWorkspace_sptr outputWS = alg->getProperty("OutputWorkspace");

  auto subtract = createChildAlgorithm("Minus");
  subtract->setProperty("LHSWorkspace", inputWS);
  subtract->setProperty("RHSWorkspace", outputWS);
  subtract->setProperty("AllowDifferentNumberSpectra", true);
  subtract->execute();
  outputWS = subtract->getProperty("OutputWorkspace");

  setProperty("OutputWorkspace", outputWS);
}

/** Returns the ranges of spectra in the given list.
 *
 * @param spectraList :: a vector containing a list of spectra
 * @return a vector containing a list of ranges of the given spectraList.
 */
std::vector<double> ReflectometryBackgroundSubtraction::findSpectrumRanges(
    const std::vector<specnum_t> &spectraList) {

  std::vector<double> spectrumRanges;
  spectrumRanges.push_back(spectraList[0]);
  auto prevSpec = spectrumRanges[0];
  for (size_t index = 0; index < spectraList.size() - 1; ++index) {
    auto spec = spectraList[index + 1];
    auto range = spec - prevSpec;
    // check if start of new range
    if (range > 1) {
      spectrumRanges.push_back(prevSpec);
      spectrumRanges.push_back(spec);
    }
    prevSpec = spec;
  }
  spectrumRanges.push_back(spectraList.back());
  return spectrumRanges;
}

/** Calculates the background by fitting a polynomial to each TOF. This is done
 * using the child algorithm CalculatePolynomialBackground. The background is
 * then subtracted from the input workspace.
 *
 * @param inputWS :: the input workspace
 * @param spectrumRanges :: a vector containing the ranges of spectra containing
 * the background
 */
void ReflectometryBackgroundSubtraction::calculatePolynomialBackground(
    MatrixWorkspace_sptr inputWS, const std::vector<double> &spectrumRanges) {

  // if the input workspace is an event workspace it must be converted to a
  // Matrix workspace as cannot transpose an event workspace

  DataObjects::EventWorkspace_const_sptr eventW =
      boost::dynamic_pointer_cast<const DataObjects::EventWorkspace>(inputWS);
  MatrixWorkspace_sptr outputWorkspace;
  if (eventW) {
    auto convert = createChildAlgorithm("ConvertToMatrixWorkspace");
    convert->setProperty("InputWorkspace", inputWS);
    convert->execute();
    inputWS = convert->getProperty("OutputWorkspace");
  }

  // To use CalculatePolynomialBackground to fit a polynomial to each TOF we
  // require the spectrum numbers in the x axis. So transpose is used to give
  // spectrum numbers in the horizontal axis and TOF channels in the vertical
  // axis.
  auto transpose = createChildAlgorithm("Transpose");
  transpose->setProperty("InputWorkspace", inputWS);
  transpose->execute();
  MatrixWorkspace_sptr transposedWS = transpose->getProperty("OutputWorkspace");

  auto poly = createChildAlgorithm("CalculatePolynomialBackground");
  poly->initialize();
  poly->setProperty("InputWorkspace", transposedWS);
  poly->setProperty("Degree", getPropertyValue("DegreeOfPolynomial"));
  poly->setProperty("XRanges", spectrumRanges);
  poly->setProperty("CostFunction", getPropertyValue("CostFunction"));
  poly->execute();
  MatrixWorkspace_sptr bgd = poly->getProperty("OutputWorkspace");

  // the background must be transposed again to get it in the same form as the
  // input workspace
  transpose->setProperty("InputWorkspace", bgd);
  transpose->execute();
  MatrixWorkspace_sptr outputWS = transpose->getProperty("OutputWorkspace");

  outputWS = minus(inputWS, outputWS);

  setProperty("OutputWorkspace", outputWS);
}

/** Calculates the background by finding an average of the number of pixels each
 * side of the peak. This is done using the python LRSubtractAverageBackground.
 * The background is then subtracted from the input workspace.
 *
 * @param inputWS :: the input workspace
 * @param indexList :: the ranges of the background region
 */
void ReflectometryBackgroundSubtraction::calculatePixelBackground(
    MatrixWorkspace_sptr inputWS, const std::vector<double> &indexList) {

  const std::vector<int> backgroundRange{static_cast<int>(indexList.front()),
                                         static_cast<int>(indexList.back())};

  IAlgorithm_sptr LRBgd = createChildAlgorithm("LRSubtractAverageBackground");
  LRBgd->initialize();
  LRBgd->setProperty("InputWorkspace", inputWS);
  LRBgd->setProperty("PeakRange", getPropertyValue("PeakRange"));
  LRBgd->setProperty("BackgroundRange", Strings::toString(backgroundRange));
  LRBgd->setProperty("SumPeak", getPropertyValue("SumPeak"));
  // the low resolution range is 0 as it is assumed to be linear detector, this
  // will need to change if ISIS reflectometry get a 2D detector
  LRBgd->setProperty("LowResolutionRange", "0,0");
  LRBgd->setProperty("TypeOfDetector", "LinearDetector");
  LRBgd->setProperty("OutputWorkspace", getPropertyValue("OutputWorkspace"));
  LRBgd->execute();

  auto outputWS = LRBgd->getPropertyValue("OutputWorkspace");
  setProperty("OutputWorkspace", outputWS);
}

//----------------------------------------------------------------------------------------------
/** Initialize the algorithm's properties.
 */
void ReflectometryBackgroundSubtraction::init() {

  // Input workspace
  declareWorkspaceInputProperties<
      MatrixWorkspace, IndexType::SpectrumNum | IndexType::WorkspaceIndex>(
      "InputWorkspace", "An input workspace",
      boost::make_shared<CommonBinsValidator>());

  std::vector<std::string> backgroundTypes = {"PerDetectorAverage",
                                              "Polynomial", "AveragePixelFit"};
  declareProperty("BackgroundCalculationMethod", "PerDetectorAverage",
                  boost::make_shared<StringListValidator>(backgroundTypes),
                  "The type of background reduction to perform.",
                  Direction::Input);

  // polynomial properties
  auto nonnegativeInt = boost::make_shared<BoundedValidator<int>>();
  nonnegativeInt->setLower(0);
  declareProperty("DegreeOfPolynomial", 0, nonnegativeInt,
                  "Degree of the fitted polynomial.");
  std::array<std::string, 2> costFuncOpts{
      {"Least squares", "Unweighted least squares"}};
  declareProperty("CostFunction", "Least squares",
                  boost::make_shared<ListValidator<std::string>>(costFuncOpts),
                  "The cost function to be passed to the Fit algorithm.");

  setPropertySettings(
      "DegreeOfPolynomial",
      std::make_unique<EnabledWhenProperty>("BackgroundCalculationMethod",
                                            IS_EQUAL_TO, "Polynomial"));
  setPropertySettings("CostFunction", std::make_unique<EnabledWhenProperty>(
                                          "BackgroundCalculationMethod",
                                          IS_EQUAL_TO, "Polynomial"));

  // Average pixel properties

  auto lengthArray = boost::make_shared<ArrayLengthValidator<int>>(2);

  declareProperty(
      make_unique<ArrayProperty<int>>("PeakRange", "147, 163", lengthArray),
      "Pixel range defining the reflectivity peak");
  declareProperty("SumPeak", false,
                  "If True, the resulting peak will be summed");

  setPropertySettings("PeakRange", make_unique<EnabledWhenProperty>(
                                       "BackgroundCalculationMethod",
                                       IS_EQUAL_TO, "AveragePixelFit"));

  setPropertySettings("SumPeak", make_unique<EnabledWhenProperty>(
                                     "BackgroundCalculationMethod", IS_EQUAL_TO,
                                     "AveragePixelFit"));

  // Output workspace
<<<<<<< HEAD
  declareProperty(make_unique<WorkspaceProperty<>>("OutputWorkspace", "",
                                                   Direction::Output,
                                                   PropertyMode::Optional),
                  "The output workspace containing the InputWorkspace with the "
                  "background removed.");
=======
  declareProperty(std::make_unique<WorkspaceProperty<>>("OutputWorkspace", "",
                                                        Direction::Output,
                                                        PropertyMode::Optional),
                  "The output Workspace containing either the background or "
                  "the InputWorkspace with the background removed.");
>>>>>>> 58b939db
}

//----------------------------------------------------------------------------------------------
/** Execute the algorithm.
 */
void ReflectometryBackgroundSubtraction::exec() {
  MatrixWorkspace_sptr inputWS;
  Indexing::SpectrumIndexSet indexSet;
  std::tie(inputWS, indexSet) =
      getWorkspaceAndIndices<MatrixWorkspace>("InputWorkspace");
  const std::string backgroundType = getProperty("BackgroundCalculationMethod");

  // Set default outputWorkspace name to be inputWorkspace Name
  const std::string wsName = inputWS->getName();
  if (isDefault("OutputWorkspace")) {
    setPropertyValue("OutputWorkspace", wsName);
  }

  std::vector<double> indexList;
  std::vector<specnum_t> spectraList;
  for (auto index : indexSet) {
    auto &spec = inputWS->getSpectrum(index);
    spectraList.push_back(spec.getSpectrumNo());
    indexList.push_back(static_cast<double>(index));
  }

  if (backgroundType == "PerDetectorAverage") {
    calculateAverageSpectrumBackground(inputWS, spectraList);
  }

  if (backgroundType == "Polynomial") {
    auto spectrumRanges = findSpectrumRanges(spectraList);
    calculatePolynomialBackground(inputWS, spectrumRanges);
  }

  if (backgroundType == "AveragePixelFit") {
    calculatePixelBackground(inputWS, indexList);
  }
}

std::map<std::string, std::string>
ReflectometryBackgroundSubtraction::validateInputs() {

  std::map<std::string, std::string> errors;

  MatrixWorkspace_const_sptr inputWS;
  Indexing::SpectrumIndexSet indexSet;
  std::tie(inputWS, indexSet) =
      getWorkspaceAndIndices<MatrixWorkspace>("InputWorkspace");
  const std::string backgroundType = getProperty("BackgroundCalculationMethod");

  if (inputWS) {
    if (backgroundType == "Polynomial" && indexSet.size() == 1) {
      errors["InputWorkspaceIndexSet"] = "Input workspace index set must "
                                         "contain a more than one spectra for "
                                         "polynomial background subtraction";
    }

    if (backgroundType == "AveragePixelFit" && indexSet.size() == 1) {
      errors["InputWorkspaceIndexSet"] =
          "Input workspace index set must "
          "contain a more than one spectra for "
          "AveragePixelFit background subtraction";
    }

    const std::vector<int> peakRange = getProperty("PeakRange");
    auto numberOfypixels = static_cast<int>(inputWS->getNumberHistograms());
    if (backgroundType == "AveragePixelFit" &&
        (peakRange.front() < 0 || peakRange.back() > numberOfypixels - 1)) {
      errors["PeakRange"] =
          "PeakRange must be contained within the number of pixels";
    }
  }
  return errors;
}
} // namespace Algorithms
} // namespace Mantid<|MERGE_RESOLUTION|>--- conflicted
+++ resolved
@@ -234,19 +234,11 @@
                                      "AveragePixelFit"));
 
   // Output workspace
-<<<<<<< HEAD
-  declareProperty(make_unique<WorkspaceProperty<>>("OutputWorkspace", "",
-                                                   Direction::Output,
-                                                   PropertyMode::Optional),
-                  "The output workspace containing the InputWorkspace with the "
-                  "background removed.");
-=======
   declareProperty(std::make_unique<WorkspaceProperty<>>("OutputWorkspace", "",
                                                         Direction::Output,
                                                         PropertyMode::Optional),
-                  "The output Workspace containing either the background or "
-                  "the InputWorkspace with the background removed.");
->>>>>>> 58b939db
+                  "The output workspace containing the InputWorkspace with the "
+                  "background removed.");
 }
 
 //----------------------------------------------------------------------------------------------
