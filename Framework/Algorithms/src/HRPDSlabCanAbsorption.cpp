--- conflicted
+++ resolved
@@ -95,11 +95,7 @@
   const size_t numHists = workspace->getNumberHistograms();
   const size_t specSize = workspace->blocksize();
 
-<<<<<<< HEAD
-=======
   const auto &spectrumInfo = workspace->spectrumInfo();
-  //
->>>>>>> 7b5062c4
   Progress progress(this, 0.91, 1.0, numHists);
   for (size_t i = 0; i < numHists; ++i) {
 
