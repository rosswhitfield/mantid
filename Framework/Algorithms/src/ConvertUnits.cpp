//----------------------------------------------------------------------
// Includes
//----------------------------------------------------------------------
#include "MantidAlgorithms/ConvertUnits.h"
#include "MantidAPI/AlgorithmFactory.h"
#include "MantidAPI/Axis.h"
#include "MantidAPI/CommonBinsValidator.h"
#include "MantidAPI/HistogramValidator.h"
#include "MantidAPI/Run.h"
#include "MantidAPI/WorkspaceFactory.h"
#include "MantidAPI/WorkspaceUnitValidator.h"
#include "MantidDataObjects/Workspace2D.h"
#include "MantidDataObjects/EventWorkspace.h"
#include "MantidGeometry/Instrument.h"
#include "MantidKernel/BoundedValidator.h"
#include "MantidKernel/CompositeValidator.h"
#include "MantidKernel/DeltaEMode.h"
#include "MantidKernel/ListValidator.h"
#include "MantidKernel/UnitFactory.h"

#include <boost/bind.hpp>
#include <boost/function.hpp>
#include <boost/math/special_functions/fpclassify.hpp>

#include <cfloat>
#include <limits>

namespace Mantid {
namespace Algorithms {

// Register with the algorithm factory
DECLARE_ALGORITHM(ConvertUnits)

using namespace Kernel;
using namespace API;
using namespace DataObjects;
using boost::function;
using boost::bind;

/// Default constructor
ConvertUnits::ConvertUnits()
    : Algorithm(), m_numberOfSpectra(0), m_distribution(false),
      m_inputEvents(false), m_inputUnit(), m_outputUnit() {}

/// Initialisation method
void ConvertUnits::init() {
  auto wsValidator = boost::make_shared<CompositeValidator>();
  wsValidator->add<WorkspaceUnitValidator>();
  wsValidator->add<HistogramValidator>();
  declareProperty(make_unique<WorkspaceProperty<API::MatrixWorkspace>>(
                      "InputWorkspace", "", Direction::Input, wsValidator),
                  "Name of the input workspace");
  declareProperty(make_unique<WorkspaceProperty<API::MatrixWorkspace>>(
                      "OutputWorkspace", "", Direction::Output),
                  "Name of the output workspace, can be the same as the input");

  // Extract the current contents of the UnitFactory to be the allowed values of
  // the Target property
  declareProperty("Target", "", boost::make_shared<StringListValidator>(
                                    UnitFactory::Instance().getKeys()),
                  "The name of the units to convert to (must be one of those "
                  "registered in\n"
                  "the Unit Factory)");
  std::vector<std::string> propOptions{"Elastic", "Direct", "Indirect"};
  declareProperty("EMode", "Elastic",
                  boost::make_shared<StringListValidator>(propOptions),
                  "The energy mode (default: elastic)");
  auto mustBePositive = boost::make_shared<BoundedValidator<double>>();
  mustBePositive->setLower(0.0);
  declareProperty("EFixed", EMPTY_DBL(), mustBePositive,
                  "Value of fixed energy in meV : EI (EMode=Direct) or EF "
                  "(EMode=Indirect) . Must be\n"
                  "set if the target unit requires it (e.g. DeltaE)");

  declareProperty("AlignBins", false,
                  "If true (default is false), rebins after conversion to "
                  "ensure that all spectra in the output workspace\n"
                  "have identical bin boundaries. This option is not "
                  "recommended (see "
                  "http://www.mantidproject.org/ConvertUnits).");
}

/** Executes the algorithm
 *  @throw std::runtime_error If the input workspace has not had its unit set
 *  @throw NotImplementedError If the input workspace contains point (not
 * histogram) data
 *  @throw InstrumentDefinitionError If unable to calculate source-sample
 * distance
 */
void ConvertUnits::exec() {
  // Get the workspaces
  MatrixWorkspace_sptr inputWS = getProperty("InputWorkspace");
  this->setupMemberVariables(inputWS);

  // Check that the input workspace doesn't already have the desired unit.
  if (m_inputUnit->unitID() == m_outputUnit->unitID()) {
    const std::string outputWSName = getPropertyValue("OutputWorkspace");
    const std::string inputWSName = getPropertyValue("InputWorkspace");
    if (outputWSName == inputWSName) {
      // If it does, just set the output workspace to point to the input one and
      // be done.
      g_log.information() << "Input workspace already has target unit ("
                          << m_outputUnit->unitID()
                          << "), so just pointing the output workspace "
                             "property to the input workspace.\n";
      setProperty("OutputWorkspace",
                  boost::const_pointer_cast<MatrixWorkspace>(inputWS));
      return;
    } else {
      // Clone the workspace.
      IAlgorithm_sptr duplicate =
          createChildAlgorithm("CloneWorkspace", 0.0, 0.6);
      duplicate->initialize();
      duplicate->setProperty("InputWorkspace", inputWS);
      duplicate->execute();
      Workspace_sptr temp = duplicate->getProperty("OutputWorkspace");
      auto outputWs = boost::dynamic_pointer_cast<MatrixWorkspace>(temp);
      setProperty("OutputWorkspace", outputWs);
      return;
    }
  }

  if (inputWS->dataX(0).size() < 2) {
    std::stringstream msg;
    msg << "Input workspace has invalid X axis binning parameters. Should have "
           "at least 2 values. Found " << inputWS->dataX(0).size() << ".";
    throw std::runtime_error(msg.str());
  }
  if (inputWS->dataX(0).front() > inputWS->dataX(0).back() ||
      inputWS->dataX(m_numberOfSpectra / 2).front() >
          inputWS->dataX(m_numberOfSpectra / 2).back())
    throw std::runtime_error("Input workspace has invalid X axis binning "
                             "parameters. X values should be increasing.");

  MatrixWorkspace_sptr outputWS = this->setupOutputWorkspace(inputWS);

  // Check whether there is a quick conversion available
  double factor, power;
  if (m_inputUnit->quickConversion(*m_outputUnit, factor, power))
  // If test fails, could also check whether a quick conversion in the opposite
  // direction has been entered
  {
    this->convertQuickly(outputWS, factor, power);
  } else {
    this->convertViaTOF(m_inputUnit, outputWS);
  }

  // If the units conversion has flipped the ascending direction of X, reverse
  // all the vectors
  if (!outputWS->dataX(0).empty() &&
      (outputWS->dataX(0).front() > outputWS->dataX(0).back() ||
       outputWS->dataX(m_numberOfSpectra / 2).front() >
           outputWS->dataX(m_numberOfSpectra / 2).back())) {
    this->reverse(outputWS);
  }

  // Need to lop bins off if converting to energy transfer.
  // Don't do for EventWorkspaces, where you can easily rebin to recover the
  // situation without losing information
  /* This is an ugly test - could be made more general by testing for DBL_MAX
     values at the ends of all spectra, but that would be less efficient */
  if (m_outputUnit->unitID().find("Delta") == 0 && !m_inputEvents)
    outputWS = this->removeUnphysicalBins(outputWS);

  // Rebin the data to common bins if requested, and if necessary
  bool alignBins = getProperty("AlignBins");
  if (alignBins && !WorkspaceHelpers::commonBoundaries(outputWS))
    outputWS = this->alignBins(outputWS);

  // If appropriate, put back the bin width division into Y/E.
  if (m_distribution && !m_inputEvents) // Never do this for event workspaces
  {
    this->putBackBinWidth(outputWS);
  }

  // Point the output property to the right place.
  // Do right at end (workspace could could change in removeUnphysicalBins or
  // alignBins methods)
  setProperty("OutputWorkspace", outputWS);
  return;
}

/** Initialise the member variables
 *  @param inputWS The input workspace
 */
void ConvertUnits::setupMemberVariables(
    const API::MatrixWorkspace_const_sptr inputWS) {
  m_numberOfSpectra = inputWS->getNumberHistograms();
  // In the context of this algorithm, we treat things as a distribution if the
  // flag is set
  // AND the data are not dimensionless
  m_distribution = inputWS->isDistribution() && !inputWS->YUnit().empty();
  // Check if its an event workspace
  m_inputEvents =
      (boost::dynamic_pointer_cast<const EventWorkspace>(inputWS) != nullptr);

  m_inputUnit = inputWS->getAxis(0)->unit();
  const std::string targetUnit = getPropertyValue("Target");
  m_outputUnit = UnitFactory::Instance().create(targetUnit);
}

/** Create an output workspace of the appropriate (histogram or event) type and
 * copy over the data
 *  @param inputWS The input workspace
 */
API::MatrixWorkspace_sptr ConvertUnits::setupOutputWorkspace(
    const API::MatrixWorkspace_const_sptr inputWS) {
  MatrixWorkspace_sptr outputWS = getProperty("OutputWorkspace");

  // If input and output workspaces are NOT the same, create a new workspace for
  // the output
  if (outputWS != inputWS) {
    outputWS = inputWS->clone();
  }

  if (!m_inputEvents && m_distribution) {
    // Loop over the histograms (detector spectra)
    Progress prog(this, 0.0, 0.2, m_numberOfSpectra);
    PARALLEL_FOR1(outputWS)
    for (int64_t i = 0; i < static_cast<int64_t>(m_numberOfSpectra); ++i) {
      PARALLEL_START_INTERUPT_REGION
      // Take the bin width dependency out of the Y & E data
      const auto &X = outputWS->dataX(i);
      auto &Y = outputWS->dataY(i);
      auto &E = outputWS->dataE(i);
      for (size_t j = 0; j < outputWS->blocksize(); ++j) {
        const double width = std::abs(X[j + 1] - X[j]);
        Y[j] *= width;
        E[j] *= width;
      }

      prog.report("Convert to " + m_outputUnit->unitID());
      PARALLEL_END_INTERUPT_REGION
    }
    PARALLEL_CHECK_INTERUPT_REGION
  }

  // Set the final unit that our output workspace will have
  outputWS->getAxis(0)->unit() = m_outputUnit;
  // Store the emode
  const bool overwrite(true);
  outputWS->mutableRun().addProperty("deltaE-mode", getPropertyValue("EMode"),
                                     overwrite);

  return outputWS;
}

/** Convert the workspace units according to a simple output = a * (input^b)
 * relationship
 *  @param outputWS :: the output workspace
 *  @param factor :: the conversion factor a to apply
 *  @param power :: the Power b to apply to the conversion
 */
void ConvertUnits::convertQuickly(API::MatrixWorkspace_sptr outputWS,
                                  const double &factor, const double &power) {
  Progress prog(this, 0.2, 1.0, m_numberOfSpectra);
  int64_t numberOfSpectra_i =
      static_cast<int64_t>(m_numberOfSpectra); // cast to make openmp happy

  // See if the workspace has common bins - if so the X vector can be common
  // First a quick check using the validator
  CommonBinsValidator sameBins;
  bool commonBoundaries = false;
  if (sameBins.isValid(outputWS) == "") {
    commonBoundaries = WorkspaceHelpers::commonBoundaries(outputWS);
    // Only do the full check if the quick one passes
    if (commonBoundaries) {
      // Calculate the new (common) X values
      MantidVec::iterator iter;
      for (iter = outputWS->dataX(0).begin(); iter != outputWS->dataX(0).end();
           ++iter) {
        *iter = factor *std::pow(*iter, power);
      }

      auto xVals = outputWS->refX(0);

      PARALLEL_FOR1(outputWS)
      for (int64_t j = 1; j < numberOfSpectra_i; ++j) {
        PARALLEL_START_INTERUPT_REGION
        outputWS->setX(j, xVals);
        prog.report("Convert to " + m_outputUnit->unitID());
        PARALLEL_END_INTERUPT_REGION
      }
      PARALLEL_CHECK_INTERUPT_REGION
      if (!m_inputEvents) // if in event mode the work is done
        return;
    }
  }

  EventWorkspace_sptr eventWS =
      boost::dynamic_pointer_cast<EventWorkspace>(outputWS);
  assert(static_cast<bool>(eventWS) == m_inputEvents); // Sanity check

  // If we get to here then the bins weren't aligned and each spectrum is unique
  // Loop over the histograms (detector spectra)
  PARALLEL_FOR1(outputWS)
  for (int64_t k = 0; k < numberOfSpectra_i; ++k) {
    PARALLEL_START_INTERUPT_REGION
    if (!commonBoundaries) {
      MantidVec::iterator it;
      for (it = outputWS->dataX(k).begin(); it != outputWS->dataX(k).end();
           ++it) {
        *it = factor *std::pow(*it, power);
      }
    }
    // Convert the events themselves if necessary. Inefficiently.
    if (m_inputEvents) {
      eventWS->getSpectrum(k).convertUnitsQuickly(factor, power);

      //      std::vector<double> tofs;
      //      eventWS->getSpectrum(k).getTofs(tofs);
      //      std::vector<double>::iterator tofIt;
      //      for (tofIt = tofs.begin(); tofIt != tofs.end(); ++tofIt)
      //      {
      //        *tofIt = factor * std::pow(*tofIt,power);
      //      }
      //      eventWS->getSpectrum(k).setTofs(tofs);
    }
    prog.report("Convert to " + m_outputUnit->unitID());
    PARALLEL_END_INTERUPT_REGION
  }
  PARALLEL_CHECK_INTERUPT_REGION

  if (m_inputEvents)
    eventWS->clearMRU();
  return;
}

/** Convert the workspace units using TOF as an intermediate step in the
 * conversion
 * @param fromUnit :: The unit of the input workspace
 * @param outputWS :: The output workspace
 */
void ConvertUnits::convertViaTOF(Kernel::Unit_const_sptr fromUnit,
                                 API::MatrixWorkspace_sptr outputWS) {
  using namespace Geometry;

  EventWorkspace_sptr eventWS =
      boost::dynamic_pointer_cast<EventWorkspace>(outputWS);
  assert(static_cast<bool>(eventWS) == m_inputEvents); // Sanity check

  Progress prog(this, 0.2, 1.0, m_numberOfSpectra);
  int64_t numberOfSpectra_i =
      static_cast<int64_t>(m_numberOfSpectra); // cast to make openmp happy

  // Get a pointer to the instrument contained in the workspace
  Instrument_const_sptr instrument = outputWS->getInstrument();
  // Get the parameter map
  const ParameterMap &pmap = outputWS->constInstrumentParameters();

  // Get the unit object for each workspace
  Kernel::Unit_const_sptr outputUnit = outputWS->getAxis(0)->unit();

  // Get the distance between the source and the sample (assume in metres)
  IComponent_const_sptr source = instrument->getSource();
  IComponent_const_sptr sample = instrument->getSample();
  if (source == nullptr || sample == nullptr) {
    throw Exception::InstrumentDefinitionError("Instrument not sufficiently "
                                               "defined: failed to get source "
                                               "and/or sample");
  }
  double l1;
  try {
    l1 = source->getDistance(*sample);
    g_log.debug() << "Source-sample distance: " << l1 << '\n';
  } catch (Exception::NotFoundError &) {
    g_log.error("Unable to calculate source-sample distance");
    throw Exception::InstrumentDefinitionError(
        "Unable to calculate source-sample distance", outputWS->getTitle());
  }

  int failedDetectorCount = 0;

  /// @todo No implementation for any of these in the geometry yet so using
  /// properties
  const std::string emodeStr = getProperty("EMode");
  // Convert back to an integer representation
  int emode = 0;
  if (emodeStr == "Direct")
    emode = 1;
  else if (emodeStr == "Indirect")
    emode = 2;

  // Not doing anything with the Y vector in to/fromTOF yet, so just pass empty
  // vector
  std::vector<double> emptyVec;
  const bool needEfixed =
      (outputUnit->unitID().find("DeltaE") != std::string::npos ||
       outputUnit->unitID().find("Wave") != std::string::npos);
  double efixedProp = getProperty("Efixed");
  if (emode == 1) {
    //... direct efixed gather
    if (efixedProp == EMPTY_DBL()) {
      // try and get the value from the run parameters
      const API::Run &run = outputWS->run();
      if (run.hasProperty("Ei")) {
        Kernel::Property *prop = run.getProperty("Ei");
        efixedProp = boost::lexical_cast<double, std::string>(prop->value());
      } else {
        if (needEfixed) {
          throw std::invalid_argument(
              "Could not retrieve incident energy from run object");
        } else {
          efixedProp = 0.0;
        }
      }
    } else {
      // set the Ei value in the run parameters
      API::Run &run = outputWS->mutableRun();
      run.addProperty<double>("Ei", efixedProp, true);
    }
  } else if (emode == 0 && efixedProp == EMPTY_DBL()) // Elastic
  {
    efixedProp = 0.0;
  }

  std::vector<std::string> parameters =
      outputWS->getInstrument()->getStringParameter("show-signed-theta");
  bool bUseSignedVersion =
      (!parameters.empty()) &&
      find(parameters.begin(), parameters.end(), "Always") != parameters.end();
  function<double(const IDetector &)> thetaFunction =
      bUseSignedVersion
          ? bind(&MatrixWorkspace::detectorSignedTwoTheta, outputWS, _1)
          : bind(&MatrixWorkspace::detectorTwoTheta, outputWS, _1);

  // Loop over the histograms (detector spectra)
  PARALLEL_FOR1(outputWS)
  for (int64_t i = 0; i < numberOfSpectra_i; ++i) {
    PARALLEL_START_INTERUPT_REGION
    double efixed = efixedProp;

    try {
      // Now get the detector object for this histogram
      IDetector_const_sptr det = outputWS->getDetector(i);
      // Get the sample-detector distance for this detector (in metres)
      double l2, twoTheta;
      if (!det->isMonitor()) {
        l2 = det->getDistance(*sample);
        // The scattering angle for this detector (in radians).
        twoTheta = thetaFunction(*det);
        // If an indirect instrument, try getting Efixed from the geometry
        if (emode == 2) // indirect
        {
          if (efixed == EMPTY_DBL()) {
            try {
              Parameter_sptr par = pmap.getRecursive(det.get(), "Efixed");
              if (par) {
                efixed = par->value<double>();
                g_log.debug() << "Detector: " << det->getID()
                              << " EFixed: " << efixed << "\n";
              }
            } catch (std::runtime_error &) { /* Throws if a DetectorGroup, use
                                                single provided value */
            }
          }
        }
      } else // If this is a monitor then make l1+l2 = source-detector distance
             // and twoTheta=0
      {
        l2 = det->getDistance(*source);
        l2 = l2 - l1;
        twoTheta = 0.0;
        efixed = DBL_MIN;
        // Energy transfer is meaningless for a monitor, so set l2 to 0.
        if (outputUnit->unitID().find("DeltaE") != std::string::npos) {
          l2 = 0.0;
        }
      }

      // Make local copies of the units. This allows running the loop in
      // parallel
      Unit *localFromUnit = fromUnit->clone();
      Unit *localOutputUnit = outputUnit->clone();

      /// @todo Don't yet consider hold-off (delta)
      const double delta = 0.0;
      // Convert the input unit to time-of-flight
      localFromUnit->toTOF(outputWS->dataX(i), emptyVec, l1, l2, twoTheta,
                           emode, efixed, delta);
      // Convert from time-of-flight to the desired unit
      localOutputUnit->fromTOF(outputWS->dataX(i), emptyVec, l1, l2, twoTheta,
                               emode, efixed, delta);

      // EventWorkspace part, modifying the EventLists.
      if (m_inputEvents) {
        eventWS->getSpectrum(i)
            .convertUnitsViaTof(localFromUnit, localOutputUnit);

        //        std::vector<double> tofs;
        //        eventWS->getSpectrum(i).getTofs(tofs);
        //        localFromUnit->toTOF(tofs,emptyVec,l1,l2,twoTheta,emode,efixed,delta);
        //        localOutputUnit->fromTOF(tofs,emptyVec,l1,l2,twoTheta,emode,efixed,delta);
        //        eventWS->getSpectrum(i).setTofs(tofs);
      }
      // Clear unit memory
      delete localFromUnit;
      delete localOutputUnit;

    } catch (Exception::NotFoundError &) {
      // Get to here if exception thrown when calculating distance to detector
      failedDetectorCount++;
      // Since you usually (always?) get to here when there's no attached
      // detectors, this call is
      // the same as just zeroing out the data (calling clearData on the
      // spectrum)
      outputWS->maskWorkspaceIndex(i);
    }

    prog.report("Convert to " + m_outputUnit->unitID());
    PARALLEL_END_INTERUPT_REGION
  } // loop over spectra
  PARALLEL_CHECK_INTERUPT_REGION

  if (failedDetectorCount != 0) {
    g_log.information() << "Unable to calculate sample-detector distance for "
                        << failedDetectorCount
                        << " spectra. Masking spectrum.\n";
  }
  if (m_inputEvents)
    eventWS->clearMRU();
}

/// Calls Rebin as a Child Algorithm to align the bins
API::MatrixWorkspace_sptr
ConvertUnits::alignBins(API::MatrixWorkspace_sptr workspace) {
  // Create a Rebin child algorithm
  IAlgorithm_sptr childAlg = createChildAlgorithm("Rebin");
  childAlg->setProperty<MatrixWorkspace_sptr>("InputWorkspace", workspace);
  // Next line for EventWorkspaces - needed for as long as in/out set same keeps
  // as events.
  childAlg->setProperty<MatrixWorkspace_sptr>("OutputWorkspace", workspace);
  childAlg->setProperty<std::vector<double>>(
      "Params", this->calculateRebinParams(workspace));
  childAlg->executeAsChildAlg();
  return childAlg->getProperty("OutputWorkspace");
}

/// The Rebin parameters should cover the full range of the converted unit, with
/// the same number of bins
const std::vector<double> ConvertUnits::calculateRebinParams(
    const API::MatrixWorkspace_const_sptr workspace) const {
  // Need to loop round and find the full range
  double XMin = DBL_MAX, XMax = DBL_MIN;
  const size_t numSpec = workspace->getNumberHistograms();
  for (size_t i = 0; i < numSpec; ++i) {
    try {
      Geometry::IDetector_const_sptr det = workspace->getDetector(i);
      if (!det->isMasked()) {
        const MantidVec &XData = workspace->readX(i);
        double xfront = XData.front();
        double xback = XData.back();
        if (boost::math::isfinite(xfront) && boost::math::isfinite(xback)) {
          if (xfront < XMin)
            XMin = xfront;
          if (xback > XMax)
            XMax = xback;
        }
      }
    } catch (Exception::NotFoundError &) {
    } // Do nothing
  }
  const double step =
      (XMax - XMin) / static_cast<double>(workspace->blocksize());

  return {XMin, step, XMax};
}

/** Reverses the workspace if X values are in descending order
 *  @param WS The workspace to operate on
 */
void ConvertUnits::reverse(API::MatrixWorkspace_sptr WS) {
  EventWorkspace_sptr eventWS = boost::dynamic_pointer_cast<EventWorkspace>(WS);
  bool isInputEvents = static_cast<bool>(eventWS);
  size_t numberOfSpectra = WS->getNumberHistograms();
  if (WorkspaceHelpers::commonBoundaries(WS) && !isInputEvents) {
    // common boundaries and histogram
    std::reverse(WS->dataX(0).begin(), WS->dataX(0).end());
    std::reverse(WS->dataY(0).begin(), WS->dataY(0).end());
    std::reverse(WS->dataE(0).begin(), WS->dataE(0).end());

<<<<<<< HEAD
    MantidVecPtr xVals;
    xVals.access() = WS->dataX(0);
    for (size_t j = 1; j < numberOfSpectra; ++j) {
=======
    auto xVals = WS->refX(0);
    for (size_t j = 1; j < m_numberOfSpectra; ++j) {
>>>>>>> b35d22d6
      WS->setX(j, xVals);
      std::reverse(WS->dataY(j).begin(), WS->dataY(j).end());
      std::reverse(WS->dataE(j).begin(), WS->dataE(j).end());
      if (j % 100 == 0)
        interruption_point();
    }
  } else {
    // either events or ragged boundaries
    int numberOfSpectra_i = static_cast<int>(numberOfSpectra);
    PARALLEL_FOR1(WS)
    for (int j = 0; j < numberOfSpectra_i; ++j) {
      PARALLEL_START_INTERUPT_REGION
      if (isInputEvents) {
        eventWS->getSpectrum(j).reverse();
      } else {
        std::reverse(WS->dataX(j).begin(), WS->dataX(j).end());
        std::reverse(WS->dataY(j).begin(), WS->dataY(j).end());
        std::reverse(WS->dataE(j).begin(), WS->dataE(j).end());
      }
      PARALLEL_END_INTERUPT_REGION
    }
    PARALLEL_CHECK_INTERUPT_REGION
  }
}

/** Unwieldy method which removes bins which lie in a physically inaccessible
 * region.
 *  This presently only occurs in conversions to energy transfer, where the
 * initial
 *  unit conversion sets them to +/-DBL_MAX. This method removes those bins,
 * leading
 *  to a workspace which is smaller than the input one.
 *  As presently implemented, it unfortunately requires testing for and
 * knowledge of
 *  aspects of the particular units conversion instead of keeping all that in
 * the
 *  units class. It could be made more general, but that would be less
 * efficient.
 *  @param workspace :: The workspace after initial unit conversion
 *  @return The workspace after bins have been removed
 */
API::MatrixWorkspace_sptr ConvertUnits::removeUnphysicalBins(
    const Mantid::API::MatrixWorkspace_const_sptr workspace) {
  MatrixWorkspace_sptr result;

  const size_t numSpec = workspace->getNumberHistograms();
  const std::string emode = getProperty("Emode");
  if (emode == "Direct") {
    // First the easy case of direct instruments, where all spectra will need
    // the
    // same number of bins removed
    // Need to make sure we don't pick a monitor as the 'reference' X spectrum
    // (X0)
    size_t i = 0;
    for (; i < numSpec; ++i) {
      try {
        Geometry::IDetector_const_sptr det = workspace->getDetector(i);
        if (!det->isMonitor())
          break;
      } catch (Exception::NotFoundError &) { /* Do nothing */
      }
    }
    // Get an X spectrum to search (they're all the same, monitors excepted)
    const MantidVec &X0 = workspace->readX(i);
    auto start = std::lower_bound(X0.cbegin(), X0.cend(), -1.0e-10 * DBL_MAX);
    if (start == X0.end()) {
      const std::string e("Check the input EFixed: the one given leads to all "
                          "bins being in the physically inaccessible region.");
      g_log.error(e);
      throw std::invalid_argument(e);
    }
    MantidVec::difference_type bins = X0.cend() - start;
    MantidVec::difference_type first = start - X0.cbegin();

    result =
        WorkspaceFactory::Instance().create(workspace, numSpec, bins, bins - 1);

    for (size_t i = 0; i < numSpec; ++i) {
      const MantidVec &X = workspace->readX(i);
      const MantidVec &Y = workspace->readY(i);
      const MantidVec &E = workspace->readE(i);
      result->dataX(i).assign(X.begin() + first, X.end());
      result->dataY(i).assign(Y.begin() + first, Y.end());
      result->dataE(i).assign(E.begin() + first, E.end());
    }
  } else if (emode == "Indirect") {
    // Now the indirect instruments. In this case we could want to keep a
    // different
    // number of bins in each spectrum because, in general L2 is different for
    // each
    // one.
    // Thus, we first need to loop to find largest 'good' range
    std::vector<MantidVec::difference_type> lastBins(numSpec);
    int maxBins = 0;
    for (size_t i = 0; i < numSpec; ++i) {
      const MantidVec &X = workspace->readX(i);
      auto end = std::lower_bound(X.cbegin(), X.cend(), 1.0e-10 * DBL_MAX);
      MantidVec::difference_type bins = end - X.cbegin();
      lastBins[i] = bins;
      if (bins > maxBins)
        maxBins = static_cast<int>(bins);
    }
    g_log.debug() << maxBins << '\n';
    // Now create an output workspace large enough for the longest 'good' range
    result = WorkspaceFactory::Instance().create(workspace, numSpec, maxBins,
                                                 maxBins - 1);
    // Next, loop again copying in the correct range for each spectrum
    for (int64_t j = 0; j < int64_t(numSpec); ++j) {
      const MantidVec &X = workspace->readX(j);
      const MantidVec &Y = workspace->readY(j);
      const MantidVec &E = workspace->readE(j);
      MantidVec &Xnew = result->dataX(j);
      MantidVec &Ynew = result->dataY(j);
      MantidVec &Enew = result->dataE(j);
      int k;
      for (k = 0; k < lastBins[j] - 1; ++k) {
        Xnew[k] = X[k];
        Ynew[k] = Y[k];
        Enew[k] = E[k];
      }
      Xnew[k] = X[k];
      ++k;
      // If necessary, add on some fake values to the end of the X array (Y&E
      // will be zero)
      if (k < maxBins) {
        for (int l = k; l < maxBins; ++l) {
          Xnew[l] = X[k] + 1 + l - k;
        }
      }
    }
  }

  return result;
}

/** Divide by the bin width if workspace is a distribution
 *  @param outputWS The workspace to operate on
 */
void ConvertUnits::putBackBinWidth(const API::MatrixWorkspace_sptr outputWS) {
  const size_t outSize = outputWS->blocksize();

  for (size_t i = 0; i < m_numberOfSpectra; ++i) {
    for (size_t j = 0; j < outSize; ++j) {
      const double width =
          std::abs(outputWS->dataX(i)[j + 1] - outputWS->dataX(i)[j]);
      outputWS->dataY(i)[j] = outputWS->dataY(i)[j] / width;
      outputWS->dataE(i)[j] = outputWS->dataE(i)[j] / width;
    }
  }
}

} // namespace Algorithm
} // namespace Mantid<|MERGE_RESOLUTION|>--- conflicted
+++ resolved
@@ -579,14 +579,8 @@
     std::reverse(WS->dataY(0).begin(), WS->dataY(0).end());
     std::reverse(WS->dataE(0).begin(), WS->dataE(0).end());
 
-<<<<<<< HEAD
-    MantidVecPtr xVals;
-    xVals.access() = WS->dataX(0);
-    for (size_t j = 1; j < numberOfSpectra; ++j) {
-=======
     auto xVals = WS->refX(0);
     for (size_t j = 1; j < m_numberOfSpectra; ++j) {
->>>>>>> b35d22d6
       WS->setX(j, xVals);
       std::reverse(WS->dataY(j).begin(), WS->dataY(j).end());
       std::reverse(WS->dataE(j).begin(), WS->dataE(j).end());
