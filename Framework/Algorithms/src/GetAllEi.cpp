--- conflicted
+++ resolved
@@ -244,11 +244,7 @@
         "Can not find any chopper opening time within TOF range: " + boost::lexical_cast<std::string>(TOF_range.first) +
         ':' + boost::lexical_cast<std::string>(TOF_range.second));
   } else {
-<<<<<<< HEAD
-    destUnit->initialize(mon1Distance, static_cast<int>(Kernel::DeltaEMode::Elastic), {});
-=======
     destUnit->initialize(mon1Distance, static_cast<int>(Kernel::DeltaEMode::Elastic), {{Kernel::UnitParams::l2, 0.}});
->>>>>>> 63c8e039
     printDebugModeInfo(guess_opening, TOF_range, destUnit);
   }
   std::pair<double, double> Mon1_Erange = monitorWS->getSpectrum(0).getXDataRange();
@@ -261,11 +257,7 @@
   // convert to energy
   std::vector<double> guess_ei;
   guess_ei.reserve(guess_opening.size());
-<<<<<<< HEAD
-  destUnit->initialize(mon1Distance, static_cast<int>(Kernel::DeltaEMode::Elastic), {});
-=======
   destUnit->initialize(mon1Distance, static_cast<int>(Kernel::DeltaEMode::Elastic), {{Kernel::UnitParams::l2, 0.}});
->>>>>>> 63c8e039
   for (double time : guess_opening) {
     double eGuess = destUnit->singleFromTOF(time);
     if (eGuess > eMin && eGuess < eMax) {
