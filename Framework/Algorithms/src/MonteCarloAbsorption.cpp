// Mantid Repository : https://github.com/mantidproject/mantid
//
// Copyright &copy; 2018 ISIS Rutherford Appleton Laboratory UKRI,
//   NScD Oak Ridge National Laboratory, European Spallation Source,
//   Institut Laue - Langevin & CSNS, Institute of High Energy Physics, CAS
// SPDX - License - Identifier: GPL - 3.0 +
#include "MantidAlgorithms/MonteCarloAbsorption.h"
#include "MantidAPI/InstrumentValidator.h"
#include "MantidAPI/Sample.h"
#include "MantidAPI/SpectrumInfo.h"
#include "MantidAPI/WorkspaceUnitValidator.h"
#include "MantidAlgorithms/InterpolationOption.h"
#include "MantidAlgorithms/SampleCorrections/DetectorGridDefinition.h"
#include "MantidAlgorithms/SampleCorrections/MCInteractionStatistics.h"
#include "MantidAlgorithms/SampleCorrections/RectangularBeamProfile.h"
#include "MantidDataObjects/Workspace2D.h"
#include "MantidDataObjects/WorkspaceCreation.h"
#include "MantidGeometry/Instrument.h"
#include "MantidGeometry/Instrument/ReferenceFrame.h"
#include "MantidKernel/BoundedValidator.h"
#include "MantidKernel/CompositeValidator.h"
#include "MantidKernel/DeltaEMode.h"
#include "MantidKernel/EnabledWhenProperty.h"
#include "MantidKernel/ListValidator.h"
#include "MantidKernel/MersenneTwister.h"
#include "MantidKernel/PhysicalConstants.h"
#include "MantidKernel/VectorHelper.h"

using namespace Mantid::API;
using namespace Mantid::Geometry;
using namespace Mantid::Kernel;
using Mantid::DataObjects::Workspace2D;
namespace PhysicalConstants = Mantid::PhysicalConstants;

/// @cond
namespace {

constexpr int DEFAULT_NEVENTS = 1000;
constexpr int DEFAULT_SEED = 123456789;
constexpr int DEFAULT_LATITUDINAL_DETS = 5;
constexpr int DEFAULT_LONGITUDINAL_DETS = 10;

/// Energy (meV) to wavelength (angstroms)
inline double toWavelength(double energy) {
  static const double factor =
      1e10 * PhysicalConstants::h /
      sqrt(2.0 * PhysicalConstants::NeutronMass * PhysicalConstants::meV);
  return factor / sqrt(energy);
}

struct EFixedProvider {
  explicit EFixedProvider(const ExperimentInfo &expt)
      : m_expt(expt), m_emode(expt.getEMode()), m_value(0.0) {
    if (m_emode == DeltaEMode::Direct) {
      m_value = m_expt.getEFixed();
    }
  }
  inline DeltaEMode::Type emode() const { return m_emode; }
  inline double value(const Mantid::detid_t detID) const {
    if (m_emode != DeltaEMode::Indirect)
      return m_value;
    else
      return m_expt.getEFixed(detID);
  }

private:
  const ExperimentInfo &m_expt;
  const DeltaEMode::Type m_emode;
  double m_value;
};
} // namespace
/// @endcond

namespace Mantid {
namespace Algorithms {

DECLARE_ALGORITHM(MonteCarloAbsorption)

//------------------------------------------------------------------------------
// Private methods
//------------------------------------------------------------------------------

/**
 * Initialize the algorithm
 */
void MonteCarloAbsorption::init() {
  // The input workspace must have an instrument and units of wavelength
  auto wsValidator = std::make_shared<CompositeValidator>();
  wsValidator->add<WorkspaceUnitValidator>("Wavelength");
  wsValidator->add<InstrumentValidator>();

  declareProperty(std::make_unique<WorkspaceProperty<>>(
                      "InputWorkspace", "", Direction::Input, wsValidator),
                  "The name of the input workspace.  The input workspace must "
                  "have X units of wavelength.");
  declareProperty(std::make_unique<WorkspaceProperty<>>("OutputWorkspace", "",
                                                        Direction::Output),
                  "The name to use for the output workspace.");

  auto positiveInt = std::make_shared<Kernel::BoundedValidator<int>>();
  positiveInt->setLower(1);
  declareProperty("NumberOfWavelengthPoints", EMPTY_INT(), positiveInt,
                  "The number of wavelength points for which a simulation is "
                  "attempted if ResimulateTracksForDifferentWavelengths=true");
  declareProperty(
      "EventsPerPoint", DEFAULT_NEVENTS, positiveInt,
      "The number of \"neutron\" events to generate per simulated point");
  declareProperty("SeedValue", DEFAULT_SEED, positiveInt,
                  "Seed the random number generator with this value");

  auto interpolateOpt = createInterpolateOption();
  declareProperty(interpolateOpt->property(), interpolateOpt->propertyDoc());
  declareProperty("SparseInstrument", false,
                  "Enable simulation on special "
                  "instrument with a sparse grid of "
                  "detectors interpolating the "
                  "results to the real instrument.");
  auto threeOrMore = std::make_shared<Kernel::BoundedValidator<int>>();
  threeOrMore->setLower(3);
  declareProperty(
      "NumberOfDetectorRows", DEFAULT_LATITUDINAL_DETS, threeOrMore,
      "Number of detector rows in the detector grid of the sparse instrument.");
  setPropertySettings(
      "NumberOfDetectorRows",
      std::make_unique<EnabledWhenProperty>(
          "SparseInstrument", ePropertyCriterion::IS_NOT_DEFAULT));
  auto twoOrMore = std::make_shared<Kernel::BoundedValidator<int>>();
  twoOrMore->setLower(2);
  declareProperty("NumberOfDetectorColumns", DEFAULT_LONGITUDINAL_DETS,
                  twoOrMore,
                  "Number of detector columns in the detector grid "
                  "of the sparse instrument.");
  setPropertySettings(
      "NumberOfDetectorColumns",
      std::make_unique<EnabledWhenProperty>(
          "SparseInstrument", ePropertyCriterion::IS_NOT_DEFAULT));

  // Control the number of attempts made to generate a random point in the
  // object
  declareProperty("MaxScatterPtAttempts", 5000, positiveInt,
                  "Maximum number of tries made to generate a scattering point "
                  "within the sample (+ optional container etc). Objects with "
                  "holes in them, e.g. a thin annulus can cause problems "
                  "if this number is too low.\n"
                  "If a scattering point cannot be generated by increasing "
                  "this value then there is most likely a problem with "
                  "the sample geometry.");
  declareProperty("ResimulateTracksForDifferentWavelengths", false,
                  "Resimulate tracks for each wavelength point.");
  setPropertySettings("NumberOfWavelengthPoints",
                      std::make_unique<EnabledWhenProperty>(
                          "ResimulateTracksForDifferentWavelengths",
                          ePropertyCriterion::IS_NOT_DEFAULT));
  auto scatteringOptionValidator = std::make_shared<StringListValidator>();
  scatteringOptionValidator->addAllowedValue("SampleAndEnvironment");
  scatteringOptionValidator->addAllowedValue("SampleOnly");
  scatteringOptionValidator->addAllowedValue("EnvironmentOnly");
  declareProperty(
      "SimulateScatteringPointIn", "SampleAndEnvironment",
      "Simulate the scattering point in the vicinity of the sample or its "
      "environment or both (default).",
      scatteringOptionValidator);
}

/**
 * Execution code
 */
void MonteCarloAbsorption::exec() {
  const MatrixWorkspace_sptr inputWS = getProperty("InputWorkspace");
  const int nevents = getProperty("EventsPerPoint");
  const bool resimulateTracks =
      getProperty("ResimulateTracksForDifferentWavelengths");
  const int seed = getProperty("SeedValue");
  InterpolationOption interpolateOpt;
  interpolateOpt.set(getPropertyValue("Interpolation"));
  const bool useSparseInstrument = getProperty("SparseInstrument");
  const int maxScatterPtAttempts = getProperty("MaxScatterPtAttempts");
  auto simulatePointsIn =
      MCInteractionVolume::ScatteringPointVicinity::SAMPLEANDENVIRONMENT;
  const auto pointsInProperty = getPropertyValue("SimulateScatteringPointIn");
  if (pointsInProperty == "SampleOnly") {
    simulatePointsIn = MCInteractionVolume::ScatteringPointVicinity::SAMPLEONLY;
  } else if (pointsInProperty == "EnvironmentOnly") {
    simulatePointsIn =
        MCInteractionVolume::ScatteringPointVicinity::ENVIRONMENTONLY;
  }
  auto outputWS =
      doSimulation(*inputWS, static_cast<size_t>(nevents), resimulateTracks,
                   seed, interpolateOpt, useSparseInstrument,
                   static_cast<size_t>(maxScatterPtAttempts), simulatePointsIn);
  setProperty("OutputWorkspace", std::move(outputWS));
}

/**
 * Validate the input properties.
 * @return a map where keys are property names and values the found issues
 */
std::map<std::string, std::string> MonteCarloAbsorption::validateInputs() {
  std::map<std::string, std::string> issues;
  const bool resimulateTracksForDiffWavelengths =
      getProperty("ResimulateTracksForDifferentWavelengths");
  // Only interpolate between wavelength points if resimulating tracks
  if (resimulateTracksForDiffWavelengths) {
    const int nlambda = getProperty("NumberOfWavelengthPoints");
    InterpolationOption interpOpt;
    const std::string interpValue = getPropertyValue("Interpolation");
    interpOpt.set(interpValue);
    const auto nlambdaIssue = interpOpt.validateInputSize(nlambda);
    if (!nlambdaIssue.empty()) {
      issues["NumberOfWavelengthPoints"] = nlambdaIssue;
    }
  }
  return issues;
}

/**
 * Factory method to return an instance of the required interaction volume
 * class
 * @param sample A reference to the object defining details of the sample
 * @param maxScatterPtAttempts The maximum number of tries to generate a random
 * point within the object
 * @param pointsIn Where to generate the scattering point in
 * @return a pointer to an MCAbsorptionStrategy object
 */
std::shared_ptr<IMCInteractionVolume>
MonteCarloAbsorption::createInteractionVolume(
    const API::Sample &sample, const size_t maxScatterPtAttempts,
    const MCInteractionVolume::ScatteringPointVicinity pointsIn) {
  auto interactionVol = std::make_shared<MCInteractionVolume>(
      sample, maxScatterPtAttempts, pointsIn);
  return interactionVol;
}

/**
 * Factory method to return an instance of the required absorption strategy
 * class
 * @param interactionVol The interaction volume object to inject into the
 * strategy
 * @param beamProfile A reference to the object the beam profile
 * @param EMode The energy mode of the instrument
 * @param nevents The number of Monte Carlo events used in the simulation
 * @param maxScatterPtAttempts The maximum number of tries to generate a random
 * point within the object
 * @param regenerateTracksForEachLambda Whether to resimulate tracks for each
 * wavelength point or not
 * @return a pointer to an MCAbsorptionStrategy object
 */
std::shared_ptr<IMCAbsorptionStrategy> MonteCarloAbsorption::createStrategy(
    IMCInteractionVolume &interactionVol, const IBeamProfile &beamProfile,
    Kernel::DeltaEMode::Type EMode, const size_t nevents,
    const size_t maxScatterPtAttempts,
    const bool regenerateTracksForEachLambda) {
  auto MCAbs = std::make_shared<MCAbsorptionStrategy>(
      interactionVol, beamProfile, EMode, nevents, maxScatterPtAttempts,
      regenerateTracksForEachLambda);
  return MCAbs;
}

/**
 * Factory method to return an instance of the required SparseInstrument class
 * @param modelWS The full workspace that the sparse one will be based on
 * @param wavelengthPoints The number of wavelength points to include in the
 * histograms in the sparse workspace
 * @param rows The number of rows of detectors to create
 * @param columns The number of columns of detectors to create
 * @return a pointer to an SparseInstrument object
 */
std::shared_ptr<SparseWorkspace> MonteCarloAbsorption::createSparseWorkspace(
    const API::MatrixWorkspace &modelWS, const size_t wavelengthPoints,
    const size_t rows, const size_t columns) {
  auto sparseWS = std::make_shared<SparseWorkspace>(modelWS, wavelengthPoints,
                                                    rows, columns);
  return sparseWS;
}

/**
 * Factory method to return an instance of the required InterpolationOption
 * class
 * @return a pointer to an InterpolationOption object
 */
std::unique_ptr<InterpolationOption>
MonteCarloAbsorption::createInterpolateOption() {
  auto interpolationOpt = std::make_unique<InterpolationOption>();
  return interpolationOpt;
}

/**
 * Run the simulation over the whole input workspace
 * @param inputWS A reference to the input workspace
 * @param nevents Number of MC events per wavelength point to simulate
 * @param resimulateTracksForDiffWavelengths Whether to resimulate the tracks
 * for each wavelength point
 * @param seed Seed value for the random number generator
 * @param interpolateOpt Method of interpolation to compute unsimulated points
 * @param useSparseInstrument If true, use sparse instrument in simulation
 * @param maxScatterPtAttempts The maximum number of tries to generate a
 * scatter point within the object
 * @param pointsIn Where to simulate the scattering point in
 * @return A new workspace containing the correction factors & errors
 */
MatrixWorkspace_uptr MonteCarloAbsorption::doSimulation(
    const MatrixWorkspace &inputWS, const size_t nevents,
    const bool resimulateTracksForDiffWavelengths, const int seed,
    const InterpolationOption &interpolateOpt, const bool useSparseInstrument,
    const size_t maxScatterPtAttempts,
    const MCInteractionVolume::ScatteringPointVicinity pointsIn) {
  auto outputWS = createOutputWorkspace(inputWS);
  const auto inputNbins = static_cast<int>(inputWS.blocksize());

  int nlambda;
  if (resimulateTracksForDiffWavelengths) {
    nlambda = getProperty("NumberOfWavelengthPoints");
    if (isEmpty(nlambda) || nlambda > inputNbins) {
      if (!isEmpty(nlambda)) {
        g_log.warning()
            << "The requested number of wavelength points is larger "
               "than the spectra size. "
               "Defaulting to spectra size.\n";
      }
      nlambda = inputNbins;
    }
  } else {
    nlambda = inputNbins;
  }
  SparseWorkspace_sptr sparseWS;
  if (useSparseInstrument) {
    const int latitudinalDets = getProperty("NumberOfDetectorRows");
    const int longitudinalDets = getProperty("NumberOfDetectorColumns");
    sparseWS = createSparseWorkspace(inputWS, nlambda, latitudinalDets,
                                     longitudinalDets);
  }
  MatrixWorkspace &simulationWS = useSparseInstrument ? *sparseWS : *outputWS;
  const MatrixWorkspace &instrumentWS =
      useSparseInstrument ? simulationWS : inputWS;
  // Cache information about the workspace that will be used repeatedly
  auto instrument = instrumentWS.getInstrument();
  const auto nhists = static_cast<int64_t>(instrumentWS.getNumberHistograms());

  EFixedProvider efixed(instrumentWS);
  auto beamProfile = createBeamProfile(*instrument, inputWS.sample());

  // Configure progress
  Progress prog(this, 0.0, 1.0, nhists);
  prog.setNotifyStep(0.01);
  const std::string reportMsg = "Computing corrections";

  // Configure strategy
  auto interactionVolume =
      createInteractionVolume(inputWS.sample(), maxScatterPtAttempts, pointsIn);
  auto strategy =
      createStrategy(*interactionVolume, *beamProfile, efixed.emode(), nevents,
                     maxScatterPtAttempts, resimulateTracksForDiffWavelengths);

  const auto &spectrumInfo = simulationWS.spectrumInfo();

  PARALLEL_FOR_IF(Kernel::threadSafe(simulationWS))
  for (int64_t i = 0; i < nhists; ++i) {
    PARALLEL_START_INTERUPT_REGION

    auto &outE = simulationWS.mutableE(i);
    // The input was cloned so clear the errors out
    outE = 0.0;

    if (!spectrumInfo.hasDetectors(i) || spectrumInfo.isMasked(i)) {
      continue;
    }
    // Per spectrum values
    const auto &detPos = spectrumInfo.position(i);
    const double lambdaFixed =
        toWavelength(efixed.value(spectrumInfo.detector(i).getID()));
    MersenneTwister rng(seed);

    const auto lambdas = simulationWS.points(i).rawData();

    const auto nbins = lambdas.size();
    const size_t lambdaStepSize = nbins / nlambda;

    std::vector<double> packedLambdas;
    std::vector<double> packedAttFactors;
    std::vector<double> packedAttFactorErrors;

    for (size_t j = 0; j < nbins; j += lambdaStepSize) {
      packedLambdas.push_back(lambdas[j]);
      packedAttFactors.push_back(0);
      packedAttFactorErrors.push_back(0);
      // Ensure we have the last point for the interpolation
      if (lambdaStepSize > 1 && j + lambdaStepSize >= nbins && j + 1 != nbins) {
        j = nbins - lambdaStepSize - 1;
      }
    }
    MCInteractionStatistics detStatistics(spectrumInfo.detector(i).getID(),
                                          inputWS.sample());

    strategy->calculate(rng, detPos, packedLambdas, lambdaFixed,
                        packedAttFactors, packedAttFactorErrors, detStatistics);

    if (g_log.is(Kernel::Logger::Priority::PRIO_DEBUG)) {
      g_log.debug(detStatistics.generateScatterPointStats());
    }

    for (size_t j = 0; j < packedLambdas.size(); j++) {
      simulationWS.getSpectrum(i)
          .dataY()[simulationWS.yIndexOfX(packedLambdas[j], i)] =
          packedAttFactors[j];

      simulationWS.getSpectrum(i)
          .dataE()[simulationWS.yIndexOfX(packedLambdas[j], i)] =
          packedAttFactorErrors[j];
    }

    // Interpolate through points not simulated. Simulation WS only has
    // reduced X values if using sparse instrument so no interpolation required

    if (!useSparseInstrument && lambdaStepSize > 1) {
      auto histnew = simulationWS.histogram(i);

      if (lambdaStepSize < nbins) {
        interpolateOpt.applyInplace(histnew, lambdaStepSize);
      } else {
        std::fill(histnew.mutableY().begin() + 1, histnew.mutableY().end(),
                  histnew.y()[0]);
      }
      outputWS->setHistogram(i, histnew);
    }

    prog.report(reportMsg);

    if (!useSparseInstrument) {
      outputWS->setHistogram(i, simulationWS.histogram(i));
    }

    PARALLEL_END_INTERUPT_REGION
  }
  PARALLEL_CHECK_INTERUPT_REGION

  if (useSparseInstrument) {
    interpolateFromSparse(*outputWS, *sparseWS, interpolateOpt);
  }

  return outputWS;
}

MatrixWorkspace_uptr MonteCarloAbsorption::createOutputWorkspace(
    const MatrixWorkspace &inputWS) const {
  MatrixWorkspace_uptr outputWS = DataObjects::create<Workspace2D>(inputWS);
  // The algorithm computes the signal values at bin centres so they should
  // be treated as a distribution
  outputWS->setDistribution(true);
  outputWS->setYUnit("");
  outputWS->setYUnitLabel("Attenuation factor");
  return outputWS;
}

/**
 * Create the beam profile. Currently only supports Rectangular. The dimensions
 * are either specified by those provided by `SetBeam` algorithm or default
 * to the width and height of the samples bounding box
 * @param instrument A reference to the instrument object
 * @param sample A reference to the sample object
 * @return A new IBeamProfile object
 */
std::unique_ptr<IBeamProfile>
MonteCarloAbsorption::createBeamProfile(const Instrument &instrument,
                                        const Sample &sample) const {
  const auto frame = instrument.getReferenceFrame();
  const auto source = instrument.getSource();

  auto beamWidthParam = source->getNumberParameter("beam-width");
  auto beamHeightParam = source->getNumberParameter("beam-height");
  double beamWidth(-1.0), beamHeight(-1.0);
  if (beamWidthParam.size() == 1 && beamHeightParam.size() == 1) {
    beamWidth = beamWidthParam[0];
    beamHeight = beamHeightParam[0];
  } else {
    const auto bbox = sample.getShape().getBoundingBox().width();
    beamWidth = bbox[frame->pointingHorizontal()];
    beamHeight = bbox[frame->pointingUp()];
  }
  return std::make_unique<RectangularBeamProfile>(*frame, source->getPos(),
                                                  beamWidth, beamHeight);
}

void MonteCarloAbsorption::interpolateFromSparse(
    MatrixWorkspace &targetWS, const SparseWorkspace &sparseWS,
    const Mantid::Algorithms::InterpolationOption &interpOpt) {
  const auto &spectrumInfo = targetWS.spectrumInfo();
  const auto refFrame = targetWS.getInstrument()->getReferenceFrame();
  PARALLEL_FOR_IF(Kernel::threadSafe(targetWS, sparseWS))
  for (int64_t i = 0; i < static_cast<decltype(i)>(spectrumInfo.size()); ++i) {
    PARALLEL_START_INTERUPT_REGION
    double lat, lon;
<<<<<<< HEAD
    std::tie(lat, lon) =
        SparseInstrument::geographicalAngles(detPos, *refFrame);
    /*const auto nearestIndices = detGrid.nearestNeighbourIndices(lat, lon);
    const auto spatiallyInterpHisto =
        SparseInstrument::interpolateFromDetectorGrid(lat, lon, sparseWS,
                                                      nearestIndices);*/
    const auto nearestIndices = detGrid.nearestNeighbourIndices(lat, lon, 2);
    const auto spatiallyInterpHisto =
        SparseInstrument::bilinearInterpolateFromDetectorGrid(
            lat, lon, sparseWS, nearestIndices);
=======
    std::tie(lat, lon) = spectrumInfo.geographicalAngles(i);
    const auto spatiallyInterpHisto =
        sparseWS.interpolateFromDetectorGrid(lat, lon);
>>>>>>> 4edeede1
    if (spatiallyInterpHisto.size() > 1) {
      auto targetHisto = targetWS.histogram(i);
      interpOpt.applyInPlace(spatiallyInterpHisto, targetHisto);
      targetWS.setHistogram(i, targetHisto);
    } else {
      targetWS.mutableY(i) = spatiallyInterpHisto.y().front();
    }
    PARALLEL_END_INTERUPT_REGION
  }
  PARALLEL_CHECK_INTERUPT_REGION
}
} // namespace Algorithms
} // namespace Mantid<|MERGE_RESOLUTION|>--- conflicted
+++ resolved
@@ -489,22 +489,9 @@
   for (int64_t i = 0; i < static_cast<decltype(i)>(spectrumInfo.size()); ++i) {
     PARALLEL_START_INTERUPT_REGION
     double lat, lon;
-<<<<<<< HEAD
-    std::tie(lat, lon) =
-        SparseInstrument::geographicalAngles(detPos, *refFrame);
-    /*const auto nearestIndices = detGrid.nearestNeighbourIndices(lat, lon);
-    const auto spatiallyInterpHisto =
-        SparseInstrument::interpolateFromDetectorGrid(lat, lon, sparseWS,
-                                                      nearestIndices);*/
-    const auto nearestIndices = detGrid.nearestNeighbourIndices(lat, lon, 2);
-    const auto spatiallyInterpHisto =
-        SparseInstrument::bilinearInterpolateFromDetectorGrid(
-            lat, lon, sparseWS, nearestIndices);
-=======
     std::tie(lat, lon) = spectrumInfo.geographicalAngles(i);
     const auto spatiallyInterpHisto =
         sparseWS.interpolateFromDetectorGrid(lat, lon);
->>>>>>> 4edeede1
     if (spatiallyInterpHisto.size() > 1) {
       auto targetHisto = targetWS.histogram(i);
       interpOpt.applyInPlace(spatiallyInterpHisto, targetHisto);
