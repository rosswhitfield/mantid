#include "MantidAlgorithms/He3TubeEfficiency.h"
#include "MantidAPI/Axis.h"
#include "MantidAPI/HistogramValidator.h"
#include "MantidAPI/InstrumentValidator.h"
#include "MantidAPI/WorkspaceFactory.h"
#include "MantidAPI/WorkspaceUnitValidator.h"
#include "MantidDataObjects/EventWorkspace.h"
#include "MantidDataObjects/Workspace2D.h"
#include "MantidGeometry/Instrument.h"
#include "MantidGeometry/Instrument/ParameterMap.h"
#include "MantidKernel/ArrayBoundedValidator.h"
#include "MantidKernel/ArrayProperty.h"
#include "MantidKernel/CompositeValidator.h"

#include <cmath>
#include <stdexcept>

// this should be a big number but not so big that there are rounding errors
const double DIST_TO_UNIVERSE_EDGE = 1e3;

// Scalar constant for exponential in units of K / (m Angstroms atm)
const double EXP_SCALAR_CONST = 2175.486863864;

// Tolerance for diameter/thickness comparison
const double TOL = 1.0e-8;

namespace Mantid {
namespace Algorithms {

using namespace HistogramData;
// Register the class into the algorithm factory
DECLARE_ALGORITHM(He3TubeEfficiency)

/// Default constructor
He3TubeEfficiency::He3TubeEfficiency()
    : Algorithm(), m_inputWS(), m_outputWS(), m_paraMap(nullptr),
      m_shapeCache(), m_samplePos(), m_spectraSkipped(), m_progress(nullptr) {
  m_shapeCache.clear();
}

/// Destructor
He3TubeEfficiency::~He3TubeEfficiency() {
  if (m_progress) {
    delete m_progress;
  }
}

/**
* Declare algorithm properties
*/
void He3TubeEfficiency::init() {
  using namespace Mantid::Kernel;

  auto wsValidator = boost::make_shared<CompositeValidator>();
  wsValidator->add<API::WorkspaceUnitValidator>("Wavelength");
  wsValidator->add<API::HistogramValidator>();
  wsValidator->add<API::InstrumentValidator>();
  this->declareProperty(
      make_unique<API::WorkspaceProperty<API::MatrixWorkspace>>(
          "InputWorkspace", "", Kernel::Direction::Input, wsValidator),
      "Name of the input workspace");
  this->declareProperty(
      make_unique<API::WorkspaceProperty<API::MatrixWorkspace>>(
          "OutputWorkspace", "", Kernel::Direction::Output),
      "Name of the output workspace, can be the same as the input");
  auto mustBePositive = boost::make_shared<Kernel::BoundedValidator<double>>();
  mustBePositive->setLower(0.0);
  this->declareProperty(
      make_unique<Kernel::PropertyWithValue<double>>("ScaleFactor", 1.0,
                                                     mustBePositive),
      "Constant factor with which to scale the calculated"
      "detector efficiency. Same factor applies to all efficiencies.");

  auto mustBePosArr =
      boost::make_shared<Kernel::ArrayBoundedValidator<double>>();
  mustBePosArr->setLower(0.0);
  this->declareProperty(
      make_unique<Kernel::ArrayProperty<double>>("TubePressure", mustBePosArr),
      "Provide overriding the default tube pressure. The pressure must "
      "be specified in atm.");
  this->declareProperty(
      make_unique<Kernel::ArrayProperty<double>>("TubeThickness", mustBePosArr),
      "Provide overriding the default tube thickness. The thickness must "
      "be specified in metres.");
  this->declareProperty(
      make_unique<Kernel::ArrayProperty<double>>("TubeTemperature",
                                                 mustBePosArr),
      "Provide overriding the default tube temperature. The temperature must "
      "be specified in Kelvin.");
}

/**
* Executes the algorithm
*/
void He3TubeEfficiency::exec() {
  // Get the workspaces
  m_inputWS = this->getProperty("InputWorkspace");
  m_outputWS = this->getProperty("OutputWorkspace");

  if (m_outputWS != m_inputWS) {
    m_outputWS = API::WorkspaceFactory::Instance().create(m_inputWS);
  }

  // Get the detector parameters
<<<<<<< HEAD
  m_paraMap = &(m_inputWS->instrumentParameters());
=======
  this->paraMap = &(this->inputWS->constInstrumentParameters());
>>>>>>> f6a04804

  // Store some information about the instrument setup that will not change
  m_samplePos = m_inputWS->getInstrument()->getSample()->getPos();

  // Check if it is an event workspace
  DataObjects::EventWorkspace_const_sptr eventW =
      boost::dynamic_pointer_cast<const DataObjects::EventWorkspace>(m_inputWS);
  if (eventW != nullptr) {
    this->execEvent();
    return;
  }

  std::size_t numHists = m_inputWS->getNumberHistograms();
  m_progress = new API::Progress(this, 0.0, 1.0, numHists);

<<<<<<< HEAD
  PARALLEL_FOR2(m_inputWS, m_outputWS)
=======
  PARALLEL_FOR_IF(Kernel::threadSafe(*inputWS, *outputWS))
>>>>>>> f6a04804
  for (int i = 0; i < static_cast<int>(numHists); ++i) {
    PARALLEL_START_INTERUPT_REGION

    m_outputWS->setSharedX(i, m_inputWS->sharedX(i));
    try {
      this->correctForEfficiency(i);
    } catch (std::out_of_range &) {
      // if we don't have all the data there will be spectra we can't correct,
      // avoid leaving the workspace part corrected
      m_outputWS->mutableY(i) = 0;
      PARALLEL_CRITICAL(deteff_invalid) {
        m_spectraSkipped.push_back(m_inputWS->getAxis(1)->spectraNo(i));
      }
    }

    // make regular progress reports
    m_progress->report();
    // check for canceling the algorithm
    if (i % 1000 == 0) {
      interruption_point();
    }

    PARALLEL_END_INTERUPT_REGION
  }
  PARALLEL_CHECK_INTERUPT_REGION

  this->logErrors();
  this->setProperty("OutputWorkspace", m_outputWS);
}

/**
* Corrects a spectra for the detector efficiency calculated from detector
* information. Gets the detector information and uses this to calculate its
* efficiency
*  @param spectraIndex :: index of the spectrum to get the efficiency for
*  @throw invalid_argument if the shape of a detector is isn't a cylinder
*  aligned along one axis
*  @throw NotFoundError if the detector or its gas pressure or wall thickness
*  were not found
*/
void He3TubeEfficiency::correctForEfficiency(std::size_t spectraIndex) {
  Geometry::IDetector_const_sptr det = m_inputWS->getDetector(spectraIndex);
  if (det->isMonitor() || det->isMasked()) {
    return;
  }

  const double exp_constant = this->calculateExponential(spectraIndex, det);
  const double scale = this->getProperty("ScaleFactor");

  const auto &yValues = m_inputWS->y(spectraIndex);
  auto &yOut = m_outputWS->mutableY(spectraIndex);

  const auto wavelength = m_inputWS->points(spectraIndex);

  // todo is it going to die? returning local var by reference
  std::vector<double> effCorrection(wavelength.size());

  computeEfficiencyCorrection(effCorrection, wavelength, exp_constant, scale);

  std::transform(
      yValues.cbegin(), yValues.cend(), effCorrection.cbegin(), yOut.begin(),
      [&](const double y, const double effcorr) { return y * effcorr; });

  const auto &eValues = m_inputWS->e(spectraIndex);
  auto &eOut = m_outputWS->mutableE(spectraIndex);

  // reset wavelength iterator
  std::transform(
      eValues.cbegin(), eValues.cend(), effCorrection.cbegin(), eOut.begin(),
      [&](const double e, const double effcorr) { return e * effcorr; });
}

/**
* This function calculates the exponential contribution to the He3 tube
* efficiency.
* @param spectraIndex :: the current index to calculate
* @param idet :: the current detector pointer
* @throw out_of_range if twice tube thickness is greater than tube diameter
* @return the exponential contribution for the given detector
*/
double He3TubeEfficiency::calculateExponential(
    std::size_t spectraIndex,
    boost::shared_ptr<const Geometry::IDetector> idet) {
  // Get the parameters for the current associated tube
  double pressure =
      this->getParameter("TubePressure", spectraIndex, "tube_pressure", idet);
  double tubethickness =
      this->getParameter("TubeThickness", spectraIndex, "tube_thickness", idet);
  double temperature = this->getParameter("TubeTemperature", spectraIndex,
                                          "tube_temperature", idet);

  double detRadius(0.0);
  Kernel::V3D detAxis;
  this->getDetectorGeometry(idet, detRadius, detAxis);
  double detDiameter = 2.0 * detRadius;
  double twiceTubeThickness = 2.0 * tubethickness;

  // now get the sin of the angle, it's the magnitude of the cross product of
  // unit vector along the detector tube axis and a unit vector directed from
  // the sample to the detector center
  Kernel::V3D vectorFromSample = idet->getPos() - m_samplePos;
  vectorFromSample.normalize();
  Kernel::Quat rot = idet->getRotation();
  // rotate the original cylinder object axis to get the detector axis in the
  // actual instrument
  rot.rotate(detAxis);
  detAxis.normalize();
  // Scalar product is quicker than cross product
  double cosTheta = detAxis.scalar_prod(vectorFromSample);
  double sinTheta = std::sqrt(1.0 - cosTheta * cosTheta);

  const double straight_path = detDiameter - twiceTubeThickness;
  if (std::fabs(straight_path - 0.0) < TOL) {
    throw std::out_of_range("Twice tube thickness cannot be greater than "
                            "or equal to the tube diameter");
  }

  const double pathlength = straight_path / sinTheta;
  return EXP_SCALAR_CONST * (pressure / temperature) * pathlength;
}

/**
* Update the shape cache if necessary
* @param det :: a pointer to the detector to query
* @param detRadius :: An output parameter that contains the detector radius
* @param detAxis :: An output parameter that contains the detector axis vector
*/
void He3TubeEfficiency::getDetectorGeometry(
    const boost::shared_ptr<const Geometry::IDetector> &det, double &detRadius,
    Kernel::V3D &detAxis) {

  boost::shared_ptr<const Geometry::Object> shape_sptr = det->shape();
  if (!shape_sptr) {
    throw std::runtime_error(
        "Detector geometry error: detector with id: " +
        std::to_string(det->getID()) +
        " does not have shape. Is this a detectors group?\n"
        "The algorithm works for instruments with one-to-one "
        "spectra-to-detector maps only!");
  }
  // std::map<const Geometry::Object *, std::pair<double,
  // Kernel::V3D>>::const_iterator
  auto it = m_shapeCache.find(shape_sptr.get());
  if (it == m_shapeCache.end()) {
    double xDist = distToSurface(Kernel::V3D(DIST_TO_UNIVERSE_EDGE, 0, 0),
                                 shape_sptr.get());
    double zDist = distToSurface(Kernel::V3D(0, 0, DIST_TO_UNIVERSE_EDGE),
                                 shape_sptr.get());
    if (std::abs(zDist - xDist) < 1e-8) {
      detRadius = zDist / 2.0;
      detAxis = Kernel::V3D(0, 1, 0);
      // assume radii in z and x and the axis is in the y
      PARALLEL_CRITICAL(deteff_shapecachea) {
        m_shapeCache.insert({shape_sptr.get(), {detRadius, detAxis}});
      }
      return;
    }
    double yDist = distToSurface(Kernel::V3D(0, DIST_TO_UNIVERSE_EDGE, 0),
                                 shape_sptr.get());
    if (std::abs(yDist - zDist) < 1e-8) {
      detRadius = yDist / 2.0;
      detAxis = Kernel::V3D(1, 0, 0);
      // assume that y and z are radii of the cylinder's circular cross-section
      // and the axis is perpendicular, in the x direction
      PARALLEL_CRITICAL(deteff_shapecacheb) {
        m_shapeCache.insert({shape_sptr.get(), {detRadius, detAxis}});
      }
      return;
    }

    if (std::abs(xDist - yDist) < 1e-8) {
      detRadius = xDist / 2.0;
      detAxis = Kernel::V3D(0, 0, 1);
      PARALLEL_CRITICAL(deteff_shapecachec) {
        m_shapeCache.insert({shape_sptr.get(), {detRadius, detAxis}});
      }
      return;
    }
  } else {
    std::pair<double, Kernel::V3D> geometry = it->second;
    detRadius = geometry.first;
    detAxis = geometry.second;
  }
}

/**
* For basic shapes centered on the origin (0,0,0) this returns the distance to
* the surface in the direction of the point given
*  @param start :: the distance calculated from origin to the surface in a line
*  towards this point. It should be outside the shape
*  @param shape :: the object to calculate for, should be centered on the
* origin
*  @return the distance to the surface in the direction of the point given
*  @throw invalid_argument if there is any error finding the distance
* @returns The distance to the surface in metres
*/
double He3TubeEfficiency::distToSurface(const Kernel::V3D start,
                                        const Geometry::Object *shape) const {
  // get a vector from the point that was passed to the origin
  Kernel::V3D direction = Kernel::V3D(0.0, 0.0, 0.0) - start;
  // it needs to be a unit vector
  direction.normalize();
  // put the point and the vector (direction) together to get a line,
  // here called a track
  Geometry::Track track(start, direction);
  // split the track (line) up into the part that is inside the shape and the
  // part that is outside
  shape->interceptSurface(track);

  if (track.count() != 1) {
    // the track missed the shape, probably the shape is not centered on
    // the origin
    throw std::invalid_argument(
        "Fatal error interpreting the shape of a detector");
  }
  // the first part of the track will be the part inside the shape,
  // return its length
  return track.cbegin()->distInsideObject;
}

/**
* Calculate the detector efficiency from the detector parameters and the
* spectrum's x-axis.
* @param alpha :: the value to feed to the exponential
* @param scale_factor :: an overall value for scaling the efficiency
* @return the calculated efficiency
*/
double He3TubeEfficiency::detectorEfficiency(const double alpha,
                                             const double scale_factor) const {
  return (scale_factor / (1.0 - std::exp(-alpha)));
}

/**
* Logs if there were any problems locating spectra.
*/
void He3TubeEfficiency::logErrors() const {
  std::vector<int>::size_type nspecs = m_spectraSkipped.size();
  if (nspecs > 0) {
    this->g_log.warning() << "There were " << nspecs
                          << " spectra that could not be corrected. ";
    this->g_log.debug() << "Unaffected spectra numbers: ";
    for (size_t i = 0; i < nspecs; ++i) {
      this->g_log.debug() << m_spectraSkipped[i] << " ";
    }
    this->g_log.debug() << '\n';
  }
}

/**
* Retrieve the detector parameter either from the workspace property or from
* the associated detector property.
* @param wsPropName :: the workspace property name for the detector parameter
* @param currentIndex :: the currently requested spectra index
* @param detPropName :: the detector property name for the detector parameter
* @param idet :: the current detector
* @return the value of the detector property
*/
double He3TubeEfficiency::getParameter(
    std::string wsPropName, std::size_t currentIndex, std::string detPropName,
    boost::shared_ptr<const Geometry::IDetector> idet) {
  std::vector<double> wsProp = this->getProperty(wsPropName);

  if (wsProp.empty()) {
    return idet->getNumberParameter(detPropName).at(0);
  } else {
    if (wsProp.size() == 1) {
      return wsProp.at(0);
    } else {
      return wsProp.at(currentIndex);
    }
  }
}

/**
* Execute for events
*/
void He3TubeEfficiency::execEvent() {
  this->g_log.information("Processing event workspace");

  const API::MatrixWorkspace_const_sptr matrixInputWS =
      getProperty("InputWorkspace");

  // generate the output workspace pointer
  API::MatrixWorkspace_sptr matrixOutputWS = getProperty("OutputWorkspace");
  if (matrixOutputWS != matrixInputWS) {
    matrixOutputWS = matrixInputWS->clone();
    setProperty("OutputWorkspace", matrixOutputWS);
  }
  auto outputWS =
      boost::dynamic_pointer_cast<DataObjects::EventWorkspace>(matrixOutputWS);

  std::size_t numHistograms = outputWS->getNumberHistograms();
<<<<<<< HEAD
  m_progress = new API::Progress(this, 0.0, 1.0, numHistograms);
  PARALLEL_FOR1(outputWS)
=======
  this->progress = new API::Progress(this, 0.0, 1.0, numHistograms);
  PARALLEL_FOR_IF(Kernel::threadSafe(*outputWS))
>>>>>>> f6a04804
  for (int i = 0; i < static_cast<int>(numHistograms); ++i) {
    PARALLEL_START_INTERUPT_REGION

    Geometry::IDetector_const_sptr det = outputWS->getDetector(i);
    if (det->isMonitor() || det->isMasked()) {
      continue;
    }

    double exp_constant = 0.0;
    try {
      exp_constant = this->calculateExponential(i, det);
    } catch (std::out_of_range &) {
      // Parameters are bad so skip correction
      PARALLEL_CRITICAL(deteff_invalid) {
        m_spectraSkipped.push_back(outputWS->getAxis(1)->spectraNo(i));
        outputWS->maskWorkspaceIndex(i);
      }
    }

    // Do the correction
    auto &evlist = outputWS->getSpectrum(i);
    switch (evlist.getEventType()) {
    case API::TOF:
      // Switch to weights if needed.
      evlist.switchTo(API::WEIGHTED);
    // Fall through
    case API::WEIGHTED:
      eventHelper(evlist.getWeightedEvents(), exp_constant);
      break;
    case API::WEIGHTED_NOTIME:
      eventHelper(evlist.getWeightedEventsNoTime(), exp_constant);
      break;
    }

    m_progress->report();

    // check for canceling the algorithm
    if (i % 1000 == 0) {
      interruption_point();
    }

    PARALLEL_END_INTERUPT_REGION
  }
  PARALLEL_CHECK_INTERUPT_REGION

  outputWS->clearMRU();

  this->logErrors();
}

/** Private function to calculate the effeciency correction from
* points(wavelength)
* @param effCorrection :: Vector that will hold the values for each wavelength
* @param wavelength :: The points calculated from the histogram
* @param expConstant :: The exponential constant
* @param scale :: The scale factor
*/
void He3TubeEfficiency::computeEfficiencyCorrection(
    std::vector<double> &effCorrection, const Points &xes,
    const double expConstant, const double scale) const {

  std::transform(xes.cbegin(), xes.cend(), effCorrection.begin(),
                 [&](double wavelen) {
                   return detectorEfficiency(expConstant * wavelen, scale);
                 });
}

/**
* Private function for doing the event correction.
* @param events :: the list of events to correct
* @param expval :: the value of the exponent for the detector efficiency
*/
template <class T>
void He3TubeEfficiency::eventHelper(std::vector<T> &events, double expval) {
  const double scale = this->getProperty("ScaleFactor");
  std::for_each(events.begin(), events.end(), [&](T &event) {
    float de = static_cast<float>(
        this->detectorEfficiency(expval * event.tof(), scale));
    event.m_weight *= de;
    event.m_errorSquared *= de * de;
  });
  //
  // for (auto &event : events) {
  //   float de = static_cast<float>(
  //       this->detectorEfficiency(expval * event.tof(), scale));
  //   event.m_weight *= de;
  //   event.m_errorSquared *= de * de;
  // }
}

} // namespace Algorithms
} // namespace Mantid<|MERGE_RESOLUTION|>--- conflicted
+++ resolved
@@ -102,11 +102,7 @@
   }
 
   // Get the detector parameters
-<<<<<<< HEAD
-  m_paraMap = &(m_inputWS->instrumentParameters());
-=======
   this->paraMap = &(this->inputWS->constInstrumentParameters());
->>>>>>> f6a04804
 
   // Store some information about the instrument setup that will not change
   m_samplePos = m_inputWS->getInstrument()->getSample()->getPos();
@@ -122,11 +118,7 @@
   std::size_t numHists = m_inputWS->getNumberHistograms();
   m_progress = new API::Progress(this, 0.0, 1.0, numHists);
 
-<<<<<<< HEAD
-  PARALLEL_FOR2(m_inputWS, m_outputWS)
-=======
   PARALLEL_FOR_IF(Kernel::threadSafe(*inputWS, *outputWS))
->>>>>>> f6a04804
   for (int i = 0; i < static_cast<int>(numHists); ++i) {
     PARALLEL_START_INTERUPT_REGION
 
@@ -419,13 +411,8 @@
       boost::dynamic_pointer_cast<DataObjects::EventWorkspace>(matrixOutputWS);
 
   std::size_t numHistograms = outputWS->getNumberHistograms();
-<<<<<<< HEAD
   m_progress = new API::Progress(this, 0.0, 1.0, numHistograms);
-  PARALLEL_FOR1(outputWS)
-=======
-  this->progress = new API::Progress(this, 0.0, 1.0, numHistograms);
   PARALLEL_FOR_IF(Kernel::threadSafe(*outputWS))
->>>>>>> f6a04804
   for (int i = 0; i < static_cast<int>(numHistograms); ++i) {
     PARALLEL_START_INTERUPT_REGION
 
