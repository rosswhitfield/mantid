--- conflicted
+++ resolved
@@ -3,17 +3,11 @@
 #include "MantidHistogramData/Rebin.h"
 
 #include "MantidAPI/Axis.h"
-<<<<<<< HEAD
-#include "MantidAPI/WorkspaceFactory.h"
+#include "MantidAPI/HistoWorkspace.h"
+#include "MantidDataObjects/Workspace2D.h"
 #include "MantidDataObjects/EventList.h"
 #include "MantidDataObjects/EventWorkspace.h"
-=======
-#include "MantidAPI/HistoWorkspace.h"
-#include "MantidDataObjects/Workspace2D.h"
-#include "MantidDataObjects/EventWorkspace.h"
-#include "MantidDataObjects/EventList.h"
 #include "MantidDataObjects/WorkspaceCreation.h"
->>>>>>> 542e592e
 #include "MantidKernel/ArrayProperty.h"
 #include "MantidKernel/RebinParamsValidator.h"
 #include "MantidKernel/VectorHelper.h"
@@ -264,10 +258,6 @@
         else
           throw;
       }
-<<<<<<< HEAD
-
-=======
->>>>>>> 542e592e
       prog.report(name());
       PARALLEL_END_INTERUPT_REGION
     }
