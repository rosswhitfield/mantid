--- conflicted
+++ resolved
@@ -812,42 +812,6 @@
   }
 }
 
-<<<<<<< HEAD
-//---------------------------------------------------------------------------------------------
-/**
- * Apply the requested masking to the output workspace
- * @param out :: The workspace to mask
- */
-void BinaryOperation::applyMaskingToOutput(API::MatrixWorkspace_sptr out) {
-  int64_t nindices = static_cast<int64_t>(m_indicesToMask.size());
-  ParameterMap &pmap = out->instrumentParameters();
-  PARALLEL_FOR_IF(Kernel::threadSafe(*out))
-  for (int64_t i = 0; i < nindices; ++i) {
-    if (!m_parallelException && !m_cancel) {
-      try {
-        IDetector_const_sptr det_out = out->getDetector(m_indicesToMask[i]);
-        PARALLEL_CRITICAL(BinaryOperation_masking) {
-          pmap.addBool(det_out.get(), "masked", true);
-        }
-      } /* End of try block in PARALLEL_START_INTERUPT_REGION */
-      catch (Kernel::Exception::NotFoundError) { // detector not found, do
-                                                 // nothing, go further
-      } catch (std::runtime_error &ex) {
-        if (!m_parallelException) {
-          m_parallelException = true;
-          g_log.error() << this->name() << ": " << ex.what() << "\n";
-        }
-      } catch (...) {
-        m_parallelException = true;
-      }
-
-    } // End of if block in PARALLEL_START_INTERUPT_REGION
-  }
-  PARALLEL_CHECK_INTERUPT_REGION
-}
-
-=======
->>>>>>> 37190b3e
 // ------- Default implementations of Event binary operations --------
 
 /**
