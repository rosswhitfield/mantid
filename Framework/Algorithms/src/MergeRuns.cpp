--- conflicted
+++ resolved
@@ -368,10 +368,6 @@
   if (rebinParams) {
     outWS = this->rebinInput(outWS, *rebinParams);
   }
-<<<<<<< HEAD
-  Algorithms::SampleLogsBehaviour sampleLogsBehaviour =
-      SampleLogsBehaviour(outWS, g_log, logEntries);
-=======
   SampleLogsBehaviour::ParameterName parName = {
       MergeRunsParameter::SUM_MERGE,
       MergeRunsParameter::TIME_SERIES_MERGE,
@@ -382,7 +378,6 @@
       MergeRunsParameter::FAIL_MERGE_TOLERANCES};
   Algorithms::SampleLogsBehaviour sampleLogsBehaviour =
       SampleLogsBehaviour(outWS, g_log, logEntries, parName);
->>>>>>> 72e641ec
 
   auto isScanning = outWS->detectorInfo().isScanning();
 
