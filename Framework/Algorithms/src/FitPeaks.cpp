// Mantid Repository : https://github.com/mantidproject/mantid
//
// Copyright &copy; 2018 ISIS Rutherford Appleton Laboratory UKRI,
//   NScD Oak Ridge National Laboratory, European Spallation Source,
//   Institut Laue - Langevin & CSNS, Institute of High Energy Physics, CAS
// SPDX - License - Identifier: GPL - 3.0 +
//----------------------------------------------------------------------
// Includes
//----------------------------------------------------------------------
#include "MantidAlgorithms/FitPeaks.h"
#include "MantidAPI/Axis.h"
#include "MantidAPI/CompositeFunction.h"
#include "MantidAPI/CostFunctionFactory.h"
#include "MantidAPI/FrameworkManager.h"
#include "MantidAPI/FuncMinimizerFactory.h"
#include "MantidAPI/FunctionFactory.h"
#include "MantidAPI/FunctionProperty.h"
#include "MantidAPI/MultiDomainFunction.h"
#include "MantidAPI/TableRow.h"
#include "MantidAPI/WorkspaceProperty.h"
#include "MantidAlgorithms/FindPeakBackground.h"
#include "MantidDataObjects/TableWorkspace.h"
#include "MantidDataObjects/Workspace2D.h"
#include "MantidDataObjects/WorkspaceCreation.h"
#include "MantidGeometry/IDetector.h"
#include "MantidGeometry/Instrument/Detector.h"
#include "MantidHistogramData/EstimatePolynomial.h"
#include "MantidHistogramData/Histogram.h"
#include "MantidHistogramData/HistogramBuilder.h"
#include "MantidHistogramData/HistogramIterator.h"
#include "MantidKernel/ArrayProperty.h"
#include "MantidKernel/BoundedValidator.h"
#include "MantidKernel/IValidator.h"
#include "MantidKernel/ListValidator.h"
#include "MantidKernel/StartsWithValidator.h"

#include "boost/algorithm/string.hpp"
#include "boost/algorithm/string/trim.hpp"
#include <limits>
#include <utility>

using namespace Mantid;
using namespace Algorithms::PeakParameterHelper;
using namespace Mantid::API;
using namespace Mantid::DataObjects;
using namespace Mantid::HistogramData;
using namespace Mantid::Kernel;
using namespace Mantid::Geometry;
using Mantid::HistogramData::Histogram;
using namespace std;

namespace Mantid::Algorithms {

namespace {
namespace PropertyNames {
const std::string INPUT_WKSP("InputWorkspace");
const std::string OUTPUT_WKSP("OutputWorkspace");
const std::string START_WKSP_INDEX("StartWorkspaceIndex");
const std::string STOP_WKSP_INDEX("StopWorkspaceIndex");
const std::string PEAK_CENTERS("PeakCenters");
const std::string PEAK_CENTERS_WKSP("PeakCentersWorkspace");
const std::string PEAK_FUNC("PeakFunction");
const std::string BACK_FUNC("BackgroundType");
const std::string FIT_WINDOW_LIST("FitWindowBoundaryList");
const std::string FIT_WINDOW_WKSP("FitPeakWindowWorkspace");
const std::string PEAK_WIDTH_PERCENT("PeakWidthPercent");
const std::string PEAK_PARAM_NAMES("PeakParameterNames");
const std::string PEAK_PARAM_VALUES("PeakParameterValues");
const std::string PEAK_PARAM_TABLE("PeakParameterValueTable");
const std::string FIT_FROM_RIGHT("FitFromRight");
const std::string MINIMIZER("Minimizer");
const std::string COST_FUNC("CostFunction");
const std::string MAX_FIT_ITER("MaxFitIterations");
const std::string BACKGROUND_Z_SCORE("FindBackgroundSigma");
const std::string HIGH_BACKGROUND("HighBackground");
const std::string POSITION_TOL("PositionTolerance");
const std::string PEAK_MIN_HEIGHT("MinimumPeakHeight");
const std::string CONSTRAIN_PEAK_POS("ConstrainPeakPositions");
const std::string OUTPUT_WKSP_MODEL("FittedPeaksWorkspace");
const std::string OUTPUT_WKSP_PARAMS("OutputPeakParametersWorkspace");
const std::string OUTPUT_WKSP_PARAM_ERRS("OutputParameterFitErrorsWorkspace");
const std::string RAW_PARAMS("RawPeakParameters");
const std::string PEAK_MIN_SIGNAL_TO_NOISE_RATIO("MinimumSignalToNoiseRatio");
const std::string PEAK_MIN_TOTAL_COUNT("MinimumPeakTotalCount");
} // namespace PropertyNames
} // namespace

namespace FitPeaksAlgorithm {

//----------------------------------------------------------------------------------------------
/// Holds all of the fitting information for a single spectrum
PeakFitResult::PeakFitResult(size_t num_peaks, size_t num_params) : m_function_parameters_number(num_params) {
  // check input
  if (num_peaks == 0 || num_params == 0)
    throw std::runtime_error("No peak or no parameter error.");

  //
  m_fitted_peak_positions.resize(num_peaks, std::numeric_limits<double>::quiet_NaN());
  m_costs.resize(num_peaks, DBL_MAX);
  m_function_parameters_vector.resize(num_peaks);
  m_function_errors_vector.resize(num_peaks);
  for (size_t ipeak = 0; ipeak < num_peaks; ++ipeak) {
    m_function_parameters_vector[ipeak].resize(num_params, std::numeric_limits<double>::quiet_NaN());
    m_function_errors_vector[ipeak].resize(num_params, std::numeric_limits<double>::quiet_NaN());
  }

  return;
}

//----------------------------------------------------------------------------------------------
size_t PeakFitResult::getNumberParameters() const { return m_function_parameters_number; }

size_t PeakFitResult::getNumberPeaks() const { return m_function_parameters_vector.size(); }

//----------------------------------------------------------------------------------------------
/** get the fitting error of a particular parameter
 * @param ipeak :: index of the peak in given peak position vector
 * @param iparam :: index of the parameter in its corresponding peak profile
 * function
 * @return :: fitting error/uncertain of the specified parameter
 */
double PeakFitResult::getParameterError(size_t ipeak, size_t iparam) const {
  return m_function_errors_vector[ipeak][iparam];
}

//----------------------------------------------------------------------------------------------
/** get the fitted value of a particular parameter
 * @param ipeak :: index of the peak in given peak position vector
 * @param iparam :: index of the parameter in its corresponding peak profile
 * function
 * @return :: fitted value of the specified parameter
 */
double PeakFitResult::getParameterValue(size_t ipeak, size_t iparam) const {
  return m_function_parameters_vector[ipeak][iparam];
}

//----------------------------------------------------------------------------------------------
double PeakFitResult::getPeakPosition(size_t ipeak) const { return m_fitted_peak_positions[ipeak]; }

//----------------------------------------------------------------------------------------------
double PeakFitResult::getCost(size_t ipeak) const { return m_costs[ipeak]; }

//----------------------------------------------------------------------------------------------
/// set the peak fitting record/parameter for one peak
void PeakFitResult::setRecord(size_t ipeak, const double cost, const double peak_position,
                              const FitFunction &fit_functions) {
  // check input
  if (ipeak >= m_costs.size())
    throw std::runtime_error("Peak index is out of range.");

  // set the values
  m_costs[ipeak] = cost;

  // set peak position
  m_fitted_peak_positions[ipeak] = peak_position;

  // transfer from peak function to vector
  size_t peak_num_params = fit_functions.peakfunction->nParams();
  for (size_t ipar = 0; ipar < peak_num_params; ++ipar) {
    // peak function
    m_function_parameters_vector[ipeak][ipar] = fit_functions.peakfunction->getParameter(ipar);
    m_function_errors_vector[ipeak][ipar] = fit_functions.peakfunction->getError(ipar);
  }
  for (size_t ipar = 0; ipar < fit_functions.bkgdfunction->nParams(); ++ipar) {
    // background function
    m_function_parameters_vector[ipeak][ipar + peak_num_params] = fit_functions.bkgdfunction->getParameter(ipar);
    m_function_errors_vector[ipeak][ipar + peak_num_params] = fit_functions.bkgdfunction->getError(ipar);
  }
}

//----------------------------------------------------------------------------------------------
/** The peak postition should be negative and indicates what went wrong
 * @param ipeak :: index of the peak in user-specified peak position vector
 * @param peak_position :: bad peak position indicating reason of bad fit
 */
void PeakFitResult::setBadRecord(size_t ipeak, const double peak_position) {
  // check input
  if (ipeak >= m_costs.size())
    throw std::runtime_error("Peak index is out of range");
  if (peak_position >= 0.)
    throw std::runtime_error("Can only set negative postion for bad record");

  // set the values
  m_costs[ipeak] = DBL_MAX;

  // set peak position
  m_fitted_peak_positions[ipeak] = peak_position;

  // transfer from peak function to vector
  for (size_t ipar = 0; ipar < m_function_parameters_number; ++ipar) {
    m_function_parameters_vector[ipeak][ipar] = 0.;
    m_function_errors_vector[ipeak][ipar] = std::numeric_limits<double>::quiet_NaN();
  }
}

PeakFitPreCheckResult &PeakFitPreCheckResult::operator+=(const PeakFitPreCheckResult &another) {
  m_submitted_spectrum_peaks += another.m_submitted_spectrum_peaks;
  m_submitted_individual_peaks += another.m_submitted_individual_peaks;
  m_low_count_spectrum += another.m_low_count_spectrum;
  m_out_of_range += another.m_out_of_range;
  m_low_count_individual += another.m_low_count_individual;
  m_not_enough_datapoints += another.m_not_enough_datapoints;
  m_low_snr += another.m_low_snr;

  return *this;
}

void PeakFitPreCheckResult::setNumberOfSubmittedSpectrumPeaks(const size_t n) { m_submitted_spectrum_peaks = n; }

void PeakFitPreCheckResult::setNumberOfSubmittedIndividualPeaks(const size_t n) { m_submitted_individual_peaks = n; }

void PeakFitPreCheckResult::setNumberOfSpectrumPeaksWithLowCount(const size_t n) { m_low_count_spectrum = n; }

void PeakFitPreCheckResult::setNumberOfOutOfRangePeaks(const size_t n) { m_out_of_range = n; }

void PeakFitPreCheckResult::setNumberOfIndividualPeaksWithLowCount(const size_t n) { m_low_count_individual = n; }

void PeakFitPreCheckResult::setNumberOfPeaksWithNotEnoughDataPoints(const size_t n) { m_not_enough_datapoints = n; }

void PeakFitPreCheckResult::setNumberOfPeaksWithLowSignalToNoise(const size_t n) { m_low_snr = n; }

bool PeakFitPreCheckResult::isIndividualPeakRejected() const {
  // the method should be used on an individual peak, not on a spectrum
  assert(m_submitted_spectrum_peaks == 0);
  assert(m_submitted_individual_peaks == 1);

  // if a peak is rejected, it is rejected based on the very first check it fails
  size_t individual_rejection_count = m_low_count_individual + m_not_enough_datapoints + m_low_snr;
  assert(individual_rejection_count <= 1);

  return individual_rejection_count == 1;
}

std::string PeakFitPreCheckResult::getReport() const {
  assert(m_submitted_individual_peaks <= m_submitted_spectrum_peaks);

  // if no peaks were rejected by the pre-check, keep quiet
  if (m_low_count_spectrum + m_out_of_range + m_low_count_individual + m_not_enough_datapoints + m_low_snr == 0)
    return "";

  std::ostringstream os;
  os << "Total number of peaks pre-checked before fitting: " << m_submitted_spectrum_peaks << "\n";
  if (m_low_count_spectrum > 0)
    os << m_low_count_spectrum << " peak(s) rejected: low signal count (whole spectrum).\n";
  if (m_out_of_range > 0)
    os << m_out_of_range << " peak(s) rejected: out of range.\n";
  if (m_not_enough_datapoints > 0)
    os << m_not_enough_datapoints << " peak(s) rejected: not enough X(Y) datapoints.\n";
  if (m_low_count_individual > 0)
    os << m_low_count_individual << " peak(s) rejected: low signal count (individual peak).\n";
  if (m_low_snr > 0)
    os << m_low_snr << " peak(s) rejected: low signal-to-noise ratio.\n";

  return os.str();
}
} // namespace FitPeaksAlgorithm

//----------------------------------------------------------------------------------------------
FitPeaks::FitPeaks()
    : m_fitPeaksFromRight(true), m_fitIterations(50), m_numPeaksToFit(0), m_minPeakHeight(0.),
      m_minSignalToNoiseRatio(0.), m_minPeakTotalCount(0.), m_peakPosTolCase234(false) {}

//----------------------------------------------------------------------------------------------
/** initialize the properties
 */
void FitPeaks::init() {
  declareProperty(std::make_unique<WorkspaceProperty<MatrixWorkspace>>(PropertyNames::INPUT_WKSP, "", Direction::Input),
                  "Name of the input workspace for peak fitting.");
  declareProperty(
      std::make_unique<WorkspaceProperty<MatrixWorkspace>>(PropertyNames::OUTPUT_WKSP, "", Direction::Output),
      "Name of the output workspace containing peak centers for "
      "fitting offset."
      "The output workspace is point data."
      "Each workspace index corresponds to a spectrum. "
      "Each X value ranges from 0 to N-1, where N is the number of "
      "peaks to fit. "
      "Each Y value is the peak position obtained by peak fitting. "
      "Negative value is used for error signals. "
      "-1 for data is zero;  -2 for maximum value is smaller than "
      "specified minimum value."
      "and -3 for non-converged fitting.");

  // properties about fitting range and criteria
  auto mustBePositive = std::make_shared<BoundedValidator<int>>();
  mustBePositive->setLower(0);
  declareProperty(PropertyNames::START_WKSP_INDEX, 0, mustBePositive, "Starting workspace index for fit");
  declareProperty(
      PropertyNames::STOP_WKSP_INDEX, EMPTY_INT(),
      "Last workspace index for fit is the smaller of this value and the workspace index of last spectrum.");
  // properties about peak positions to fit
  declareProperty(std::make_unique<ArrayProperty<double>>(PropertyNames::PEAK_CENTERS),
                  "List of peak centers to use as initial guess for fit.");
  declareProperty(
      std::make_unique<WorkspaceProperty<MatrixWorkspace>>(PropertyNames::PEAK_CENTERS_WKSP, "", Direction::Input,
                                                           PropertyMode::Optional),
      "MatrixWorkspace containing referent peak centers for each spectrum, defined at the same workspace indices.");

  const std::string peakcentergrp("Peak Positions");
  setPropertyGroup(PropertyNames::PEAK_CENTERS, peakcentergrp);
  setPropertyGroup(PropertyNames::PEAK_CENTERS_WKSP, peakcentergrp);

  // properties about peak profile
  const std::vector<std::string> peakNames = FunctionFactory::Instance().getFunctionNames<API::IPeakFunction>();
  declareProperty(PropertyNames::PEAK_FUNC, "Gaussian", std::make_shared<StringListValidator>(peakNames),
                  "Use of a BackToBackExponential profile is only reccomended if the "
                  "coeficients to calculate A and B are defined in the instrument "
                  "Parameters.xml file.");
  const vector<string> bkgdtypes{"Flat", "Linear", "Quadratic"};
  declareProperty(PropertyNames::BACK_FUNC, "Linear", std::make_shared<StringListValidator>(bkgdtypes),
                  "Type of Background.");

  const std::string funcgroup("Function Types");
  setPropertyGroup(PropertyNames::PEAK_FUNC, funcgroup);
  setPropertyGroup(PropertyNames::BACK_FUNC, funcgroup);

  // properties about peak range including fitting window and peak width
  // (percentage)
  declareProperty(std::make_unique<ArrayProperty<double>>(PropertyNames::FIT_WINDOW_LIST),
                  "List of boundaries of the peak fitting window corresponding to "
                  "PeakCenters.");

  declareProperty(std::make_unique<WorkspaceProperty<MatrixWorkspace>>(PropertyNames::FIT_WINDOW_WKSP, "",
                                                                       Direction::Input, PropertyMode::Optional),
                  "MatrixWorkspace containing peak windows for each peak center in each spectrum, defined at the same "
                  "workspace indices.");

  auto min = std::make_shared<BoundedValidator<double>>();
  min->setLower(1e-3);
  // min->setUpper(1.); TODO make this a limit
  declareProperty(PropertyNames::PEAK_WIDTH_PERCENT, EMPTY_DBL(), min,
                  "The estimated peak width as a "
                  "percentage of the d-spacing "
                  "of the center of the peak. Value must be less than 1.");

  const std::string fitrangeegrp("Peak Range Setup");
  setPropertyGroup(PropertyNames::PEAK_WIDTH_PERCENT, fitrangeegrp);
  setPropertyGroup(PropertyNames::FIT_WINDOW_LIST, fitrangeegrp);
  setPropertyGroup(PropertyNames::FIT_WINDOW_WKSP, fitrangeegrp);

  // properties about peak parameters' names and value
  declareProperty(std::make_unique<ArrayProperty<std::string>>(PropertyNames::PEAK_PARAM_NAMES),
                  "List of peak parameters' names");
  declareProperty(std::make_unique<ArrayProperty<double>>(PropertyNames::PEAK_PARAM_VALUES),
                  "List of peak parameters' value");
  declareProperty(std::make_unique<WorkspaceProperty<TableWorkspace>>(PropertyNames::PEAK_PARAM_TABLE, "",
                                                                      Direction::Input, PropertyMode::Optional),
                  "Name of the an optional workspace, whose each column "
                  "corresponds to given peak parameter names, "
                  "and each row corresponds to a subset of spectra.");

  const std::string startvaluegrp("Starting Parameters Setup");
  setPropertyGroup(PropertyNames::PEAK_PARAM_NAMES, startvaluegrp);
  setPropertyGroup(PropertyNames::PEAK_PARAM_VALUES, startvaluegrp);
  setPropertyGroup(PropertyNames::PEAK_PARAM_TABLE, startvaluegrp);

  // optimization setup
  declareProperty(PropertyNames::FIT_FROM_RIGHT, true,
                  "Flag for the order to fit peaks.  If true, peaks are fitted "
                  "from rightmost;"
                  "Otherwise peaks are fitted from leftmost.");

  const std::vector<std::string> minimizerOptions = API::FuncMinimizerFactory::Instance().getKeys();
  declareProperty(PropertyNames::MINIMIZER, "Levenberg-Marquardt",
                  Kernel::IValidator_sptr(new Kernel::StartsWithValidator(minimizerOptions)),
                  "Minimizer to use for fitting.");

  const std::array<string, 2> costFuncOptions = {{"Least squares", "Rwp"}};
  declareProperty(PropertyNames::COST_FUNC, "Least squares",
                  Kernel::IValidator_sptr(new Kernel::ListValidator<std::string>(costFuncOptions)), "Cost functions");

  auto min_max_iter = std::make_shared<BoundedValidator<int>>();
  min_max_iter->setLower(49);
  declareProperty(PropertyNames::MAX_FIT_ITER, 50, min_max_iter, "Maximum number of function fitting iterations.");

  const std::string optimizergrp("Optimization Setup");
  setPropertyGroup(PropertyNames::MINIMIZER, optimizergrp);
  setPropertyGroup(PropertyNames::COST_FUNC, optimizergrp);

  // other helping information
  std::ostringstream os;
  os << "Deprecated property. Use " << PropertyNames::PEAK_MIN_SIGNAL_TO_NOISE_RATIO << " instead.";
  declareProperty(PropertyNames::BACKGROUND_Z_SCORE, EMPTY_DBL(), os.str());

  declareProperty(PropertyNames::HIGH_BACKGROUND, true,
                  "Flag whether the input data has high background compared to peak heights.");

  declareProperty(std::make_unique<ArrayProperty<double>>(PropertyNames::POSITION_TOL),
                  "List of tolerance on fitted peak positions against given peak positions."
                  "If there is only one value given, then ");

  declareProperty(PropertyNames::PEAK_MIN_HEIGHT, 0.,
<<<<<<< HEAD
                  "Used for validating peaks after fitting. If a peak's fitted height is under this value, "
=======
                  "Used for validating peaks before and after fitting. If a peak's observed/estimated or "
                  "fitted height is under this value, "
>>>>>>> 975c85a2
                  "the peak will be marked as error.");

  declareProperty(PropertyNames::CONSTRAIN_PEAK_POS, true,
                  "If true peak position will be constrained by estimated positions "
                  "(highest Y value position) and "
                  "the peak width either estimted by observation or calculate.");

  // additional output for reviewing
  declareProperty(std::make_unique<WorkspaceProperty<MatrixWorkspace>>(PropertyNames::OUTPUT_WKSP_MODEL, "",
                                                                       Direction::Output, PropertyMode::Optional),
                  "Name of the output matrix workspace with fitted peak. "
                  "This output workspace has the same dimension as the input workspace."
                  "The Y values belonged to peaks to fit are replaced by fitted value. "
                  "Values of estimated background are used if peak fails to be fit.");

  declareProperty(std::make_unique<WorkspaceProperty<API::ITableWorkspace>>(PropertyNames::OUTPUT_WKSP_PARAMS, "",
                                                                            Direction::Output),
                  "Name of table workspace containing all fitted peak parameters.");

  // Optional output table workspace for each individual parameter's fitting
  // error
  declareProperty(std::make_unique<WorkspaceProperty<API::ITableWorkspace>>(PropertyNames::OUTPUT_WKSP_PARAM_ERRS, "",
                                                                            Direction::Output, PropertyMode::Optional),
                  "Name of workspace containing all fitted peak parameters' fitting error."
                  "It must be used along with FittedPeaksWorkspace and RawPeakParameters "
                  "(True)");

  declareProperty(PropertyNames::RAW_PARAMS, true,
                  "false generates table with effective centre/width/height "
                  "parameters. true generates a table with peak function "
                  "parameters");

  declareProperty(
      PropertyNames::PEAK_MIN_SIGNAL_TO_NOISE_RATIO, 0.,
      "Used for validating peaks before fitting. If the signal-to-noise ratio is under this value, "
      "the peak will be marked as error. This does not apply to peaks for which the noise cannot be estimated.");

  declareProperty(PropertyNames::PEAK_MIN_TOTAL_COUNT, 0.,
                  "Used for validating peaks before fitting. If the total peak Y-count "
                  "is under this value, the peak will be marked as error.");

  declareProperty(PropertyNames::PEAK_MIN_TOTAL_COUNT, EMPTY_DBL(),
                  "Used for validating peaks before fitting. If the total peak window Y-value count "
                  "is under this value, the peak will be excluded from fitting and calibration.");

  const std::string addoutgrp("Analysis");
  setPropertyGroup(PropertyNames::OUTPUT_WKSP_PARAMS, addoutgrp);
  setPropertyGroup(PropertyNames::OUTPUT_WKSP_MODEL, addoutgrp);
  setPropertyGroup(PropertyNames::OUTPUT_WKSP_PARAM_ERRS, addoutgrp);
  setPropertyGroup(PropertyNames::RAW_PARAMS, addoutgrp);
}

//----------------------------------------------------------------------------------------------
/** Validate inputs
 */
std::map<std::string, std::string> FitPeaks::validateInputs() {
  map<std::string, std::string> issues;

  // check that min/max spectra indices make sense - only matters if both are specified
  if (!(isDefault(PropertyNames::START_WKSP_INDEX) && isDefault(PropertyNames::START_WKSP_INDEX))) {
    const int startIndex = getProperty(PropertyNames::START_WKSP_INDEX);
    const int stopIndex = getProperty(PropertyNames::STOP_WKSP_INDEX);
    if (startIndex > stopIndex) {
      const std::string msg =
          PropertyNames::START_WKSP_INDEX + " must be less than or equal to " + PropertyNames::STOP_WKSP_INDEX;
      issues[PropertyNames::START_WKSP_INDEX] = msg;
      issues[PropertyNames::STOP_WKSP_INDEX] = msg;
    }
  }

  // check that the peak parameters are in parallel properties
  bool haveCommonPeakParameters(false);
  std::vector<string> suppliedParameterNames = getProperty(PropertyNames::PEAK_PARAM_NAMES);
  std::vector<double> peakParamValues = getProperty(PropertyNames::PEAK_PARAM_VALUES);
  if ((!suppliedParameterNames.empty()) || (!peakParamValues.empty())) {
    haveCommonPeakParameters = true;
    if (suppliedParameterNames.size() != peakParamValues.size()) {
      issues[PropertyNames::PEAK_PARAM_NAMES] = "must have same number of values as PeakParameterValues";
      issues[PropertyNames::PEAK_PARAM_VALUES] = "must have same number of values as PeakParameterNames";
    }
  }

  // get the information out of the table
  std::string partablename = getPropertyValue(PropertyNames::PEAK_PARAM_TABLE);
  if (!partablename.empty()) {
    if (haveCommonPeakParameters) {
      const std::string msg = "Parameter value table and initial parameter "
                              "name/value vectors cannot be given "
                              "simultanenously.";
      issues[PropertyNames::PEAK_PARAM_TABLE] = msg;
      issues[PropertyNames::PEAK_PARAM_NAMES] = msg;
      issues[PropertyNames::PEAK_PARAM_VALUES] = msg;
    } else {
      m_profileStartingValueTable = getProperty(PropertyNames::PEAK_PARAM_TABLE);
      suppliedParameterNames = m_profileStartingValueTable->getColumnNames();
    }
  }

  // check that the suggested peak parameter names exist in the peak function
  if (!suppliedParameterNames.empty()) {
    std::string peakfunctiontype = getPropertyValue(PropertyNames::PEAK_FUNC);
    m_peakFunction =
        std::dynamic_pointer_cast<IPeakFunction>(API::FunctionFactory::Instance().createFunction(peakfunctiontype));

    // put the names in a vector
    std::vector<string> functionParameterNames;
    for (size_t i = 0; i < m_peakFunction->nParams(); ++i)
      functionParameterNames.emplace_back(m_peakFunction->parameterName(i));
    // check that the supplied names are in the function
    // it is acceptable to be missing parameters
    bool failed = false;
    for (const auto &name : suppliedParameterNames) {
      if (std::find(functionParameterNames.begin(), functionParameterNames.end(), name) ==
          functionParameterNames.end()) {
        failed = true;
        break;
      }
    }
    if (failed) {
      std::string msg = "Specified invalid parameter for peak function";
      if (haveCommonPeakParameters)
        issues[PropertyNames::PEAK_PARAM_NAMES] = msg;
      else
        issues[PropertyNames::PEAK_PARAM_TABLE] = msg;
    }
  }

  // check inputs for uncertainty (fitting error)
  const std::string error_table_name = getPropertyValue(PropertyNames::OUTPUT_WKSP_PARAM_ERRS);
  if (!error_table_name.empty()) {
    const bool use_raw_params = getProperty(PropertyNames::RAW_PARAMS);
    if (!use_raw_params) {
      issues[PropertyNames::OUTPUT_WKSP_PARAM_ERRS] = "Cannot be used with " + PropertyNames::RAW_PARAMS + "=False";
      issues[PropertyNames::RAW_PARAMS] =
          "Cannot be False with " + PropertyNames::OUTPUT_WKSP_PARAM_ERRS + " specified";
    }
  }

  return issues;
}

//----------------------------------------------------------------------------------------------
void FitPeaks::exec() {
  // process inputs
  processInputs();

  // create output workspace: fitted peak positions
  generateOutputPeakPositionWS();

  // create output workspace: fitted peaks' parameters values
  generateFittedParametersValueWorkspaces();

  // create output workspace: calculated from fitted peak and background
  generateCalculatedPeaksWS();

  // fit peaks
  auto fit_results = fitPeaks();

  // set the output workspaces to properites
  processOutputs(fit_results);
}

//----------------------------------------------------------------------------------------------
void FitPeaks::processInputs() {
  // input workspaces
  m_inputMatrixWS = getProperty(PropertyNames::INPUT_WKSP);

  if (m_inputMatrixWS->getAxis(0)->unit()->unitID() == "dSpacing")
    m_inputIsDSpace = true;
  else
    m_inputIsDSpace = false;

  // spectra to fit
  int start_wi = getProperty(PropertyNames::START_WKSP_INDEX);
  m_startWorkspaceIndex = static_cast<size_t>(start_wi);

  // last spectrum's workspace index, which is included
  int stop_wi = getProperty(PropertyNames::STOP_WKSP_INDEX);
  if (isEmpty(stop_wi))
    m_stopWorkspaceIndex = m_inputMatrixWS->getNumberHistograms() - 1;
  else {
    m_stopWorkspaceIndex = static_cast<size_t>(stop_wi);
    if (m_stopWorkspaceIndex > m_inputMatrixWS->getNumberHistograms() - 1)
      m_stopWorkspaceIndex = m_inputMatrixWS->getNumberHistograms() - 1;
  }

  // total number of spectra to be fit
  m_numSpectraToFit = m_stopWorkspaceIndex - m_startWorkspaceIndex + 1;

  // optimizer, cost function and fitting scheme
  m_minimizer = getPropertyValue(PropertyNames::MINIMIZER);
  m_costFunction = getPropertyValue(PropertyNames::COST_FUNC);
  m_fitPeaksFromRight = getProperty(PropertyNames::FIT_FROM_RIGHT);
  m_constrainPeaksPosition = getProperty(PropertyNames::CONSTRAIN_PEAK_POS);
  m_fitIterations = getProperty(PropertyNames::MAX_FIT_ITER);

  // Peak centers, tolerance and fitting range
  processInputPeakCenters();
  // check
  if (m_numPeaksToFit == 0)
    throw std::runtime_error("number of peaks to fit is zero.");
  // about how to estimate the peak width
  m_peakWidthPercentage = getProperty(PropertyNames::PEAK_WIDTH_PERCENT);
  if (isEmpty(m_peakWidthPercentage))
    m_peakWidthPercentage = -1;
  if (m_peakWidthPercentage >= 1.) // TODO
    throw std::runtime_error("PeakWidthPercent must be less than 1");
  g_log.debug() << "peak width/value = " << m_peakWidthPercentage << "\n";

  // set up background
  m_highBackground = getProperty(PropertyNames::HIGH_BACKGROUND);
  double temp = getProperty(PropertyNames::BACKGROUND_Z_SCORE);
  if (!isEmpty(temp)) {
    std::ostringstream os;
    os << "FitPeaks property \"" << PropertyNames::BACKGROUND_Z_SCORE << "\" is deprecated and will be ignored."
       << "\n";
    logNoOffset(4 /*warning*/, os.str());
  }

  // Set up peak and background functions
  processInputFunctions();

  // about peak width and other peak parameter estimating method
  if (m_peakWidthPercentage > 0.)
    m_peakWidthEstimateApproach = EstimatePeakWidth::InstrumentResolution;
  else if (isObservablePeakProfile((m_peakFunction->name())))
    m_peakWidthEstimateApproach = EstimatePeakWidth::Observation;
  else
    m_peakWidthEstimateApproach = EstimatePeakWidth::NoEstimation;
  //  m_peakWidthEstimateApproach = EstimatePeakWidth::NoEstimation;
  g_log.debug() << "Process inputs [3] peak type: " << m_peakFunction->name()
                << ", background type: " << m_bkgdFunction->name() << "\n";

  processInputPeakTolerance();
  processInputFitRanges();

  return;
}

//----------------------------------------------------------------------------------------------
/** process inputs for peak profile and background
 */
void FitPeaks::processInputFunctions() {
  // peak functions
  std::string peakfunctiontype = getPropertyValue(PropertyNames::PEAK_FUNC);
  m_peakFunction =
      std::dynamic_pointer_cast<IPeakFunction>(API::FunctionFactory::Instance().createFunction(peakfunctiontype));

  // background functions
  std::string bkgdfunctiontype = getPropertyValue(PropertyNames::BACK_FUNC);
  std::string bkgdname;
  if (bkgdfunctiontype == "Linear")
    bkgdname = "LinearBackground";
  else if (bkgdfunctiontype == "Flat") {
    g_log.warning("There may be problems with Flat background");
    bkgdname = "FlatBackground";
  } else
    bkgdname = bkgdfunctiontype;
  m_bkgdFunction =
      std::dynamic_pointer_cast<IBackgroundFunction>(API::FunctionFactory::Instance().createFunction(bkgdname));
  if (m_highBackground)
    m_linearBackgroundFunction = std::dynamic_pointer_cast<IBackgroundFunction>(
        API::FunctionFactory::Instance().createFunction("LinearBackground"));
  else
    m_linearBackgroundFunction = nullptr;

  // TODO check that both parameter names and values exist
  // input peak parameters
  std::string partablename = getPropertyValue(PropertyNames::PEAK_PARAM_TABLE);
  m_peakParamNames = getProperty(PropertyNames::PEAK_PARAM_NAMES);

  m_uniformProfileStartingValue = false;
  if (partablename.empty() && (!m_peakParamNames.empty())) {
    // use uniform starting value of peak parameters
    m_initParamValues = getProperty(PropertyNames::PEAK_PARAM_VALUES);
    // convert the parameter name in string to parameter name in integer index
    convertParametersNameToIndex();
    // m_uniformProfileStartingValue = true;
  } else if ((!partablename.empty()) && m_peakParamNames.empty()) {
    // use non-uniform starting value of peak parameters
    m_profileStartingValueTable = getProperty(partablename);
  } else if (peakfunctiontype != "Gaussian") {
    // user specifies nothing
    g_log.warning("Neither parameter value table nor initial "
                  "parameter name/value vectors is specified. Fitting might "
                  "not be reliable for peak profile other than Gaussian");
  }

  return;
}

//----------------------------------------------------------------------------------------------
/** process and check for inputs about peak fitting range (i.e., window)
 * Note: What is the output of the method?
 */
void FitPeaks::processInputFitRanges() {
  // get peak fit window
  std::vector<double> peakwindow = getProperty(PropertyNames::FIT_WINDOW_LIST);
  std::string peakwindowname = getPropertyValue(PropertyNames::FIT_WINDOW_WKSP);
  API::MatrixWorkspace_const_sptr peakwindowws = getProperty(PropertyNames::FIT_WINDOW_WKSP);

  // in most case, calculate window by instrument resolution is False

  if ((!peakwindow.empty()) && peakwindowname.empty()) {
    // Peak windows are uniform among spectra: use vector for peak windows

    // check peak positions
    if (!m_uniformPeakPositions)
      throw std::invalid_argument(
          "Specifying peak windows with a list requires also specifying peak positions with a list.");
    // check size
    if (peakwindow.size() != m_numPeaksToFit * 2)
      throw std::invalid_argument("Peak window vector must be twice as large as number of peaks.");

    // set up window to m_peakWindowVector
    m_peakWindowVector.resize(m_numPeaksToFit);
    for (size_t i = 0; i < m_numPeaksToFit; ++i) {
      std::vector<double> peakranges(2);
      peakranges[0] = peakwindow[i * 2];
      peakranges[1] = peakwindow[i * 2 + 1];
      // check peak window (range) against peak centers
      if ((peakranges[0] < m_peakCenters[i]) && (m_peakCenters[i] < peakranges[1])) {
        // pass check: set
        m_peakWindowVector[i] = peakranges;
      } else {
        // failed
        std::stringstream errss;
        errss << "Peak " << i << ": user specifies an invalid range and peak center against " << peakranges[0] << " < "
              << m_peakCenters[i] << " < " << peakranges[1];
        throw std::invalid_argument(errss.str());
      }
    } // END-FOR
    m_getPeakFitWindow = [this](std::size_t wi, std::size_t ipeak) -> std::pair<double, double> {
      this->checkWorkspaceIndices(wi);
      this->checkPeakIndices(wi, ipeak);
      double left = this->m_peakWindowVector[ipeak][0];
      double right = this->m_peakWindowVector[ipeak][1];
      this->checkPeakWindowEdgeOrder(left, right);
      return std::make_pair(left, right);
    };
    // END if list peak windows
  } else if (peakwindow.empty() && peakwindowws != nullptr) {
    // use matrix workspace for non-uniform peak windows
    m_peakWindowWorkspace = getProperty(PropertyNames::FIT_WINDOW_WKSP);

    // check each spectrum whether the window is defined with the correct size
    for (std::size_t wi = m_startWorkspaceIndex; wi <= m_stopWorkspaceIndex; wi++) {
      const auto &peakWindowX = m_peakWindowWorkspace->x(wi);
      const auto &peakCenterX = m_peakCenterWorkspace->x(wi);
      if (peakWindowX.empty()) {
        std::stringstream errss;
        errss << "Peak window required at workspace index " << wi << " "
              << "which is undefined in the peak window workspace.  "
              << "Ensure workspace indices correspond in peak window workspace and input workspace "
              << "when using start and stop indices.";
        throw std::invalid_argument(errss.str());
      }
      // check size
      if (peakWindowX.size() % 2 != 0) {
        throw std::invalid_argument("The peak window vector must be even, with two edges for each peak center.");
      }
      if (peakWindowX.size() != peakCenterX.size() * 2) {
        std::stringstream errss;
        errss << "Peak window workspace index " << wi << " has incompatible number of fit windows "
              << peakWindowX.size() / 2 << " with the number of peaks " << peakCenterX.size() << " to fit.";
        throw std::invalid_argument(errss.str());
      }

      for (size_t ipeak = 0; ipeak < peakCenterX.size(); ++ipeak) {
        double left_w_bound = peakWindowX[ipeak * 2];
        double right_w_bound = peakWindowX[ipeak * 2 + 1];
        double center = peakCenterX[ipeak];
        if (!(left_w_bound < center && center < right_w_bound)) {
          std::stringstream errss;
          errss << "Workspace index " << wi << " has incompatible peak window "
                << "(" << left_w_bound << ", " << right_w_bound << ") "
                << "with " << ipeak << "-th expected peak's center " << center;
          throw std::runtime_error(errss.str());
        }
      }
    }
    m_getPeakFitWindow = [this](std::size_t wi, std::size_t ipeak) -> std::pair<double, double> {
      this->checkWorkspaceIndices(wi);
      this->checkPeakIndices(wi, ipeak);
      double left = m_peakWindowWorkspace->x(wi)[ipeak * 2];
      double right = m_peakWindowWorkspace->x(wi)[ipeak * 2 + 1];
      this->checkPeakWindowEdgeOrder(left, right);
      return std::make_pair(left, right);
    };
    // END if workspace peak windows
  } else if (peakwindow.empty()) {
    // no peak window is defined, then the peak window will be estimated by
    // delta(D)/D
    if (m_inputIsDSpace && m_peakWidthPercentage > 0) {
      // m_peakWindowMethod = PeakWindowMethod::TOLERANCE;
      // m_calculateWindowInstrument = true;
      m_getPeakFitWindow = [this](std::size_t wi, std::size_t ipeak) -> std::pair<double, double> {
        this->checkWorkspaceIndices(wi);
        this->checkPeakIndices(wi, ipeak);
        // calcualte peak window by delta(d)/d
        double peak_pos = this->m_getExpectedPeakPositions(wi)[ipeak];
        // calcalate expected peak width
        double estimate_peak_width = peak_pos * m_peakWidthPercentage;
        // using the NUMBER THREE to estimate the peak window
        double THREE = 3.0;
        double left = peak_pos - estimate_peak_width * THREE;
        double right = peak_pos + estimate_peak_width * THREE;
        this->checkPeakWindowEdgeOrder(left, right);
        return std::make_pair(left, right);
      };
    } else {
      throw std::invalid_argument("Without definition of peak window, the "
                                  "input workspace must be in unit of dSpacing "
                                  "and Delta(D)/D must be given!");
    }
  } else {
    // non-supported situation
    throw std::invalid_argument("One and only one of peak window array and "
                                "peak window workspace can be specified.");
  }

  return;
}

//----------------------------------------------------------------------------------------------
/** Processing peaks centers and fitting tolerance information from input.  the
 * parameters that are
 * set including
 * 1. m_peakCenters/m_peakCenterWorkspace/m_uniformPeakPositions
 * (bool)/m_partialSpectra (bool)
 * 2. m_peakPosTolerances (vector)
 * 3. m_numPeaksToFit
 */
void FitPeaks::processInputPeakCenters() {
  // peak centers
  m_peakCenters = getProperty(PropertyNames::PEAK_CENTERS);
  API::MatrixWorkspace_const_sptr peakcenterws = getProperty(PropertyNames::PEAK_CENTERS_WKSP);
  if (!peakcenterws)
    g_log.notice("Peak centers are not specified by peak center workspace");

  std::string peakpswsname = getPropertyValue(PropertyNames::PEAK_CENTERS_WKSP);
  if ((!m_peakCenters.empty()) && peakcenterws == nullptr) {
    // peak positions are uniform among all spectra
    m_uniformPeakPositions = true;
    // number of peaks to fit!
    m_numPeaksToFit = m_peakCenters.size();
    m_getExpectedPeakPositions = [this](std::size_t wi) -> std::vector<double> {
      this->checkWorkspaceIndices(wi);
      return this->m_peakCenters;
    };
  } else if (m_peakCenters.empty() && peakcenterws != nullptr) {
    // peak positions can be different among spectra
    m_uniformPeakPositions = false;
    m_peakCenterWorkspace = getProperty(PropertyNames::PEAK_CENTERS_WKSP);
    // number of peaks to fit must correspond to largest number of reference peaks
    m_numPeaksToFit = 0;
    g_log.debug() << "Input peak center workspace: " << m_peakCenterWorkspace->x(0).size() << ", "
                  << m_peakCenterWorkspace->y(0).size() << "\n";
    for (std::size_t wi = m_startWorkspaceIndex; wi <= m_stopWorkspaceIndex; wi++) {
      if (m_peakCenterWorkspace->x(wi).empty()) {
        std::stringstream errss;
        errss << "Fit peaks was asked to fit from workspace index " << m_startWorkspaceIndex << " "
              << "until workspace index " << m_stopWorkspaceIndex << ".  "
              << "However, the peak center workspace does not have values defined "
              << "at workspace index " << wi << ".  "
              << "Make sure the workspace indices between input and peak center workspaces correspond.";
        g_log.error() << errss.str();
        throw std::invalid_argument(errss.str());
      }
      // the number of peaks to try to fit should be the max number of peaks across spectra
      m_numPeaksToFit = std::max(m_numPeaksToFit, m_peakCenterWorkspace->x(wi).size());
    }
    m_getExpectedPeakPositions = [this](std::size_t wi) -> std::vector<double> {
      this->checkWorkspaceIndices(wi);
      return this->m_peakCenterWorkspace->x(wi).rawData();
    };
  } else {
    std::stringstream errss;
    errss << "One and only one in 'PeakCenters' (vector) and "
             "'PeakCentersWorkspace' shall be given. "
          << "'PeakCenters' has size " << m_peakCenters.size() << ", and name of peak center workspace "
          << "is " << peakpswsname;
    throw std::invalid_argument(errss.str());
  }

  return;
}

//----------------------------------------------------------------------------------------------
/** Processing peak fitting tolerance information from input.  The parameters
 * that are
 * set including
 * 2. m_peakPosTolerances (vector)
 */
void FitPeaks::processInputPeakTolerance() {
  // check code integrity
  if (m_numPeaksToFit == 0)
    throw std::runtime_error("ProcessInputPeakTolerance() must be called after "
                             "ProcessInputPeakCenters()");

  // peak tolerance
  m_peakPosTolerances = getProperty(PropertyNames::POSITION_TOL);

  if (m_peakPosTolerances.empty()) {
    // case 2, 3, 4
    m_peakPosTolerances.clear();
    m_peakPosTolCase234 = true;
  } else if (m_peakPosTolerances.size() == 1) {
    // only 1 uniform peak position tolerance is defined: expand to all peaks
    double peak_tol = m_peakPosTolerances[0];
    m_peakPosTolerances.resize(m_numPeaksToFit, peak_tol);
  } else if (m_peakPosTolerances.size() != m_numPeaksToFit) {
    // not uniform but number of peaks does not match
    g_log.error() << "number of peak position tolerance " << m_peakPosTolerances.size()
                  << " is not same as number of peaks " << m_numPeaksToFit << "\n";
    throw std::runtime_error("Number of peak position tolerances and number of "
                             "peaks to fit are inconsistent.");
  }

  // set the minimum peak height to 0 (default value) if not specified or invalid
  m_minPeakHeight = getProperty(PropertyNames::PEAK_MIN_HEIGHT);
  if (isEmpty(m_minPeakHeight) || m_minPeakHeight < 0.)
    m_minPeakHeight = 0.;

  // PEAK_MIN_HEIGHT used to function as both "peak height" and "total count" checker.
  // Now the "total count" is checked by PEAK_MIN_TOTAL_COUNT, so set it accordingly.
  m_minPeakTotalCount = getProperty(PropertyNames::PEAK_MIN_TOTAL_COUNT);
  if (m_minPeakHeight > 0 && isEmpty(m_minPeakTotalCount))
    m_minPeakTotalCount = m_minPeakHeight;
  else {
    // set the minimum peak total count to 0 if not specified or invalid
    if (isEmpty(m_minPeakTotalCount) || m_minPeakTotalCount < 0.)
      m_minPeakTotalCount = 0.;
  }

  // set the signal-to-noise threshold to zero (default value) if not specified or invalid
  m_minSignalToNoiseRatio = getProperty(PropertyNames::PEAK_MIN_SIGNAL_TO_NOISE_RATIO);
  if (isEmpty(m_minSignalToNoiseRatio) || m_minSignalToNoiseRatio < 0.)
    m_minSignalToNoiseRatio = 0.;
}

//----------------------------------------------------------------------------------------------
/** Convert the input initial parameter name/value to parameter index/value for
 * faster access
 * according to the parameter name and peak profile function
 * Output: m_initParamIndexes will be set up
 */
void FitPeaks::convertParametersNameToIndex() {
  // get a map for peak profile parameter name and parameter index
  std::map<std::string, size_t> parname_index_map;
  for (size_t iparam = 0; iparam < m_peakFunction->nParams(); ++iparam)
    parname_index_map.insert(std::make_pair(m_peakFunction->parameterName(iparam), iparam));

  // define peak parameter names (class variable) if using table
  if (m_profileStartingValueTable)
    m_peakParamNames = m_profileStartingValueTable->getColumnNames();

  // map the input parameter names to parameter indexes
  for (const auto &paramName : m_peakParamNames) {
    auto locator = parname_index_map.find(paramName);
    if (locator != parname_index_map.end()) {
      m_initParamIndexes.emplace_back(locator->second);
    } else {
      // a parameter name that is not defined in the peak profile function.  An
      // out-of-range index is thus set to this
      g_log.warning() << "Given peak parameter " << paramName
                      << " is not an allowed parameter of peak "
                         "function "
                      << m_peakFunction->name() << "\n";
      m_initParamIndexes.emplace_back(m_peakFunction->nParams() * 10);
    }
  }

  return;
}

//----------------------------------------------------------------------------------------------
/** main method to fit peaks among all
 */
std::vector<std::shared_ptr<FitPeaksAlgorithm::PeakFitResult>> FitPeaks::fitPeaks() {
  API::Progress prog(this, 0., 1., m_numPeaksToFit - 1);

  /// Vector to record all the FitResult (only containing specified number of
  /// spectra. shift is expected)
  std::vector<std::shared_ptr<FitPeaksAlgorithm::PeakFitResult>> fit_result_vector(m_numSpectraToFit);

  const int nThreads = FrameworkManager::Instance().getNumOMPThreads();
  size_t chunkSize = m_numSpectraToFit / nThreads;

  std::shared_ptr<FitPeaksAlgorithm::PeakFitPreCheckResult> pre_check_result =
      std::make_shared<FitPeaksAlgorithm::PeakFitPreCheckResult>();

  PRAGMA_OMP(parallel for schedule(dynamic, 1) )
  for (int ithread = 0; ithread < nThreads; ithread++) {
    PARALLEL_START_INTERRUPT_REGION
    auto iws_begin = m_startWorkspaceIndex + chunkSize * static_cast<size_t>(ithread);
    auto iws_end = (ithread == nThreads - 1) ? m_stopWorkspaceIndex + 1 : iws_begin + chunkSize;

    // vector to store fit params for last good fit to each peak
    std::vector<std::vector<double>> lastGoodPeakParameters(m_numPeaksToFit,
                                                            std::vector<double>(m_peakFunction->nParams(), 0.0));

    for (auto wi = iws_begin; wi < iws_end; ++wi) {
      // peaks to fit
      std::vector<double> expected_peak_centers = m_getExpectedPeakPositions(static_cast<size_t>(wi));

      // initialize output for this
      size_t numfuncparams = m_peakFunction->nParams() + m_bkgdFunction->nParams();
      std::shared_ptr<FitPeaksAlgorithm::PeakFitResult> fit_result =
          std::make_shared<FitPeaksAlgorithm::PeakFitResult>(m_numPeaksToFit, numfuncparams);

      std::shared_ptr<FitPeaksAlgorithm::PeakFitPreCheckResult> spectrum_pre_check_result =
          std::make_shared<FitPeaksAlgorithm::PeakFitPreCheckResult>();

      fitSpectrumPeaks(static_cast<size_t>(wi), expected_peak_centers, fit_result, lastGoodPeakParameters,
                       spectrum_pre_check_result);

      PARALLEL_CRITICAL(FindPeaks_WriteOutput) {
        writeFitResult(static_cast<size_t>(wi), expected_peak_centers, fit_result);
        fit_result_vector[wi - m_startWorkspaceIndex] = fit_result;
        *pre_check_result += *spectrum_pre_check_result;
      }
      prog.report();
    }
    PARALLEL_END_INTERRUPT_REGION
  }
  PARALLEL_CHECK_INTERRUPT_REGION
  logNoOffset(5 /*notice*/, pre_check_result->getReport());
  return fit_result_vector;
}

namespace {
// Forward declarations
bool estimateBackgroundParameters(const Histogram &histogram, const std::pair<size_t, size_t> &peak_window,
                                  const API::IBackgroundFunction_sptr &bkgd_function);
void reduceByBackground(const API::IBackgroundFunction_sptr &bkgd_func, const std::vector<double> &vec_x,
                        std::vector<double> &vec_y);
template <typename vector_like>
void rangeToIndexBounds(const vector_like &vecx, const double range_left, const double range_right, size_t &left_index,
                        size_t &right_index);

/// Supported peak profiles for observation
std::vector<std::string> supported_peak_profiles{"Gaussian", "Lorentzian", "PseudoVoigt", "Voigt",
                                                 "BackToBackExponential"};

//----------------------------------------------------------------------------------------------
/** Estimate background noise from peak-window Y-values.
 * @param vec_y :: vector of peak-window Y-values
 * @return :: noise estimate
 */
double estimateBackgroundNoise(const std::vector<double> &vec_y) {
  // peak window must have a certain minimum number of data points necessary to do the statistics
  size_t half_number_of_bkg_datapoints{5};
  if (vec_y.size() < 2 * half_number_of_bkg_datapoints + 3 /*a magic number*/)
    return DBL_MIN; // can't estimate the noise

  // the specified number of left-most and right-most data points in the peak window are assumed to represent
  // background. Combine these data points into a single vector
  std::vector<double> vec_bkg;
  vec_bkg.resize(2 * half_number_of_bkg_datapoints);
  std::copy(vec_y.begin(), vec_y.begin() + half_number_of_bkg_datapoints, vec_bkg.begin());
  std::copy(vec_y.end() - half_number_of_bkg_datapoints, vec_y.end(), vec_bkg.begin() + half_number_of_bkg_datapoints);

  // estimate the noise as the standard deviation of the combined background vector, but without outliers
  std::vector<double> zscore_vec = Kernel::getZscore(vec_bkg);
  std::vector<double> vec_bkg_no_outliers;
  vec_bkg_no_outliers.resize(vec_bkg.size());
  double zscore_crit = 3.; // using three-sigma rule
  for (size_t ii = 0; ii < vec_bkg.size(); ii++) {
    if (zscore_vec[ii] <= zscore_crit)
      vec_bkg_no_outliers.push_back(vec_bkg[ii]);
  }

  if (vec_bkg_no_outliers.size() < half_number_of_bkg_datapoints)
    return DBL_MIN; // can't estimate the noise

  auto intensityStatistics = Kernel::getStatistics(vec_bkg_no_outliers, StatOptions::CorrectedStdDev);
  return intensityStatistics.standard_deviation;
}

//----------------------------------------------------------------------------------------------
/** Convert vector range boundaries to index boundaries
 * @param elems :: vector-like container
 * @param range_left :: left range boundary
 * @param range_right :: right range boundary
 * @param left_index :: (output) left index boundary
 * @param right_index :: (output) right index boundary
 */
template <typename vector_like>
void rangeToIndexBounds(const vector_like &elems, const double range_left, const double range_right, size_t &left_index,
                        size_t &right_index) {
  const auto left_iter = std::lower_bound(elems.cbegin(), elems.cend(), range_left);
  const auto right_iter = std::upper_bound(elems.cbegin(), elems.cend(), range_right);

  left_index = std::distance(elems.cbegin(), left_iter);
  right_index = std::distance(elems.cbegin(), right_iter);
  right_index = std::min(right_index, elems.size() - 1);
}

//----------------------------------------------------------------------------------------------
/** Subtract background from Y-values with given background function
 * @param bkgd_func :: background function pointer
 * @param vec_x :: vector of X-values
 * @param vec_y :: (input/output) vector of Y-values to be reduced by background function
 */
void reduceByBackground(const API::IBackgroundFunction_sptr &bkgd_func, const std::vector<double> &vec_x,
                        std::vector<double> &vec_y) {
  // calculate the background
  FunctionDomain1DVector vectorx(vec_x.begin(), vec_x.end());
  FunctionValues vector_bkgd(vectorx);
  bkgd_func->function(vectorx, vector_bkgd);

  // subtract the background from the supplied data
  for (size_t i = 0; i < vec_y.size(); ++i) {
    (vec_y)[i] -= vector_bkgd[i];
    // Note, E is not changed here
  }
}

//----------------------------------------------------------------------------------------------
/** Temporarily suspend the algorithm logging offset within the scope of a method where this sentry
 * is instantiated.
 */
class LoggingOffsetSentry {
public:
  LoggingOffsetSentry(Algorithm *const alg) : m_alg(alg) {
    m_loggingOffset = m_alg->getLoggingOffset();
    m_alg->setLoggingOffset(0);
  }
  ~LoggingOffsetSentry() { m_alg->setLoggingOffset(m_loggingOffset); }

private:
  Algorithm *const m_alg;
  int m_loggingOffset;
};
} // namespace

//----------------------------------------------------------------------------------------------
/** Fit peaks across one single spectrum
 */
void FitPeaks::fitSpectrumPeaks(size_t wi, const std::vector<double> &expected_peak_centers,
                                const std::shared_ptr<FitPeaksAlgorithm::PeakFitResult> &fit_result,
                                std::vector<std::vector<double>> &lastGoodPeakParameters,
                                const std::shared_ptr<FitPeaksAlgorithm::PeakFitPreCheckResult> &pre_check_result) {
  assert(fit_result->getNumberPeaks() == m_numPeaksToFit);
  pre_check_result->setNumberOfSubmittedSpectrumPeaks(m_numPeaksToFit);
  // if the whole spectrum has low count, do not fit any peaks for that spectrum
  if (m_minPeakTotalCount >= 0. && numberCounts(wi) <= m_minPeakTotalCount) {
    for (size_t i = 0; i < m_numPeaksToFit; ++i)
      fit_result->setBadRecord(i, -1.);
    pre_check_result->setNumberOfSpectrumPeaksWithLowCount(m_numPeaksToFit);
    return;
  }

  // Set up sub algorithm Fit for peak and background
  IAlgorithm_sptr peak_fitter; // both peak and background (combo)
  try {
    peak_fitter = createChildAlgorithm("Fit", -1, -1, false);
  } catch (Exception::NotFoundError &) {
    std::stringstream errss;
    errss << "The FitPeak algorithm requires the CurveFitting library";
    g_log.error(errss.str());
    throw std::runtime_error(errss.str());
  }

  // Clone background function
  IBackgroundFunction_sptr bkgdfunction = std::dynamic_pointer_cast<API::IBackgroundFunction>(m_bkgdFunction->clone());

  // set up properties of algorithm (reference) 'Fit'
  peak_fitter->setProperty("Minimizer", m_minimizer);
  peak_fitter->setProperty("CostFunction", m_costFunction);
  peak_fitter->setProperty("CalcErrors", true);

  const double x0 = m_inputMatrixWS->histogram(wi).x().front();
  const double xf = m_inputMatrixWS->histogram(wi).x().back();

  // index of previous peak in same spectrum (initially invalid)
  size_t prev_peak_index = m_numPeaksToFit;
  bool neighborPeakSameSpectrum = false;
  size_t number_of_out_of_range_peaks{0};
  for (size_t fit_index = 0; fit_index < m_numPeaksToFit; ++fit_index) {
    // convert fit index to peak index (in ascending order)
    size_t peak_index(fit_index);
    if (m_fitPeaksFromRight)
      peak_index = m_numPeaksToFit - fit_index - 1;

    // reset the background function
    for (size_t i = 0; i < bkgdfunction->nParams(); ++i)
      bkgdfunction->setParameter(i, 0.);

    double expected_peak_pos = expected_peak_centers[peak_index];

    // clone peak function for each peak (need to do this so can
    // set center and calc any parameters from xml)
    auto peakfunction = std::dynamic_pointer_cast<API::IPeakFunction>(m_peakFunction->clone());
    peakfunction->setCentre(expected_peak_pos);
    peakfunction->setMatrixWorkspace(m_inputMatrixWS, wi, 0.0, 0.0);

    std::map<size_t, double> keep_values;
    for (size_t ipar = 0; ipar < peakfunction->nParams(); ++ipar) {
      if (peakfunction->isFixed(ipar)) {
        // save value of these parameters which have just been calculated
        // if they were set to be fixed (e.g. for the B2Bexp this would
        // typically be A and B but not Sigma)
        keep_values[ipar] = peakfunction->getParameter(ipar);
        // let them be free to fit as these are typically refined from a
        // focussed bank
        peakfunction->unfix(ipar);
      }
    }

    // Determine whether to set starting parameter from fitted value
    // of same peak but different spectrum
    bool samePeakCrossSpectrum = (lastGoodPeakParameters[peak_index].size() >
                                  static_cast<size_t>(std::count_if(lastGoodPeakParameters[peak_index].begin(),
                                                                    lastGoodPeakParameters[peak_index].end(),
                                                                    [&](auto const &val) { return val <= 1e-10; })));

    // Check whether current spectrum's pixel (detector ID) is close to its
    // previous spectrum's pixel (detector ID).
    try {
      if (wi > 0 && samePeakCrossSpectrum) {
        // First spectrum or discontinuous detector ID: do not start from same
        // peak of last spectrum
        std::shared_ptr<const Geometry::Detector> pdetector =
            std::dynamic_pointer_cast<const Geometry::Detector>(m_inputMatrixWS->getDetector(wi - 1));
        std::shared_ptr<const Geometry::Detector> cdetector =
            std::dynamic_pointer_cast<const Geometry::Detector>(m_inputMatrixWS->getDetector(wi));

        // If they do have detector ID
        if (pdetector && cdetector) {
          auto prev_id = pdetector->getID();
          auto curr_id = cdetector->getID();
          if (prev_id + 1 != curr_id)
            samePeakCrossSpectrum = false;
        } else {
          samePeakCrossSpectrum = false;
        }

      } else {
        // first spectrum in the workspace: no peak's fitting result to copy
        // from
        samePeakCrossSpectrum = false;
      }
    } catch (const std::runtime_error &) {
      // workspace does not have detector ID set: there is no guarantee that the
      // adjacent spectra can have similar peak profiles
      samePeakCrossSpectrum = false;
    }

    // Set starting values of the peak function
    if (samePeakCrossSpectrum) { // somePeakFit
      // Get from local best result
      for (size_t i = 0; i < peakfunction->nParams(); ++i) {
        peakfunction->setParameter(i, lastGoodPeakParameters[peak_index][i]);
      }
    } else if (neighborPeakSameSpectrum) {
      // set the peak parameters from last good fit to that peak
      for (size_t i = 0; i < peakfunction->nParams(); ++i) {
        peakfunction->setParameter(i, lastGoodPeakParameters[prev_peak_index][i]);
      }
    }

    // reset center though - don't know before hand which element this is
    peakfunction->setCentre(expected_peak_pos);
    // reset value of parameters that were fixed (but are now free to vary)
    for (const auto &[ipar, value] : keep_values) {
      peakfunction->setParameter(ipar, value);
    }

    double cost(DBL_MAX);
    if (expected_peak_pos <= x0 || expected_peak_pos >= xf) {
      // out of range and there won't be any fit
      peakfunction->setIntensity(0);
      number_of_out_of_range_peaks++;
    } else {
      // find out the peak position to fit
      std::pair<double, double> peak_window_i = m_getPeakFitWindow(wi, peak_index);

      // Decide whether to estimate peak width by observation
      // If no peaks fitted in the same or cross spectrum then the user supplied
      // parameters will be used if present and the width will not be estimated
      // (note this will overwrite parameter values caluclated from
      // Parameters.xml)
      auto useUserSpecifedIfGiven = !(samePeakCrossSpectrum || neighborPeakSameSpectrum);
      bool observe_peak_width = decideToEstimatePeakParams(useUserSpecifedIfGiven, peakfunction);

      if (observe_peak_width && m_peakWidthEstimateApproach == EstimatePeakWidth::NoEstimation) {
        g_log.warning("Peak width can be estimated as ZERO.  The result can be wrong");
      }

      // do fitting with peak and background function (no analysis at this point)
      std::shared_ptr<FitPeaksAlgorithm::PeakFitPreCheckResult> peak_pre_check_result =
          std::make_shared<FitPeaksAlgorithm::PeakFitPreCheckResult>();
      cost = fitIndividualPeak(wi, peak_fitter, expected_peak_pos, peak_window_i, observe_peak_width, peakfunction,
                               bkgdfunction, peak_pre_check_result);
      if (peak_pre_check_result->isIndividualPeakRejected())
        fit_result->setBadRecord(peak_index, -1.);
      *pre_check_result += *peak_pre_check_result; // keep track of the rejection count within the spectrum
    }
    pre_check_result->setNumberOfOutOfRangePeaks(number_of_out_of_range_peaks);

    // process fitting result
    FitPeaksAlgorithm::FitFunction fit_function;
    fit_function.peakfunction = peakfunction;
    fit_function.bkgdfunction = bkgdfunction;

    auto good_fit = processSinglePeakFitResult(wi, peak_index, cost, expected_peak_centers, fit_function,
                                               fit_result); // sets the record

    if (good_fit) {
      // reset the flag such that there is at a peak fit in this spectrum
      neighborPeakSameSpectrum = true;
      prev_peak_index = peak_index;
      // copy values
      for (size_t i = 0; i < lastGoodPeakParameters[peak_index].size(); ++i) {
        lastGoodPeakParameters[peak_index][i] = peakfunction->getParameter(i);
      }
    }
  }

  return;
}

//----------------------------------------------------------------------------------------------
/** Decide whether to estimate peak parameters. If not, then set the peak
 * parameters from
 * user specified starting value
 * @param firstPeakInSpectrum :: flag whether the given peak is the first peak
 * in the spectrum
 * @param peak_function :: peak function to set parameter values to
 * @return :: flag whether the peak width shall be observed
 */
bool FitPeaks::decideToEstimatePeakParams(const bool firstPeakInSpectrum,
                                          const API::IPeakFunction_sptr &peak_function) {
  // should observe the peak width if the user didn't supply all of the peak
  // function parameters
  bool observe_peak_shape(m_initParamIndexes.size() != peak_function->nParams());

  if (!m_initParamIndexes.empty()) {
    // user specifies starting value of peak parameters
    if (firstPeakInSpectrum) {
      // set the parameter values in a vector and loop over it
      // first peak.  using the user-specified value
      for (size_t i = 0; i < m_initParamIndexes.size(); ++i) {
        const size_t param_index = m_initParamIndexes[i];
        const double param_value = m_initParamValues[i];
        peak_function->setParameter(param_index, param_value);
      }
    } else {
      // using the fitted paramters from the previous fitting result
      // do noting
    }
  } else {
    // no previously defined peak parameters: observation is thus required
    observe_peak_shape = true;
  }

  return observe_peak_shape;
}

//----------------------------------------------------------------------------------------------
/** retrieve the fitted peak information from functions and set to output
 * vectors
 * @param wsindex :: workspace index
 * @param peakindex :: index of peak in given peak position vector
 * @param cost :: cost function value (i.e., chi^2)
 * @param expected_peak_positions :: vector of the expected peak positions
 * @param fitfunction :: pointer to function to retrieve information from
 * @param fit_result :: (output) PeakFitResult instance to set the fitting
 * result to
 * @return :: whether the peak fiting is good or not
 */
bool FitPeaks::processSinglePeakFitResult(size_t wsindex, size_t peakindex, const double cost,
                                          const std::vector<double> &expected_peak_positions,
                                          const FitPeaksAlgorithm::FitFunction &fitfunction,
                                          const std::shared_ptr<FitPeaksAlgorithm::PeakFitResult> &fit_result) {
  // determine peak position tolerance
  double postol(DBL_MAX);
  bool case23(false);
  if (m_peakPosTolCase234) {
    // peak tolerance is not defined
    if (m_numPeaksToFit == 1) {
      // case (d) one peak only
      postol = m_inputMatrixWS->histogram(wsindex).x().back() - m_inputMatrixWS->histogram(wsindex).x().front();
    } else {
      // case b and c: more than 1 peaks without defined peak tolerance
      case23 = true;
    }
  } else {
    // user explicitly specified
    if (peakindex >= m_peakPosTolerances.size())
      throw std::runtime_error("Peak tolerance out of index");
    postol = m_peakPosTolerances[peakindex];
  }

  // get peak position and analyze the fitting is good or not by various
  // criteria
  auto peak_pos = fitfunction.peakfunction->centre();
  auto peak_fwhm = fitfunction.peakfunction->fwhm();
  bool good_fit(false);
  if ((cost < 0) || (cost >= DBL_MAX - 1.) || std::isnan(cost)) {
    // unphysical cost function value
    peak_pos = -4;
  } else if (fitfunction.peakfunction->height() < m_minPeakHeight) {
    // peak height is under minimum request
    peak_pos = -3;
  } else if (case23) {
    // case b and c to check peak position without defined peak tolerance
    std::pair<double, double> fitwindow = m_getPeakFitWindow(wsindex, peakindex);
    if (fitwindow.first < fitwindow.second) {
      // peak fit window is specified or calculated: use peak window as position
      // tolerance
      if (peak_pos < fitwindow.first || peak_pos > fitwindow.second) {
        // peak is out of fit window
        peak_pos = -2;
        g_log.debug() << "Peak position " << peak_pos << " is out of fit "
                      << "window boundary " << fitwindow.first << ", " << fitwindow.second << "\n";
      } else if (peak_fwhm > (fitwindow.second - fitwindow.first)) {
        // peak is too wide or window is too small
        peak_pos = -2.25;
        g_log.debug() << "Peak position " << peak_pos << " has fwhm "
                      << "wider than the fit window " << fitwindow.second - fitwindow.first << "\n";
      } else {
        good_fit = true;
      }
    } else {
      // use the 1/2 distance to neiboring peak without defined peak window
      double left_bound(-1);
      if (peakindex > 0)
        left_bound = 0.5 * (expected_peak_positions[peakindex] - expected_peak_positions[peakindex - 1]);
      double right_bound(-1);
      if (peakindex < m_numPeaksToFit - 1)
        right_bound = 0.5 * (expected_peak_positions[peakindex + 1] - expected_peak_positions[peakindex]);
      if (left_bound < 0)
        left_bound = right_bound;
      if (right_bound < left_bound)
        right_bound = left_bound;
      if (left_bound < 0 || right_bound < 0)
        throw std::runtime_error("Code logic error such that left or right "
                                 "boundary of peak position is negative.");
      if (peak_pos < left_bound || peak_pos > right_bound) {
        peak_pos = -2.5;
      } else if (peak_fwhm > (right_bound - left_bound)) {
        // peak is too wide or window is too small
        peak_pos = -2.75;
        g_log.debug() << "Peak position " << peak_pos << " has fwhm "
                      << "wider than the fit window " << right_bound - left_bound << "\n";
      } else {
        good_fit = true;
      }
    }
  } else if (fabs(fitfunction.peakfunction->centre() - expected_peak_positions[peakindex]) > postol) {
    // peak center is not within tolerance
    peak_pos = -5;
    g_log.debug() << "Peak position difference "
                  << fabs(fitfunction.peakfunction->centre() - expected_peak_positions[peakindex])
                  << " is out of range of tolerance: " << postol << "\n";
  } else {
    // all criteria are passed
    good_fit = true;
  }

  // set cost function to DBL_MAX if fitting is bad
  double adjust_cost(cost);
  if (!good_fit) {
    // set the cost function value to DBL_MAX
    adjust_cost = DBL_MAX;
  }

  // reset cost
  if (adjust_cost > DBL_MAX - 1) {
    fitfunction.peakfunction->setIntensity(0);
  }

  // chi2
  fit_result->setRecord(peakindex, adjust_cost, peak_pos, fitfunction);

  return good_fit;
}

//----------------------------------------------------------------------------------------------
/** calculate fitted peaks with background in the output workspace
 * The current version gets the peak parameters and background parameters from
 * fitted parameter
 * table
 */
void FitPeaks::calculateFittedPeaks(std::vector<std::shared_ptr<FitPeaksAlgorithm::PeakFitResult>> fit_results) {
  // check
  if (!m_fittedParamTable)
    throw std::runtime_error("No parameters");

  const size_t num_peakfunc_params = m_peakFunction->nParams();
  const size_t num_bkgdfunc_params = m_bkgdFunction->nParams();

  PARALLEL_FOR_IF(Kernel::threadSafe(*m_fittedPeakWS))
  for (int64_t iiws = m_startWorkspaceIndex; iiws <= static_cast<int64_t>(m_stopWorkspaceIndex); ++iiws) {
    PARALLEL_START_INTERRUPT_REGION
    std::size_t iws = static_cast<std::size_t>(iiws);
    // get a copy of peak function and background function
    IPeakFunction_sptr peak_function = std::dynamic_pointer_cast<IPeakFunction>(m_peakFunction->clone());
    IBackgroundFunction_sptr bkgd_function = std::dynamic_pointer_cast<IBackgroundFunction>(m_bkgdFunction->clone());
    std::shared_ptr<FitPeaksAlgorithm::PeakFitResult> fit_result_i = fit_results[iws - m_startWorkspaceIndex];
    // FIXME - This is a just a pure check
    if (!fit_result_i)
      throw std::runtime_error("There is something wroing with PeakFitResult vector!");

    for (size_t ipeak = 0; ipeak < m_numPeaksToFit; ++ipeak) {
      // get and set the peak function parameters
      const double chi2 = fit_result_i->getCost(ipeak);
      if (chi2 > 10.e10)
        continue;

      for (size_t iparam = 0; iparam < num_peakfunc_params; ++iparam)
        peak_function->setParameter(iparam, fit_result_i->getParameterValue(ipeak, iparam));
      for (size_t iparam = 0; iparam < num_bkgdfunc_params; ++iparam)
        bkgd_function->setParameter(iparam, fit_result_i->getParameterValue(ipeak, num_peakfunc_params + iparam));
      // use domain and function to calcualte
      // get the range of start and stop to construct a function domain
      const auto &vec_x = m_fittedPeakWS->points(iws);
      std::pair<double, double> peakwindow = m_getPeakFitWindow(iws, ipeak);
      auto start_x_iter = std::lower_bound(vec_x.begin(), vec_x.end(), peakwindow.first);
      auto stop_x_iter = std::lower_bound(vec_x.begin(), vec_x.end(), peakwindow.second);

      if (start_x_iter == stop_x_iter)
        throw std::runtime_error("Range size is zero in calculateFittedPeaks");

      FunctionDomain1DVector domain(start_x_iter, stop_x_iter);
      FunctionValues values(domain);
      CompositeFunction_sptr comp_func = std::make_shared<API::CompositeFunction>();
      comp_func->addFunction(peak_function);
      comp_func->addFunction(bkgd_function);
      comp_func->function(domain, values);

      // copy over the values
      std::size_t istart = static_cast<size_t>(start_x_iter - vec_x.begin());
      std::size_t istop = static_cast<size_t>(stop_x_iter - vec_x.begin());
      for (std::size_t yindex = istart; yindex < istop; ++yindex) {
        m_fittedPeakWS->dataY(iws)[yindex] = values.getCalculated(yindex - istart);
      }
    } // END-FOR (ipeak)
    PARALLEL_END_INTERRUPT_REGION
  } // END-FOR (iws)
  PARALLEL_CHECK_INTERRUPT_REGION

  return;
}
namespace {
bool estimateBackgroundParameters(const Histogram &histogram, const std::pair<size_t, size_t> &peak_window,
                                  const API::IBackgroundFunction_sptr &bkgd_function) {
  // for estimating background parameters
  // 0 = constant, 1 = linear
  const auto POLYNOMIAL_ORDER = std::min<size_t>(1, bkgd_function->nParams());

  if (peak_window.first >= peak_window.second)
    throw std::runtime_error("Invalid peak window");

  // reset the background function
  const auto nParams = bkgd_function->nParams();
  for (size_t i = 0; i < nParams; ++i)
    bkgd_function->setParameter(i, 0.);

  // 10 is a magic number that worked in a variety of situations
  const size_t iback_start = peak_window.first + 10;
  const size_t iback_stop = peak_window.second - 10;

  // use the simple way to find linear background
  // there aren't enough bins in the window to try to estimate so just leave the
  // estimate at zero
  if (iback_start < iback_stop) {
    double bkgd_a0{0.};    // will be fit
    double bkgd_a1{0.};    // may be fit
    double bkgd_a2{0.};    // will be ignored
    double chisq{DBL_MAX}; // how well the fit worked
    HistogramData::estimateBackground(POLYNOMIAL_ORDER, histogram, peak_window.first, peak_window.second, iback_start,
                                      iback_stop, bkgd_a0, bkgd_a1, bkgd_a2, chisq);
    // update the background function with the result
    bkgd_function->setParameter(0, bkgd_a0);
    if (nParams > 1)
      bkgd_function->setParameter(1, bkgd_a1);
    // quadratic term is always estimated to be zero

    // TODO: return false if chisq is too large
    return true;
  }

  return false; // too few data points for the fit
}
} // anonymous namespace

//----------------------------------------------------------------------------------------------
/** check whether a peak profile is allowed to observe peak width and set width
 * @brief isObservablePeakProfile
 * @param peakprofile : name of peak profile to check against
 * @return :: flag whether the specified peak profile observable
 */
bool FitPeaks::isObservablePeakProfile(const std::string &peakprofile) {
  return (std::find(supported_peak_profiles.begin(), supported_peak_profiles.end(), peakprofile) !=
          supported_peak_profiles.end());
}

//----------------------------------------------------------------------------------------------
/** Fit background function
 */
bool FitPeaks::fitBackground(const size_t &ws_index, const std::pair<double, double> &fit_window,
                             const double &expected_peak_pos, const API::IBackgroundFunction_sptr &bkgd_func) {
  constexpr size_t MIN_POINTS{10}; // TODO explain why 10

  // find out how to fit background
  const auto &points = m_inputMatrixWS->histogram(ws_index).points();
  size_t start_index = findXIndex(points.rawData(), fit_window.first);
  size_t expected_peak_index = findXIndex(points.rawData(), expected_peak_pos, start_index);
  size_t stop_index = findXIndex(points.rawData(), fit_window.second, expected_peak_index);

  // treat 5 as a magic number - TODO explain why
  bool good_fit(false);
  if (expected_peak_index - start_index > MIN_POINTS && stop_index - expected_peak_index > MIN_POINTS) {
    // enough data points left for multi-domain fitting
    // set a smaller fit window
    const std::pair<double, double> vec_min{fit_window.first, points[expected_peak_index + 5]};
    const std::pair<double, double> vec_max{points[expected_peak_index - 5], fit_window.second};

    // reset background function value
    for (size_t n = 0; n < bkgd_func->nParams(); ++n)
      bkgd_func->setParameter(n, 0);

    double chi2 = fitFunctionMD(bkgd_func, m_inputMatrixWS, ws_index, vec_min, vec_max);

    // process
    if (chi2 < DBL_MAX - 1) {
      good_fit = true;
    }

  } else {
    // fit as a single domain function.  check whether the result is good or bad

    // TODO FROM HERE!
    g_log.debug() << "Don't know what to do with background fitting with single "
                  << "domain function! " << (expected_peak_index - start_index) << " points to the left "
                  << (stop_index - expected_peak_index) << " points to the right\n";
  }

  return good_fit;
}

//----------------------------------------------------------------------------------------------
/** Fit an individual peak
 */
double FitPeaks::fitIndividualPeak(size_t wi, const API::IAlgorithm_sptr &fitter, const double expected_peak_center,
                                   const std::pair<double, double> &fitwindow, const bool estimate_peak_width,
                                   const API::IPeakFunction_sptr &peakfunction,
                                   const API::IBackgroundFunction_sptr &bkgdfunc,
                                   const std::shared_ptr<FitPeaksAlgorithm::PeakFitPreCheckResult> &pre_check_result) {
  pre_check_result->setNumberOfSubmittedIndividualPeaks(1);
  double cost(DBL_MAX);

  // make sure the number of data points satisfies the number of fitting parameters plus a magic cushion of 2.
  size_t min_required_datapoints{peakfunction->nParams() + bkgdfunc->nParams() + 2};
  size_t number_of_datapoints = histRangeToDataPointCount(wi, fitwindow);
  if (number_of_datapoints < min_required_datapoints) {
    pre_check_result->setNumberOfPeaksWithNotEnoughDataPoints(1);
    return cost;
  }

  // check the number of counts in the peak window
  if (m_minPeakTotalCount >= 0.0 && numberCounts(wi, fitwindow) <= m_minPeakTotalCount) {
    pre_check_result->setNumberOfIndividualPeaksWithLowCount(1);
    return cost;
  }

  // exclude a peak with a low signal-to-noise ratio
  if (m_minSignalToNoiseRatio > 0.0 && calculateSignalToNoiseRatio(wi, fitwindow, bkgdfunc) < m_minSignalToNoiseRatio) {
    pre_check_result->setNumberOfPeaksWithLowSignalToNoise(1);
    return cost;
  }

  if (m_highBackground) {
    // fit peak with high background!
    cost = fitFunctionHighBackground(fitter, fitwindow, wi, expected_peak_center, estimate_peak_width, peakfunction,
                                     bkgdfunc);
  } else {
    // fit peak and background
    cost = fitFunctionSD(fitter, peakfunction, bkgdfunc, m_inputMatrixWS, wi, fitwindow, expected_peak_center,
                         estimate_peak_width, true);
  }

  return cost;
}

//----------------------------------------------------------------------------------------------
/** Fit function in single domain (mostly applied for fitting peak + background)
 * with estimating peak parameters
 * This is the core fitting algorithm to deal with the simplest situation
 * @exception :: Fit.isExecuted is false (cannot be executed)
 */
double FitPeaks::fitFunctionSD(const IAlgorithm_sptr &fit, const API::IPeakFunction_sptr &peak_function,
                               const API::IBackgroundFunction_sptr &bkgd_function,
                               const API::MatrixWorkspace_sptr &dataws, size_t wsindex,
                               const std::pair<double, double> &peak_range, const double &expected_peak_center,
                               bool estimate_peak_width, bool estimate_background) {
  std::stringstream errorid;
  errorid << "(WorkspaceIndex=" << wsindex << " PeakCentre=" << expected_peak_center << ")";

  // validate peak window
  if (peak_range.first >= peak_range.second) {
    std::stringstream msg;
    msg << "Invalid peak window: xmin>xmax (" << peak_range.first << ", " << peak_range.second << ")" << errorid.str();
    throw std::runtime_error(msg.str());
  }

  // determine the peak window in terms of vector indexes
  const auto &histogram = dataws->histogram(wsindex);
  const auto &vector_x = histogram.points();
  const auto start_index = findXIndex(vector_x, peak_range.first);
  const auto stop_index = findXIndex(vector_x, peak_range.second, start_index);
  if (start_index == stop_index)
    throw std::runtime_error("Range size is zero in fitFunctionSD");
  std::pair<size_t, size_t> peak_index_window = std::make_pair(start_index, stop_index);

  // Estimate background
  if (estimate_background) {
    if (!estimateBackgroundParameters(histogram, peak_index_window, bkgd_function)) {
      return DBL_MAX;
    }
  }

  // Estimate peak profile parameter
  peak_function->setCentre(expected_peak_center); // set expected position first
  int result = estimatePeakParameters(histogram, peak_index_window, peak_function, bkgd_function, estimate_peak_width,
                                      m_peakWidthEstimateApproach, m_peakWidthPercentage, m_minPeakHeight);

  if (result != GOOD) {
    peak_function->setCentre(expected_peak_center);
    if (result == NOSIGNAL || result == LOWPEAK) {
      return DBL_MAX; // exit early - don't fit
    }
  }

  // Create the composition function
  CompositeFunction_sptr comp_func = std::make_shared<API::CompositeFunction>();
  comp_func->addFunction(peak_function);
  comp_func->addFunction(bkgd_function);
  IFunction_sptr fitfunc = std::dynamic_pointer_cast<IFunction>(comp_func);

  // Set the properties
  fit->setProperty("Function", fitfunc);
  fit->setProperty("InputWorkspace", dataws);
  fit->setProperty("WorkspaceIndex", static_cast<int>(wsindex));
  fit->setProperty("MaxIterations", m_fitIterations); // magic number
  fit->setProperty("StartX", peak_range.first);
  fit->setProperty("EndX", peak_range.second);
  fit->setProperty("IgnoreInvalidData", true);

  if (m_constrainPeaksPosition) {
    // set up a constraint on peak position
    double peak_center = peak_function->centre();
    double peak_width = peak_function->fwhm();
    std::stringstream peak_center_constraint;
    peak_center_constraint << (peak_center - 0.5 * peak_width) << " < f0." << peak_function->getCentreParameterName()
                           << " < " << (peak_center + 0.5 * peak_width);
    fit->setProperty("Constraints", peak_center_constraint.str());
  }

  // Execute fit and get result of fitting background
  g_log.debug() << "[E1201] FitSingleDomain Before fitting, Fit function: " << fit->asString() << "\n";
  errorid << " starting function [" << comp_func->asString() << "]";
  try {
    fit->execute();
    g_log.debug() << "[E1202] FitSingleDomain After fitting, Fit function: " << fit->asString() << "\n";

    if (!fit->isExecuted()) {
      g_log.warning() << "Fitting peak SD (single domain) failed to execute. " + errorid.str();
      return DBL_MAX;
    }
  } catch (std::invalid_argument &e) {
    errorid << ": " << e.what();
    g_log.warning() << "\nWhile fitting " + errorid.str();
    return DBL_MAX; // probably the wrong thing to do
  }

  // Retrieve result
  std::string fitStatus = fit->getProperty("OutputStatus");
  double chi2{std::numeric_limits<double>::max()};
  if (fitStatus == "success") {
    chi2 = fit->getProperty("OutputChi2overDoF");
  }

  return chi2;
}

//----------------------------------------------------------------------------------------------
double FitPeaks::fitFunctionMD(API::IFunction_sptr fit_function, const API::MatrixWorkspace_sptr &dataws,
                               const size_t wsindex, const std::pair<double, double> &vec_xmin,
                               const std::pair<double, double> &vec_xmax) {
  // Note: after testing it is found that multi-domain Fit cannot be reused
  API::IAlgorithm_sptr fit;
  try {
    fit = createChildAlgorithm("Fit", -1, -1, false);
  } catch (Exception::NotFoundError &) {
    std::stringstream errss;
    errss << "The FitPeak algorithm requires the CurveFitting library";
    throw std::runtime_error(errss.str());
  }
  // set up background fit instance
  fit->setProperty("Minimizer", m_minimizer);
  fit->setProperty("CostFunction", m_costFunction);
  fit->setProperty("CalcErrors", true);

  // This use multi-domain; but does not know how to set up IFunction_sptr
  // fitfunc,
  std::shared_ptr<MultiDomainFunction> md_function = std::make_shared<MultiDomainFunction>();

  // Set function first
  md_function->addFunction(std::move(fit_function));

  //  set domain for function with index 0 covering both sides
  md_function->clearDomainIndices();
  md_function->setDomainIndices(0, {0, 1});

  // Set the properties
  fit->setProperty("Function", std::dynamic_pointer_cast<IFunction>(md_function));
  fit->setProperty("InputWorkspace", dataws);
  fit->setProperty("WorkspaceIndex", static_cast<int>(wsindex));
  fit->setProperty("StartX", vec_xmin.first);
  fit->setProperty("EndX", vec_xmax.first);
  fit->setProperty("InputWorkspace_1", dataws);
  fit->setProperty("WorkspaceIndex_1", static_cast<int>(wsindex));
  fit->setProperty("StartX_1", vec_xmin.second);
  fit->setProperty("EndX_1", vec_xmax.second);
  fit->setProperty("MaxIterations", m_fitIterations);
  fit->setProperty("IgnoreInvalidData", true);

  // Execute
  fit->execute();
  if (!fit->isExecuted()) {
    throw runtime_error("Fit is not executed on multi-domain function/data. ");
  }

  // Retrieve result
  std::string fitStatus = fit->getProperty("OutputStatus");

  double chi2 = DBL_MAX;
  if (fitStatus == "success") {
    chi2 = fit->getProperty("OutputChi2overDoF");
  }

  return chi2;
}

//----------------------------------------------------------------------------------------------
/// Fit peak with high background
double FitPeaks::fitFunctionHighBackground(const IAlgorithm_sptr &fit, const std::pair<double, double> &fit_window,
                                           const size_t &ws_index, const double &expected_peak_center,
                                           bool observe_peak_shape, const API::IPeakFunction_sptr &peakfunction,
                                           const API::IBackgroundFunction_sptr &bkgdfunc) {
  assert(m_linearBackgroundFunction);

  // high background to reduce
  API::IBackgroundFunction_sptr high_bkgd_function =
      std::dynamic_pointer_cast<API::IBackgroundFunction>(m_linearBackgroundFunction->clone());

  // Fit the background first if there is enough data points
  fitBackground(ws_index, fit_window, expected_peak_center, high_bkgd_function);

  // Get partial of the data
  std::vector<double> vec_x, vec_y, vec_e;
  getRangeData(ws_index, fit_window, vec_x, vec_y, vec_e);

  // Reduce the background
  reduceByBackground(high_bkgd_function, vec_x, vec_y);
  for (std::size_t n = 0; n < bkgdfunc->nParams(); ++n)
    bkgdfunc->setParameter(n, 0);

  // Create a new workspace
  API::MatrixWorkspace_sptr reduced_bkgd_ws = createMatrixWorkspace(vec_x, vec_y, vec_e);

  // Fit peak with background
  fitFunctionSD(fit, peakfunction, bkgdfunc, reduced_bkgd_ws, 0, {vec_x.front(), vec_x.back()}, expected_peak_center,
                observe_peak_shape, false);

  // add the reduced background back
  bkgdfunc->setParameter(0, bkgdfunc->getParameter(0) + high_bkgd_function->getParameter(0));
  bkgdfunc->setParameter(1, bkgdfunc->getParameter(1) + // TODO doesn't work for flat background
                                high_bkgd_function->getParameter(1));

  double cost = fitFunctionSD(fit, peakfunction, bkgdfunc, m_inputMatrixWS, ws_index, {vec_x.front(), vec_x.back()},
                              expected_peak_center, false, false);

  return cost;
}

//----------------------------------------------------------------------------------------------
/// Create a single spectrum workspace for fitting
API::MatrixWorkspace_sptr FitPeaks::createMatrixWorkspace(const std::vector<double> &vec_x,
                                                          const std::vector<double> &vec_y,
                                                          const std::vector<double> &vec_e) {
  std::size_t size = vec_x.size();
  std::size_t ysize = vec_y.size();

  HistogramBuilder builder;
  builder.setX(size);
  builder.setY(ysize);
  MatrixWorkspace_sptr matrix_ws = create<Workspace2D>(1, builder.build());

  auto &dataX = matrix_ws->mutableX(0);
  auto &dataY = matrix_ws->mutableY(0);
  auto &dataE = matrix_ws->mutableE(0);

  dataX.assign(vec_x.cbegin(), vec_x.cend());
  dataY.assign(vec_y.cbegin(), vec_y.cend());
  dataE.assign(vec_e.cbegin(), vec_e.cend());
  return matrix_ws;
}

//----------------------------------------------------------------------------------------------
/** generate output workspace for peak positions
 */
void FitPeaks::generateOutputPeakPositionWS() {
  // create output workspace for peak positions: can be partial spectra to input
  // workspace
  m_outputPeakPositionWorkspace = create<Workspace2D>(m_numSpectraToFit, Points(m_numPeaksToFit));
  // set default
  for (std::size_t wi = 0; wi < m_numSpectraToFit; ++wi) {
    // convert to workspace index of input data workspace
    std::size_t inp_wi = wi + m_startWorkspaceIndex;
    std::vector<double> expected_position = m_getExpectedPeakPositions(inp_wi);
    for (std::size_t ipeak = 0; ipeak < expected_position.size(); ++ipeak) {
      m_outputPeakPositionWorkspace->dataX(wi)[ipeak] = expected_position[ipeak];
    }
  }

  return;
}

//----------------------------------------------------------------------------------------------
/** Set up parameter table (parameter value or error)
 * @brief FitPeaks::generateParameterTable
 * @param table_ws:: an empty workspace
 * @param param_names
 * @param with_chi2:: flag to append chi^2 to the table
 */
void FitPeaks::setupParameterTableWorkspace(const API::ITableWorkspace_sptr &table_ws,
                                            const std::vector<std::string> &param_names, bool with_chi2) {
  // add columns
  table_ws->addColumn("int", "wsindex");
  table_ws->addColumn("int", "peakindex");
  for (const auto &param_name : param_names)
    table_ws->addColumn("double", param_name);
  if (with_chi2)
    table_ws->addColumn("double", "chi2");

  // add rows
  const size_t numParam = m_fittedParamTable->columnCount() - 3;
  for (size_t iws = m_startWorkspaceIndex; iws <= m_stopWorkspaceIndex; ++iws) {
    for (size_t ipeak = 0; ipeak < m_numPeaksToFit; ++ipeak) {
      API::TableRow newRow = table_ws->appendRow();
      newRow << static_cast<int>(iws);   // workspace index
      newRow << static_cast<int>(ipeak); // peak number
      for (size_t iparam = 0; iparam < numParam; ++iparam)
        newRow << 0.; // parameters for each peak
      if (with_chi2)
        newRow << DBL_MAX; // chisq
    }
  }

  return;
}

//----------------------------------------------------------------------------------------------
/** Generate table workspace for fitted parameters' value
 * and optionally the table workspace for those parameters' fitting error
 * @brief FitPeaks::generateFittedParametersValueWorkspace
 */
void FitPeaks::generateFittedParametersValueWorkspaces() {
  // peak parameter workspace
  m_rawPeaksTable = getProperty(PropertyNames::RAW_PARAMS);

  // create parameters
  // peak
  std::vector<std::string> param_vec;
  if (m_rawPeaksTable) {
    param_vec = m_peakFunction->getParameterNames();
  } else {
    param_vec.emplace_back("centre");
    param_vec.emplace_back("width");
    param_vec.emplace_back("height");
    param_vec.emplace_back("intensity");
  }
  // background
  for (size_t iparam = 0; iparam < m_bkgdFunction->nParams(); ++iparam)
    param_vec.emplace_back(m_bkgdFunction->parameterName(iparam));

  // parameter value table
  m_fittedParamTable = std::make_shared<TableWorkspace>();
  setupParameterTableWorkspace(m_fittedParamTable, param_vec, true);

  // for error workspace
  std::string fiterror_table_name = getPropertyValue(PropertyNames::OUTPUT_WKSP_PARAM_ERRS);
  // do nothing if user does not specifiy
  if (fiterror_table_name.empty()) {
    // not specified
    m_fitErrorTable = nullptr;
  } else {
    // create table and set up parameter table
    m_fitErrorTable = std::make_shared<TableWorkspace>();
    setupParameterTableWorkspace(m_fitErrorTable, param_vec, false);
  }

  return;
}

//----------------------------------------------------------------------------------------------
/** Generate the output MatrixWorkspace for calculated peaks (as an option)
 * @brief FitPeaks::generateCalculatedPeaksWS
 */
void FitPeaks::generateCalculatedPeaksWS() {
  // matrix workspace contained calculated peaks from fitting
  std::string fit_ws_name = getPropertyValue(PropertyNames::OUTPUT_WKSP_MODEL);
  if (fit_ws_name.size() == 0) {
    // skip if user does not specify
    m_fittedPeakWS = nullptr;
    return;
  }

  // create a wokspace with same size as in the input matrix workspace
  m_fittedPeakWS = create<Workspace2D>(*m_inputMatrixWS);
}

//----------------------------------------------------------------------------------------------
/// set up output workspaces
void FitPeaks::processOutputs(std::vector<std::shared_ptr<FitPeaksAlgorithm::PeakFitResult>> fit_result_vec) {
  setProperty(PropertyNames::OUTPUT_WKSP, m_outputPeakPositionWorkspace);
  setProperty(PropertyNames::OUTPUT_WKSP_PARAMS, m_fittedParamTable);

  if (m_fitErrorTable) {
    g_log.warning("Output error table workspace");
    setProperty(PropertyNames::OUTPUT_WKSP_PARAM_ERRS, m_fitErrorTable);
  } else {
    g_log.warning("No error table output");
  }

  // optional
  if (m_fittedPeakWS && m_fittedParamTable) {
    g_log.debug("about to calcualte fitted peaks");
    calculateFittedPeaks(std::move(fit_result_vec));
    setProperty(PropertyNames::OUTPUT_WKSP_MODEL, m_fittedPeakWS);
  }
}

//----------------------------------------------------------------------------------------------
/** Sum up all counts in a histogram
 * @param iws ::  histogram index in workspace
 * @return :: total number of counts in the histogram
 */
double FitPeaks::numberCounts(size_t iws) {
  const std::vector<double> &vec_y = m_inputMatrixWS->histogram(iws).y().rawData();
  double total = std::accumulate(vec_y.begin(), vec_y.end(), 0.);
  return total;
}

//----------------------------------------------------------------------------------------------
/** Sum up all counts in a histogram range
 * @param iws :: histogram index in workspace
 * @param range :: histogram range
 * @return :: total number of counts in the range
 */
double FitPeaks::numberCounts(size_t iws, const std::pair<double, double> &range) {
  // get data range
  std::vector<double> vec_x, vec_y, vec_e;
  getRangeData(iws, range, vec_x, vec_y, vec_e);
  // sum up all counts
  double total = std::accumulate(vec_y.begin(), vec_y.end(), 0.);
  return total;
}

//----------------------------------------------------------------------------------------------
/** Calculate number of data points in a histogram range
 * @param iws :: histogram index in workspace
 * @param range :: histogram range
 * @return :: number of data points
 */
size_t FitPeaks::histRangeToDataPointCount(size_t iws, const std::pair<double, double> &range) {
  size_t left_index, right_index;
  histRangeToIndexBounds(iws, range, left_index, right_index);
  size_t number_dp = right_index - left_index + 1;
  if (m_inputMatrixWS->isHistogramData())
    number_dp -= 1;
  assert(number_dp > 0);
  return number_dp;
}

//----------------------------------------------------------------------------------------------
/** Convert a histogram range to vector index boundaries
 * @param iws :: histogram index in workspace
 * @param range :: histogram range
 * @param left_index :: (output) left index boundary
 * @param right_index :: (output) right index boundary
 */
void FitPeaks::histRangeToIndexBounds(size_t iws, const std::pair<double, double> &range, size_t &left_index,
                                      size_t &right_index) {
  const auto &orig_x = m_inputMatrixWS->histogram(iws).x();
  rangeToIndexBounds(orig_x, range.first, range.second, left_index, right_index);

  // handle an invalid range case. For the histogram point data, make sure the number of data points is non-zero as
  // well.
  if (left_index >= right_index || (m_inputMatrixWS->isHistogramData() && left_index == right_index - 1)) {
    std::stringstream err_ss;
    err_ss << "Unable to get a valid subset of histogram from given fit window. "
           << "Histogram X: " << orig_x.front() << "," << orig_x.back() << "; Range: " << range.first << ","
           << range.second;
    throw std::runtime_error(err_ss.str());
  }
}

//----------------------------------------------------------------------------------------------
/** get vector X, Y and E in a given range
 * @param iws :: histogram index in workspace
 * @param range :: histogram range
 * @param vec_x :: (output) vector of X-values
 * @param vec_y :: (output) vector of Y-values
 * @param vec_e :: (output) vector of E-values
 */
void FitPeaks::getRangeData(size_t iws, const std::pair<double, double> &range, std::vector<double> &vec_x,
                            std::vector<double> &vec_y, std::vector<double> &vec_e) {
  // convert range to index boundaries
  size_t left_index, right_index;
  histRangeToIndexBounds(iws, range, left_index, right_index);

  // copy X, Y and E
  size_t num_elements_x = right_index - left_index;

  vec_x.resize(num_elements_x);
  const auto &orig_x = m_inputMatrixWS->histogram(iws).x();
  std::copy(orig_x.begin() + left_index, orig_x.begin() + right_index, vec_x.begin());

  size_t num_datapoints = m_inputMatrixWS->isHistogramData() ? num_elements_x - 1 : num_elements_x;

  const std::vector<double> orig_y = m_inputMatrixWS->histogram(iws).y().rawData();
  const std::vector<double> orig_e = m_inputMatrixWS->histogram(iws).e().rawData();
  vec_y.resize(num_datapoints);
  vec_e.resize(num_datapoints);
  std::copy(orig_y.begin() + left_index, orig_y.begin() + left_index + num_datapoints, vec_y.begin());
  std::copy(orig_e.begin() + left_index, orig_e.begin() + left_index + num_datapoints, vec_e.begin());
}

//----------------------------------------------------------------------------------------------
/** Calculate signal-to-noise ratio in a histogram range
 * @param iws :: histogram index in workspace
 * @param range :: histogram range
 * @param bkgd_function :: background function pointer
 * @return :: signal-to-noise ratio
 */
double FitPeaks::calculateSignalToNoiseRatio(size_t iws, const std::pair<double, double> &range,
                                             const API::IBackgroundFunction_sptr &bkgd_function) {
  // convert range to index boundaries
  size_t left_index, right_index;
  histRangeToIndexBounds(iws, range, left_index, right_index);

  // estimate background level by Y(X) fitting
  if (!estimateBackgroundParameters(m_inputMatrixWS->histogram(iws), std::pair<size_t, size_t>(left_index, right_index),
                                    bkgd_function))
    return 0.0; // failed to estimate background parameters

  // get X,Y,and E for the data range
  std::vector<double> vec_x, vec_y, vec_e;
  getRangeData(iws, range, vec_x, vec_y, vec_e);
  if (vec_x.empty())
    return 0.0;

  // subtract background from Y-values
  reduceByBackground(bkgd_function, vec_x, vec_y);

  // estimate the signal as the highest Y-value in the data range
  auto it_max = std::max_element(vec_y.begin(), vec_y.end());
  double signal = vec_y[it_max - vec_y.begin()];
  if (signal <= DBL_MIN)
    return 0.0;

  // estimate noise from background. If noise is zero, or impossible to estimate, return DBL_MAX so that the peak
  // won't be rejected.
  double noise = estimateBackgroundNoise(vec_y);
  if (noise <= DBL_MIN)
    return DBL_MAX;

  // finally, calculate the signal-to-noise ratio
  return signal / noise;
}

//----------------------------------------------------------------------------------------------
/// Get the expected peak's position

void FitPeaks::checkWorkspaceIndices(std::size_t const &wi) {
  if (wi < m_startWorkspaceIndex || wi > m_stopWorkspaceIndex) {
    std::stringstream errss;
    errss << "Workspace index " << wi << " is out of range "
          << "[" << m_startWorkspaceIndex << ", " << m_stopWorkspaceIndex << "]";
    throw std::runtime_error(errss.str());
  }
}

void FitPeaks::checkPeakIndices(std::size_t const &wi, std::size_t const &ipeak) {
  // check peak index
  if (ipeak >= m_getExpectedPeakPositions(wi).size()) {
    std::stringstream errss;
    errss << "Peak index " << ipeak << " is out of range (" << m_numPeaksToFit << ")";
    throw std::runtime_error(errss.str());
  }
}

void FitPeaks::checkPeakWindowEdgeOrder(double const &left, double const &right) {
  if (left >= right) {
    std::stringstream errss;
    errss << "Peak window is inappropriate for workspace index: " << left << " >= " << right;
    throw std::runtime_error(errss.str());
  }
}

//----------------------------------------------------------------------------------------------
/** Write result of peak fit per spectrum to output analysis workspaces
 * including (1) output peak position workspace (2) parameter table workspace
 * and optionally (3) fitting error/uncertainty workspace
 * @brief FitPeaks::writeFitResult
 * @param wi
 * @param expected_positions :: vector for expected peak positions
 * @param fit_result :: PeakFitResult instance
 */
void FitPeaks::writeFitResult(size_t wi, const std::vector<double> &expected_positions,
                              const std::shared_ptr<FitPeaksAlgorithm::PeakFitResult> &fit_result) {
  // convert to
  size_t out_wi = wi - m_startWorkspaceIndex;
  if (out_wi >= m_outputPeakPositionWorkspace->getNumberHistograms()) {
    g_log.error() << "workspace index " << wi << " is out of output peak position workspace "
                  << "range of spectra, which contains " << m_outputPeakPositionWorkspace->getNumberHistograms()
                  << " spectra"
                  << "\n";
    throw std::runtime_error("Out of boundary to set output peak position workspace");
  }

  // Fill the output peak position workspace
  for (size_t ipeak = 0; ipeak < m_numPeaksToFit; ++ipeak) {
    double exp_peak_pos(expected_positions[ipeak]);
    double fitted_peak_pos = fit_result->getPeakPosition(ipeak);
    double peak_chi2 = fit_result->getCost(ipeak);

    m_outputPeakPositionWorkspace->mutableX(out_wi)[ipeak] = exp_peak_pos;
    m_outputPeakPositionWorkspace->mutableY(out_wi)[ipeak] = fitted_peak_pos;
    m_outputPeakPositionWorkspace->mutableE(out_wi)[ipeak] = peak_chi2;
  }

  // Output the peak parameters to the table workspace
  // check vector size

  // last column of the table is for chi2
  size_t chi2_index = m_fittedParamTable->columnCount() - 1;

  // check TableWorkspace and given FitResult
  if (m_rawPeaksTable) {
    // duplicate from FitPeakResult to table workspace
    // check again with the column size versus peak parameter values
    if (fit_result->getNumberParameters() != m_fittedParamTable->columnCount() - 3) {
      g_log.error() << "Peak of type (" << m_peakFunction->name() << ") has " << fit_result->getNumberParameters()
                    << " parameters.  Parameter table shall have 3 more "
                       "columns.  But not it has "
                    << m_fittedParamTable->columnCount() << " columns\n";
      throw std::runtime_error("Peak parameter vector for one peak has different sizes to output "
                               "table workspace");
    }
  } else {
    // effective peak profile parameters: need to re-construct the peak function
    if (4 + m_bkgdFunction->nParams() != m_fittedParamTable->columnCount() - 3) {

      std::stringstream err_ss;
      err_ss << "Peak has 4 effective peak parameters and " << m_bkgdFunction->nParams() << " background parameters "
             << ". Parameter table shall have 3 more  columns.  But not it has " << m_fittedParamTable->columnCount()
             << " columns";
      throw std::runtime_error(err_ss.str());
    }
  }

  // go through each peak
  // get a copy of peak function and background function
  IPeakFunction_sptr peak_function = std::dynamic_pointer_cast<IPeakFunction>(m_peakFunction->clone());
  size_t num_peakfunc_params = peak_function->nParams();
  size_t num_bkgd_params = m_bkgdFunction->nParams();

  for (size_t ipeak = 0; ipeak < m_numPeaksToFit; ++ipeak) {
    // get row number
    size_t row_index = out_wi * m_numPeaksToFit + ipeak;

    // treat as different cases for writing out raw or effective parametr
    if (m_rawPeaksTable) {
      // duplicate from FitPeakResult to table workspace
      for (size_t iparam = 0; iparam < num_peakfunc_params + num_bkgd_params; ++iparam) {
        size_t col_index = iparam + 2;
        // fitted parameter's value
        m_fittedParamTable->cell<double>(row_index, col_index) = fit_result->getParameterValue(ipeak, iparam);
        // fitted parameter's fitting error
        if (m_fitErrorTable) {
          m_fitErrorTable->cell<double>(row_index, col_index) = fit_result->getParameterError(ipeak, iparam);
        }

      } // end for (iparam)
    } else {
      // effective peak profile parameter
      // construct the peak function
      for (size_t iparam = 0; iparam < num_peakfunc_params; ++iparam)
        peak_function->setParameter(iparam, fit_result->getParameterValue(ipeak, iparam));

      // set the effective peak parameters
      m_fittedParamTable->cell<double>(row_index, 2) = peak_function->centre();
      m_fittedParamTable->cell<double>(row_index, 3) = peak_function->fwhm();
      m_fittedParamTable->cell<double>(row_index, 4) = peak_function->height();
      m_fittedParamTable->cell<double>(row_index, 5) = peak_function->intensity();

      // background
      for (size_t iparam = 0; iparam < num_bkgd_params; ++iparam)
        m_fittedParamTable->cell<double>(row_index, 6 + iparam) =
            fit_result->getParameterValue(ipeak, num_peakfunc_params + iparam);
    }

    // set chi2
    m_fittedParamTable->cell<double>(row_index, chi2_index) = fit_result->getCost(ipeak);
  }

  return;
}

//----------------------------------------------------------------------------------------------
std::string FitPeaks::getPeakHeightParameterName(const API::IPeakFunction_const_sptr &peak_function) {
  std::string height_name("");

  std::vector<std::string> peak_parameters = peak_function->getParameterNames();
  for (const auto &name : peak_parameters) {
    if (name == "Height") {
      height_name = "Height";
      break;
    } else if (name == "I") {
      height_name = "I";
      break;
    } else if (name == "Intensity") {
      height_name = "Intensity";
      break;
    }
  }

  if (height_name.empty())
    throw std::runtime_error("Peak height parameter name cannot be found.");

  return height_name;
}

// A client, like PDCalibration, may set a logging offset to make FitPeaks less "chatty".
// This method temporarily removes the logging offset and logs the message at its priority level.
void FitPeaks::logNoOffset(const size_t &priority, const std::string &msg) {
  LoggingOffsetSentry sentry(this);

  switch (priority) {
  case 4: // warning
    g_log.warning() << msg;
    break;
  case 5: // notice
    g_log.notice() << msg;
    break;
  default:
    assert(false); // not implemented yet
  }
}

DECLARE_ALGORITHM(FitPeaks)

} // namespace Mantid::Algorithms<|MERGE_RESOLUTION|>--- conflicted
+++ resolved
@@ -389,13 +389,8 @@
                   "If there is only one value given, then ");
 
   declareProperty(PropertyNames::PEAK_MIN_HEIGHT, 0.,
-<<<<<<< HEAD
-                  "Used for validating peaks after fitting. If a peak's fitted height is under this value, "
-=======
                   "Used for validating peaks before and after fitting. If a peak's observed/estimated or "
-                  "fitted height is under this value, "
->>>>>>> 975c85a2
-                  "the peak will be marked as error.");
+                  "fitted height is under this value, the peak will be marked as error.");
 
   declareProperty(PropertyNames::CONSTRAIN_PEAK_POS, true,
                   "If true peak position will be constrained by estimated positions "
