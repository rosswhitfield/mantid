#ifndef CREATEPSDBLEEDMASKSTEST_H_
#define CREATEPSDBLEEDMASKSTEST_H_

#include "MantidAlgorithms/CreatePSDBleedMask.h"
#include <cxxtest/TestSuite.h>

#include "MantidTestHelpers/WorkspaceCreationHelper.h"
#include "MantidTestHelpers/ComponentCreationHelper.h"
#include "MantidDataObjects/WorkspaceCreation.h"
#include "MantidGeometry/Instrument.h"
#include "MantidGeometry/Instrument/CompAssembly.h"
#include "MantidGeometry/Instrument/Detector.h"
#include "MantidHistogramData/LinearGenerator.h"
#include "MantidIndexing/IndexInfo.h"

using Mantid::DataObjects::Workspace2D_sptr;
using Mantid::Geometry::Instrument_sptr;

class CreatePSDBleedMaskTest : public CxxTest::TestSuite {

public:
  void test_Name() {
    TS_ASSERT_EQUALS(diagnostic.name(), "CreatePSDBleedMask");
  }

  void test_Category() {
    TS_ASSERT_EQUALS(diagnostic.category(), "Diagnostics");
  }

  void test_That_Tube_Based_Detector_Gives_Expected_Masking() {
    using Mantid::API::MatrixWorkspace_sptr;
    using Mantid::Geometry::IDetector_const_sptr;

    Workspace2D_sptr testWS = createTestWorkspace();

    if (!diagnostic.isInitialized()) {
      diagnostic.initialize();
    }

    TS_ASSERT(diagnostic.isInitialized());

    diagnostic.setProperty<Mantid::API::MatrixWorkspace_sptr>("InputWorkspace",
                                                              testWS);
    const std::string outputName("PSDBleedMask-Test");
    diagnostic.setPropertyValue("OutputWorkspace", outputName);
    // Based on test setup: Passing tubes should have a framerate 9.2 and the
    // failing tube 19.0
    diagnostic.setProperty("MaxTubeFramerate", 10.0);
    diagnostic.setProperty("NIgnoredCentralPixels", 4);

    diagnostic.setRethrows(true);

    // First test that a workspace not containing the number of good frames
    // fails
    TS_ASSERT_THROWS(diagnostic.execute(), std::invalid_argument);

    // Set the number of frames
    testWS->mutableRun().addProperty("goodfrm", 10);

    TS_ASSERT_THROWS_NOTHING(diagnostic.execute());

    Mantid::API::AnalysisDataServiceImpl &dataStore =
        Mantid::API::AnalysisDataService::Instance();
    bool ws_found = dataStore.doesExist(outputName);
    TS_ASSERT(ws_found);
    if (!ws_found)
      return;
    MatrixWorkspace_sptr outputWS =
        boost::dynamic_pointer_cast<Mantid::API::MatrixWorkspace>(
            dataStore.retrieve(outputName));
    TS_ASSERT(outputWS);
    if (!outputWS) {
      TS_FAIL("Cannot find output workspace");
    }

    const size_t numSpectra = outputWS->getNumberHistograms();
    TS_ASSERT_EQUALS(numSpectra, testWS->getNumberHistograms());
    TS_ASSERT_EQUALS(outputWS->blocksize(), 1);
    const int numMasked = diagnostic.getProperty("NumberOfFailures");
    TS_ASSERT_EQUALS(numMasked, 50);

    // Test masking
    int failedIndexStart(50), failedIndexEnd(99);
    for (int i = failedIndexStart; i <= failedIndexEnd; ++i) {
      TS_ASSERT_EQUALS(outputWS->y(i)[0], 1.);
    }

    for (int i = 0; i <= 49; ++i) {
      TS_ASSERT_EQUALS(outputWS->y(i)[0], 0.);
    }

    dataStore.remove(outputName);
  }

private:
  Workspace2D_sptr createTestWorkspace() {
    using namespace Mantid::DataObjects;
    using namespace Mantid::HistogramData;
    using namespace Mantid::Indexing;
    const int nTubes = 3;
    const int nPixelsPerTube = 50;
    const int nBins(5);
    // YLength = nTubes * nPixelsPerTube
    const int nSpectra(nTubes * nPixelsPerTube);
    auto testWS = create<Workspace2D>(
        ComponentCreationHelper::createInstrumentWithPSDTubes(nTubes,
                                                              nPixelsPerTube),
        IndexInfo(nSpectra),
        Histogram(BinEdges(nBins + 1, LinearGenerator(0.0, 1.0)),
                  Counts(nBins, 2.0)));
    // Set a spectra to have high count such that the fail the test
    const int failedTube(1);
    // Set a high value to tip that tube over the max count rate
    testWS->mutableY(failedTube * nPixelsPerTube + 1)[0] = 100.0;
    return std::move(testWS);
  }

<<<<<<< HEAD
  Mantid::Geometry::Instrument_sptr
  createTestInstrument(const int nTubes = 3, const int nPixelsPerTube = 50) {
    using Mantid::Geometry::Instrument_sptr;
    using Mantid::Geometry::Instrument;
    using Mantid::Geometry::CompAssembly;
    using Mantid::Geometry::Detector;
    using Mantid::Kernel::V3D;

    // Need a tube based instrument.
    // pixels
    // Pixels will be numbered simply from 1->nTubes*nPixelsPerTube with a 1:1
    // mapping
    Instrument_sptr testInst(new Instrument("Merlin-like"));

    // Pixel shape
    const double pixelRadius(0.01);
    const double pixelHeight(0.003);
    auto pixelShape = ComponentCreationHelper::createCappedCylinder(
        pixelRadius, pixelHeight, V3D(0.0, -0.5 * pixelHeight, 0.0),
        V3D(0.0, 1.0, 0.0), "pixelShape");
    for (int i = 0; i < nTubes; ++i) {
      std::ostringstream lexer;
      lexer << "tube-" << i;
      CompAssembly *tube = new CompAssembly(lexer.str());
      tube->setPos(V3D(i * 2.0 * pixelRadius, 0.0, 0.0));
      for (int j = 0; j < nPixelsPerTube; ++j) {
        lexer.str("");
        lexer << "pixel-" << i *nPixelsPerTube + j;
        Detector *pixel = new Detector(lexer.str(), i * nPixelsPerTube + j + 1,
                                       pixelShape, tube);
        const double xpos = 0.0;
        const double ypos = j * pixelHeight;
        pixel->setPos(xpos, ypos, 0.0);
        tube->add(pixel);
        testInst->markAsDetector(pixel);
      }
      testInst->add(tube);
    }
    return testInst;
  }

=======
>>>>>>> da2dc52f
  Mantid::Algorithms::CreatePSDBleedMask diagnostic;
};

#endif // CREATEPSDBLEEDMASKSTEST_H_<|MERGE_RESOLUTION|>--- conflicted
+++ resolved
@@ -115,50 +115,6 @@
     return std::move(testWS);
   }
 
-<<<<<<< HEAD
-  Mantid::Geometry::Instrument_sptr
-  createTestInstrument(const int nTubes = 3, const int nPixelsPerTube = 50) {
-    using Mantid::Geometry::Instrument_sptr;
-    using Mantid::Geometry::Instrument;
-    using Mantid::Geometry::CompAssembly;
-    using Mantid::Geometry::Detector;
-    using Mantid::Kernel::V3D;
-
-    // Need a tube based instrument.
-    // pixels
-    // Pixels will be numbered simply from 1->nTubes*nPixelsPerTube with a 1:1
-    // mapping
-    Instrument_sptr testInst(new Instrument("Merlin-like"));
-
-    // Pixel shape
-    const double pixelRadius(0.01);
-    const double pixelHeight(0.003);
-    auto pixelShape = ComponentCreationHelper::createCappedCylinder(
-        pixelRadius, pixelHeight, V3D(0.0, -0.5 * pixelHeight, 0.0),
-        V3D(0.0, 1.0, 0.0), "pixelShape");
-    for (int i = 0; i < nTubes; ++i) {
-      std::ostringstream lexer;
-      lexer << "tube-" << i;
-      CompAssembly *tube = new CompAssembly(lexer.str());
-      tube->setPos(V3D(i * 2.0 * pixelRadius, 0.0, 0.0));
-      for (int j = 0; j < nPixelsPerTube; ++j) {
-        lexer.str("");
-        lexer << "pixel-" << i *nPixelsPerTube + j;
-        Detector *pixel = new Detector(lexer.str(), i * nPixelsPerTube + j + 1,
-                                       pixelShape, tube);
-        const double xpos = 0.0;
-        const double ypos = j * pixelHeight;
-        pixel->setPos(xpos, ypos, 0.0);
-        tube->add(pixel);
-        testInst->markAsDetector(pixel);
-      }
-      testInst->add(tube);
-    }
-    return testInst;
-  }
-
-=======
->>>>>>> da2dc52f
   Mantid::Algorithms::CreatePSDBleedMask diagnostic;
 };
 
