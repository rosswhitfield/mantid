#ifndef DIFFRACTIONFOCUSSING2TEST_H_
#define DIFFRACTIONFOCUSSING2TEST_H_

#include "MantidAlgorithms/AlignDetectors.h"
#include "MantidAlgorithms/DiffractionFocussing2.h"
#include "MantidAlgorithms/MaskBins.h"
#include "MantidAlgorithms/Rebin.h"
#include "MantidAPI/SpectraAxis.h"
#include "MantidDataHandling/LoadEventPreNexus.h"
#include "MantidDataHandling/LoadNexus.h"
#include "MantidDataHandling/LoadRaw3.h"
#include "MantidDataObjects/EventWorkspace.h"
#include "MantidKernel/UnitFactory.h"
#include <cxxtest/TestSuite.h>
#include "MantidKernel/cow_ptr.h"
#include "MantidTestHelpers/WorkspaceCreationHelper.h"
#include "MantidAPI/FrameworkManager.h"

#include <numeric>

using namespace Mantid;
using namespace Mantid::DataHandling;
using namespace Mantid::API;
using namespace Mantid::Kernel;
using namespace Mantid::Algorithms;
using namespace Mantid::DataObjects;
using Mantid::HistogramData::BinEdges;

class DiffractionFocussing2Test : public CxxTest::TestSuite {
public:
  void testName() { TS_ASSERT_EQUALS(focus.name(), "DiffractionFocussing"); }

  void testVersion() { TS_ASSERT_EQUALS(focus.version(), 2); }

  void testInit() {
    focus.initialize();
    TS_ASSERT(focus.isInitialized());
  }

  void testExec() {
    Mantid::DataHandling::LoadNexus loader;
    loader.initialize();
    loader.setPropertyValue(
        "Filename", "HRP38692a.nxs"); // HRP38692.raw spectrum range 320 to 330

    std::string outputSpace = "tofocus";
    loader.setPropertyValue("OutputWorkspace", outputSpace);
    TS_ASSERT_THROWS_NOTHING(loader.execute());
    TS_ASSERT(loader.isExecuted());

    // Have to align because diffraction focussing wants d-spacing
    Mantid::Algorithms::AlignDetectors align;
    align.initialize();
    align.setPropertyValue("InputWorkspace", outputSpace);
    align.setPropertyValue("OutputWorkspace", outputSpace);
    align.setPropertyValue("CalibrationFile", "hrpd_new_072_01.cal");
    TS_ASSERT_THROWS_NOTHING(align.execute());
    TS_ASSERT(align.isExecuted());

    focus.setPropertyValue("InputWorkspace", outputSpace);
    focus.setPropertyValue("OutputWorkspace", "focusedWS");
    focus.setPropertyValue("GroupingFileName", "hrpd_new_072_01.cal");

    TS_ASSERT_THROWS_NOTHING(focus.execute());
    TS_ASSERT(focus.isExecuted());

    MatrixWorkspace_const_sptr output;
    TS_ASSERT_THROWS_NOTHING(
        output = AnalysisDataService::Instance().retrieveWS<MatrixWorkspace>(
            "focusedWS"));

    // only 1 group for this limited range of spectra
    TS_ASSERT_EQUALS(output->getNumberHistograms(), 1);

    AnalysisDataService::Instance().remove(outputSpace);
    AnalysisDataService::Instance().remove("focusedWS");
  }

  void test_EventWorkspace_SameOutputWS() { dotestEventWorkspace(true, 2); }

  void test_EventWorkspace_DifferentOutputWS() {
    dotestEventWorkspace(false, 2);
  }
  void test_EventWorkspace_SameOutputWS_oneGroup() {
    dotestEventWorkspace(true, 1);
  }

  void test_EventWorkspace_DifferentOutputWS_oneGroup() {
    dotestEventWorkspace(false, 1);
  }

  void test_EventWorkspace_TwoGroups_dontPreserveEvents() {
    dotestEventWorkspace(false, 2, false);
  }

  void test_EventWorkspace_OneGroup_dontPreserveEvents() {
    dotestEventWorkspace(false, 1, false);
  }

  void dotestEventWorkspace(bool inplace, size_t numgroups,
                            bool preserveEvents = true,
                            int bankWidthInPixels = 16) {
    std::string nxsWSname("DiffractionFocussing2Test_ws");

    // Create the fake event workspace
    EventWorkspace_sptr inputW =
        WorkspaceCreationHelper::createEventWorkspaceWithFullInstrument(
            3, bankWidthInPixels);
    AnalysisDataService::Instance().addOrReplace(nxsWSname, inputW);

    //    //----- Load some event data --------
    //    FrameworkManager::Instance().exec("LoadEventNexus", 4,
    //        "Filename", "CNCS_7860_event.nxs",
    //        "OutputWorkspace", nxsWSname.c_str());

    //-------- Check on the input workspace ---------------
    TS_ASSERT(inputW);
    if (!inputW)
      return;

    // Fake a d-spacing unit in the data.
    inputW->getAxis(0)->unit() = UnitFactory::Instance().create("dSpacing");

    // Create a DIFFERENT x-axis for each pixel. Starting bin = the input
    // workspace index #
    for (size_t pix = 0; pix < inputW->getNumberHistograms(); pix++) {
      // Set an X-axis
<<<<<<< HEAD
      HistogramData::BinEdges edges(5);
      std::iota(begin(edges), end(edges), static_cast<double>(1 + pix));
      inputW->setX(pix, edges.cowData());
      inputW->getEventList(pix).addEventQuickly(TofEvent(1000.0));
=======
      inputW->setX(pix, axis);
      inputW->getSpectrum(pix).addEventQuickly(TofEvent(1000.0));
>>>>>>> ec7bc5cb
    }

    // ------------ Create a grouping workspace by name -------------
    std::string GroupNames = "bank2,bank3";
    if (numgroups == 1)
      GroupNames = "bank3";
    std::string groupWSName("DiffractionFocussing2Test_group");
    FrameworkManager::Instance().exec("CreateGroupingWorkspace", 6,
                                      "InputWorkspace", nxsWSname.c_str(),
                                      "GroupNames", GroupNames.c_str(),
                                      "OutputWorkspace", groupWSName.c_str());

    // ------------ Create a grouping workspace by name -------------
    DiffractionFocussing2 focus;
    focus.initialize();
    TS_ASSERT_THROWS_NOTHING(
        focus.setPropertyValue("InputWorkspace", nxsWSname));
    std::string outputws = nxsWSname + "_focussed";
    if (inplace)
      outputws = nxsWSname;
    TS_ASSERT_THROWS_NOTHING(
        focus.setPropertyValue("OutputWorkspace", outputws));

    // This fake calibration file was generated using
    // DiffractionFocussing2Test_helper.py
    TS_ASSERT_THROWS_NOTHING(
        focus.setPropertyValue("GroupingWorkspace", groupWSName));
    TS_ASSERT_THROWS_NOTHING(
        focus.setProperty("PreserveEvents", preserveEvents));
    // OK, run the algorithm
    TS_ASSERT_THROWS_NOTHING(focus.execute(););
    TS_ASSERT(focus.isExecuted());

    MatrixWorkspace_const_sptr output;
    TS_ASSERT_THROWS_NOTHING(
        output =
            AnalysisDataService::Instance().retrieveWS<const MatrixWorkspace>(
                outputws));
    if (!output)
      return;

    // ---- Did we keep the event workspace ----
    EventWorkspace_const_sptr outputEvent;
    TS_ASSERT_THROWS_NOTHING(
        outputEvent =
            boost::dynamic_pointer_cast<const EventWorkspace>(output));
    if (preserveEvents) {
      TS_ASSERT(outputEvent);
      if (!outputEvent)
        return;
    } else {
      TS_ASSERT(!outputEvent);
    }

    TS_ASSERT_EQUALS(output->getNumberHistograms(), numgroups);
    if (output->getNumberHistograms() != numgroups)
      return;

    TS_ASSERT_EQUALS(output->blocksize(), 4);

    TS_ASSERT_EQUALS(output->getAxis(1)->length(), numgroups);
    TS_ASSERT_EQUALS(output->getSpectrum(0).getSpectrumNo(), 1);

    // Events in these two banks alone
    if (preserveEvents)
      TS_ASSERT_EQUALS(outputEvent->getNumberEvents(),
                       (numgroups == 2)
                           ? (bankWidthInPixels * bankWidthInPixels * 2)
                           : bankWidthInPixels * bankWidthInPixels);

    // Now let's test the grouping of detector UDETS to groups
    for (size_t wi = 0; wi < output->getNumberHistograms(); wi++) {
      // This is the list of the detectors (grouped)
      auto mylist = output->getSpectrum(wi).getDetectorIDs();
      // 1024 pixels in a bank
      TS_ASSERT_EQUALS(mylist.size(), bankWidthInPixels * bankWidthInPixels);
    }

    if (preserveEvents) {
      // Now let's try to rebin using log parameters (this used to fail?)
      Rebin rebin;
      rebin.initialize();
      rebin.setPropertyValue("InputWorkspace", outputws);
      rebin.setPropertyValue("OutputWorkspace", outputws);
      // Check it fails if "Params" property not set
      rebin.setPropertyValue("Params", "2.0,-1.0,65535");
      TS_ASSERT(rebin.execute());
      TS_ASSERT(rebin.isExecuted());

      /* Get the output ws again */
      outputEvent =
          AnalysisDataService::Instance().retrieveWS<EventWorkspace>(outputws);
      double events_after_binning = 0;
      for (size_t workspace_index = 0;
           workspace_index < outputEvent->getNumberHistograms();
           workspace_index++) {
        // should be 16 bins
        TS_ASSERT_EQUALS(outputEvent->refX(workspace_index)->size(), 16);
        // There should be some data in the bins
        for (int i = 0; i < 15; i++)
          events_after_binning += outputEvent->dataY(workspace_index)[i];
      }
      // The count sums up to the same as the number of events
      TS_ASSERT_DELTA(events_after_binning,
                      (numgroups == 2)
                          ? double(bankWidthInPixels * bankWidthInPixels) * 2.0
                          : double(bankWidthInPixels * bankWidthInPixels),
                      1e-4);
    }
  }

private:
  DiffractionFocussing2 focus;
};

//================================================================================================
//================================================================================================
//================================================================================================

class DiffractionFocussing2TestPerformance : public CxxTest::TestSuite {
public:
  // This pair of boilerplate methods prevent the suite being created statically
  // This means the constructor isn't called when running other tests
  static DiffractionFocussing2TestPerformance *createSuite() {
    return new DiffractionFocussing2TestPerformance();
  }
  static void destroySuite(DiffractionFocussing2TestPerformance *suite) {
    delete suite;
  }

  EventWorkspace_sptr ws;

  DiffractionFocussing2TestPerformance() {
    IAlgorithm_sptr alg =
        AlgorithmFactory::Instance().create("LoadEmptyInstrument", 1);
    alg->initialize();
    alg->setPropertyValue("Filename", "SNAP_Definition.xml");
    alg->setPropertyValue("OutputWorkspace", "SNAP_empty");
    alg->setPropertyValue("MakeEventWorkspace", "1");
    alg->execute();
    ws = AnalysisDataService::Instance().retrieveWS<EventWorkspace>(
        "SNAP_empty");
    ws->sortAll(TOF_SORT, NULL);

    // Fill a whole bunch of events
    PARALLEL_FOR_NO_WSP_CHECK()
    for (int i = 0; i < static_cast<int>(ws->getNumberHistograms()); i++) {
      EventList &el = ws->getSpectrum(i);
      for (int j = 0; j < 20; j++) {
        el.addEventQuickly(TofEvent(double(j) * 1e-3));
      }
    }
    ws->getAxis(0)->setUnit("dSpacing");
    // Create the x-axis for histogramming.
    ws->setAllX(BinEdges{0.0, 1e6});

    alg = AlgorithmFactory::Instance().create("CreateGroupingWorkspace", 1);
    alg->initialize();
    alg->setPropertyValue("InputWorkspace", "SNAP_empty");
    alg->setPropertyValue("GroupNames", "bank1");
    alg->setPropertyValue("OutputWorkspace", "SNAP_group_bank1");
    alg->execute();

    alg = AlgorithmFactory::Instance().create("CreateGroupingWorkspace", 1);
    alg->initialize();
    alg->setPropertyValue("InputWorkspace", "SNAP_empty");
    alg->setPropertyValue("GroupNames", "bank1,bank2,bank3,bank4,bank5,bank6");
    alg->setPropertyValue("OutputWorkspace", "SNAP_group_several");
    alg->execute();
  }

  ~DiffractionFocussing2TestPerformance() override {
    AnalysisDataService::Instance().remove("SNAP_empty");
    AnalysisDataService::Instance().remove("SNAP_group_bank1");
    AnalysisDataService::Instance().remove("SNAP_group_several");
  }

  void test_SNAP_event_one_group() {
    IAlgorithm_sptr alg =
        AlgorithmFactory::Instance().create("DiffractionFocussing", 2);
    alg->initialize();
    alg->setPropertyValue("InputWorkspace", "SNAP_empty");
    alg->setPropertyValue("GroupingWorkspace", "SNAP_group_bank1");
    alg->setPropertyValue("OutputWorkspace", "SNAP_focus");
    alg->setPropertyValue("PreserveEvents", "1");
    alg->execute();
    EventWorkspace_sptr outWS =
        AnalysisDataService::Instance().retrieveWS<EventWorkspace>(
            "SNAP_focus");

    TS_ASSERT_EQUALS(outWS->getNumberHistograms(), 1);
    TS_ASSERT_EQUALS(outWS->getNumberEvents(), 20 * 65536);
    AnalysisDataService::Instance().remove("SNAP_focus");
  }

  void test_SNAP_event_six_groups() {
    IAlgorithm_sptr alg =
        AlgorithmFactory::Instance().create("DiffractionFocussing", 2);
    alg->initialize();
    alg->setPropertyValue("InputWorkspace", "SNAP_empty");
    alg->setPropertyValue("GroupingWorkspace", "SNAP_group_several");
    alg->setPropertyValue("OutputWorkspace", "SNAP_focus");
    alg->setPropertyValue("PreserveEvents", "1");
    alg->execute();
    EventWorkspace_sptr outWS =
        AnalysisDataService::Instance().retrieveWS<EventWorkspace>(
            "SNAP_focus");

    TS_ASSERT_EQUALS(outWS->getNumberHistograms(), 6);
    TS_ASSERT_EQUALS(outWS->getNumberEvents(), 6 * 20 * 65536);
    AnalysisDataService::Instance().remove("SNAP_focus");
  }

  void test_SNAP_event_one_group_dontPreserveEvents() {
    IAlgorithm_sptr alg =
        AlgorithmFactory::Instance().create("DiffractionFocussing", 2);
    alg->initialize();
    alg->setPropertyValue("InputWorkspace", "SNAP_empty");
    alg->setPropertyValue("GroupingWorkspace", "SNAP_group_bank1");
    alg->setPropertyValue("OutputWorkspace", "SNAP_focus");
    alg->setPropertyValue("PreserveEvents", "0");
    alg->execute();
    MatrixWorkspace_sptr outWS =
        AnalysisDataService::Instance().retrieveWS<MatrixWorkspace>(
            "SNAP_focus");

    TS_ASSERT_EQUALS(outWS->getNumberHistograms(), 1);
    AnalysisDataService::Instance().remove("SNAP_focus");
  }

  void test_SNAP_event_six_groups_dontPreserveEvents() {
    IAlgorithm_sptr alg =
        AlgorithmFactory::Instance().create("DiffractionFocussing", 2);
    alg->initialize();
    alg->setPropertyValue("InputWorkspace", "SNAP_empty");
    alg->setPropertyValue("GroupingWorkspace", "SNAP_group_several");
    alg->setPropertyValue("OutputWorkspace", "SNAP_focus");
    alg->setPropertyValue("PreserveEvents", "0");
    alg->execute();
    MatrixWorkspace_sptr outWS =
        AnalysisDataService::Instance().retrieveWS<MatrixWorkspace>(
            "SNAP_focus");

    TS_ASSERT_EQUALS(outWS->getNumberHistograms(), 6);
    AnalysisDataService::Instance().remove("SNAP_focus");
  }
};

#endif /*DIFFRACTIONFOCUSSING2TEST_H_*/<|MERGE_RESOLUTION|>--- conflicted
+++ resolved
@@ -125,15 +125,10 @@
     // workspace index #
     for (size_t pix = 0; pix < inputW->getNumberHistograms(); pix++) {
       // Set an X-axis
-<<<<<<< HEAD
       HistogramData::BinEdges edges(5);
       std::iota(begin(edges), end(edges), static_cast<double>(1 + pix));
       inputW->setX(pix, edges.cowData());
-      inputW->getEventList(pix).addEventQuickly(TofEvent(1000.0));
-=======
-      inputW->setX(pix, axis);
       inputW->getSpectrum(pix).addEventQuickly(TofEvent(1000.0));
->>>>>>> ec7bc5cb
     }
 
     // ------------ Create a grouping workspace by name -------------
