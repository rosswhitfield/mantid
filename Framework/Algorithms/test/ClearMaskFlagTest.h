--- conflicted
+++ resolved
@@ -46,18 +46,11 @@
     Counts y(5, 1.0);
     CountStandardDeviations e(5, 1.0);
     for (int j = 0; j < numspec; ++j) {
-<<<<<<< HEAD
       space2D->setBinEdges(j, x);
       space2D->setCounts(j, y);
       space2D->setCountStandardDeviations(j, e);
-      space2D->getSpectrum(j)->setSpectrumNo(j);
-      space2D->getSpectrum(j)->setDetectorID(j);
-=======
-      space2D->setX(j, x);
-      space2D->setData(j, vec, vec);
       space2D->getSpectrum(j).setSpectrumNo(j);
       space2D->getSpectrum(j).setDetectorID(j);
->>>>>>> ec7bc5cb
     }
     space2D->setInstrument(instr);
 
