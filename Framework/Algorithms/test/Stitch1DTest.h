#ifndef MANTID_ALGORITHMS_STITCH1DTEST_H_
#define MANTID_ALGORITHMS_STITCH1DTEST_H_

#include <cxxtest/TestSuite.h>

#include "MantidAlgorithms/Stitch1D.h"
#include "MantidAPI/AnalysisDataService.h"
#include "MantidAPI/Axis.h"
#include "MantidKernel/UnitFactory.h"
#include "MantidDataObjects/Workspace2D.h"
#include "MantidHistogramData/HistogramX.h"
#include "MantidHistogramData/HistogramY.h"
#include "MantidHistogramData/HistogramDx.h"
#include "MantidHistogramData/HistogramE.h"
#include "MantidHistogramData/LinearGenerator.h"

#include <algorithm>
#include <math.h>
#include <boost/tuple/tuple.hpp>
#include <boost/make_shared.hpp>

using namespace Mantid::API;
using namespace Mantid::Kernel;
using Mantid::Algorithms::Stitch1D;
using namespace Mantid::DataObjects;
using Mantid::HistogramData::HistogramX;
using Mantid::HistogramData::HistogramY;
using Mantid::HistogramData::HistogramDx;
using Mantid::HistogramData::HistogramE;
using Mantid::HistogramData::LinearGenerator;

double roundSix(double i) { return floor(i * 1000000. + 0.5) / 1000000.; }

namespace {
MatrixWorkspace_sptr createWorkspace(const HistogramX &xData,
                                     const HistogramY &yData,
                                     const HistogramE &eData,
                                     const HistogramDx &Dx,
                                     const int nSpec = 1) {

  Workspace2D_sptr outWS = boost::make_shared<Workspace2D>();
  outWS->initialize(nSpec, xData.size(), yData.size());
  for (int i = 0; i < nSpec; ++i) {
    outWS->mutableY(i) = yData;
    outWS->mutableE(i) = eData;
    outWS->mutableX(i) = xData;
    outWS->setPointStandardDeviations(i, yData.size());
    outWS->mutableDx(i) = Dx;
  }

  outWS->getAxis(0)->unit() = UnitFactory::Instance().create("Wavelength");

  return outWS;
}

MatrixWorkspace_sptr create1DWorkspace(const HistogramX &xData,
                                       const HistogramY &yData) {
  Workspace2D_sptr outWS = boost::make_shared<Workspace2D>();
  outWS->initialize(1, xData.size(), yData.size());
  outWS->mutableY(0) = yData;
  outWS->mutableX(0) = xData;

  outWS->getAxis(0)->unit() = UnitFactory::Instance().create("Wavelength");

  return outWS;
}
}

class Stitch1DTest : public CxxTest::TestSuite {
private:
  MatrixWorkspace_sptr a;
  MatrixWorkspace_sptr b;
  std::vector<double> x;
  using ResultType = boost::tuple<MatrixWorkspace_sptr, double>;

  MatrixWorkspace_sptr make_arbitrary_point_ws() {
    const auto &x = HistogramX(3, LinearGenerator(-1., 0.2));
    const auto &y = HistogramY(3, LinearGenerator(1., 1.0));
    const auto &e = HistogramE(3, 1.);
    const auto &dx = HistogramDx(3, LinearGenerator(-3., 0.1));
    return createWorkspace(x, y, e, dx);
  }

  MatrixWorkspace_sptr make_arbitrary_histogram_ws() {
    const auto &x = HistogramX(3, LinearGenerator(-1., 0.2));
    const auto &y = HistogramY(2, LinearGenerator(1., 1.0));
    const auto &e = HistogramE(2, 1.);
    const auto &dx = HistogramDx(2, LinearGenerator(-3., 0.1));
    return createWorkspace(x, y, e, dx);
  }

  MatrixWorkspace_sptr createCosWaveWorkspace(size_t startX, size_t endX) {

    size_t count = endX - startX + 1;
    HistogramX xValues(count);
    HistogramY yValues(count - 1);
    for (size_t x = 0; x < count - 1; x++) {
      double xx = static_cast<double>(x + startX);
      xValues[x] = static_cast<double>(xx);
      yValues[x] = std::cos(xx);
    }
    xValues[count - 1] = static_cast<double>(count - 1 + startX);

    MatrixWorkspace_sptr outWS = create1DWorkspace(xValues, yValues);

    return outWS;
  }

public:
  // This pair of boilerplate methods prevent the suite being created statically
  // This means the constructor isn't called when running other tests
  static Stitch1DTest *createSuite() { return new Stitch1DTest(); }
  static void destroySuite(Stitch1DTest *suite) { delete suite; }

  Stitch1DTest() {

    HistogramX x(11, LinearGenerator(-1., 0.2));
    HistogramY y({0., 0., 0., 3., 3., 3., 3., 3., 3., 3.});
    HistogramE e(10, 0.);
    HistogramDx dx(10, 0.);

    // Pre-canned workspace to stitch
    this->a = createWorkspace(x, y, e, dx);

    y = {2., 2., 2., 2., 2., 2., 2., 0., 0., 0.};
    // Another pre-canned workspace to stitch
    this->b = createWorkspace(x, y, e, dx);
    this->x.assign(x.begin(), x.end());
  }

  ResultType do_stitch1D(MatrixWorkspace_sptr &lhs, MatrixWorkspace_sptr &rhs) {
    Stitch1D alg;
    alg.setChild(true);
    alg.setRethrows(true);
    alg.initialize();
    alg.setProperty("LHSWorkspace", lhs);
    alg.setProperty("RHSWorkspace", rhs);
    alg.setPropertyValue("OutputWorkspace", "dummy_value");
    alg.execute();
    MatrixWorkspace_sptr stitched = alg.getProperty("OutputWorkspace");
    double scaleFactor = alg.getProperty("OutScaleFactor");
    return ResultType(stitched, scaleFactor);
  }

  ResultType do_stitch1D(MatrixWorkspace_sptr &lhs, MatrixWorkspace_sptr &rhs,
                         const std::vector<double> &params) {
    Stitch1D alg;
    alg.setChild(true);
    alg.setRethrows(true);
    alg.initialize();
    alg.setProperty("LHSWorkspace", lhs);
    alg.setProperty("RHSWorkspace", rhs);
    alg.setProperty("Params", params);
    alg.setPropertyValue("OutputWorkspace", "dummy_value");
    alg.execute();
    MatrixWorkspace_sptr stitched = alg.getProperty("OutputWorkspace");
    double scaleFactor = alg.getProperty("OutScaleFactor");
    return ResultType(stitched, scaleFactor);
  }

  ResultType do_stitch1D(MatrixWorkspace_sptr &lhs, MatrixWorkspace_sptr &rhs,
                         bool scaleRHS, bool useManualScaleFactor,
                         const double &startOverlap, const double &endOverlap,
                         const std::vector<double> &params,
                         const double &manualScaleFactor) {
    Stitch1D alg;
    alg.setChild(true);
    alg.setRethrows(true);
    alg.initialize();
    alg.setProperty("LHSWorkspace", lhs);
    alg.setProperty("RHSWorkspace", rhs);
    alg.setProperty("ScaleRHSWorkspace", scaleRHS);
    alg.setProperty("UseManualScaleFactor", useManualScaleFactor);
    alg.setProperty("StartOverlap", startOverlap);
    alg.setProperty("EndOverlap", endOverlap);
    alg.setProperty("Params", params);
    alg.setProperty("ManualScaleFactor", manualScaleFactor);
    alg.setPropertyValue("OutputWorkspace", "dummy_value");
    alg.execute();
    MatrixWorkspace_sptr stitched = alg.getProperty("OutputWorkspace");
    double scaleFactor = alg.getProperty("OutScaleFactor");
    return ResultType(stitched, scaleFactor);
  }

  ResultType do_stitch1D(MatrixWorkspace_sptr &lhs, MatrixWorkspace_sptr &rhs,
                         const double &startOverlap, const double &endOverlap,
                         const std::vector<double> &params,
                         bool scaleRHS = true) {
    Stitch1D alg;
    alg.setChild(true);
    alg.setRethrows(true);
    alg.initialize();
    alg.setProperty("LHSWorkspace", lhs);
    alg.setProperty("RHSWorkspace", rhs);
    alg.setProperty("StartOverlap", startOverlap);
    alg.setProperty("EndOverlap", endOverlap);
    alg.setProperty("Params", params);
    alg.setProperty("ScaleRHSWorkspace", scaleRHS);
    alg.setPropertyValue("OutputWorkspace", "dummy_value");
    alg.execute();
    MatrixWorkspace_sptr stitched = alg.getProperty("OutputWorkspace");
    double scaleFactor = alg.getProperty("OutScaleFactor");
    return ResultType(stitched, scaleFactor);
  }

  ResultType do_stitch1D(MatrixWorkspace_sptr &lhs, MatrixWorkspace_sptr &rhs,
                         const double &overlap,
                         const std::vector<double> &params,
                         const bool startoverlap) {
    Stitch1D alg;
    alg.setChild(true);
    alg.setRethrows(true);
    alg.initialize();
    alg.setProperty("LHSWorkspace", lhs);
    alg.setProperty("RHSWorkspace", rhs);
    if (startoverlap) {
      alg.setProperty("StartOverlap", overlap);
    } else {
      alg.setProperty("EndOverlap", overlap);
    }
    alg.setProperty("Params", params);
    alg.setPropertyValue("OutputWorkspace", "dummy_value");
    alg.execute();
    MatrixWorkspace_sptr stitched = alg.getProperty("OutputWorkspace");
    double scaleFactor = alg.getProperty("OutScaleFactor");
    return ResultType(stitched, scaleFactor);
  }

  void test_Init() {
    Stitch1D alg;
    TS_ASSERT_THROWS_NOTHING(alg.initialize());
    TS_ASSERT(alg.isInitialized());
  }

  void test_startoverlap_greater_than_end_overlap_throws() {
    TSM_ASSERT_THROWS("Should have thrown with StartOverlap < x max",
                      do_stitch1D(this->a, this->b, this->x.back(),
                                  this->x.front(),
                                  std::vector<double>(1., 0.2)),
                      std::runtime_error &);
  }

  void test_lhsworkspace_must_be_histogram() {
    auto lhs_ws = make_arbitrary_point_ws();
    auto rhs_ws = make_arbitrary_histogram_ws();
    TSM_ASSERT_THROWS(
        "Both ws must be either histogram or point data",
        do_stitch1D(lhs_ws, rhs_ws, -1., 1., std::vector<double>(1., 0.2)),
        std::invalid_argument &);
  }

  void test_rhsworkspace_must_be_histogram() {
    auto lhs_ws = make_arbitrary_histogram_ws();
    auto rhs_ws = make_arbitrary_point_ws();
    TSM_ASSERT_THROWS(
        "Both ws must be either histogram or point data",
        do_stitch1D(lhs_ws, rhs_ws, -1., 1., std::vector<double>(1., 0.2)),
        std::invalid_argument &);
  }

  void test_stitching_uses_supplied_params() {
    std::vector<double> params = {-0.8, 0.2, 1.0};
    auto ret = do_stitch1D(this->b, this->a, -0.4, 0.4, params);

    // Get the output workspace and look at the limits.
    const auto &xValues = ret.get<0>()->x(0);

    double xMin = xValues.front();
    double xMax = xValues.back();

    TS_ASSERT_EQUALS(xMin, -0.8);
    TS_ASSERT_EQUALS(xMax, 1.0);
  }

  void test_stitching_determines_params() {
    HistogramX x1(10, LinearGenerator(-1., 0.2));
    HistogramX x2(7, LinearGenerator(0.4, 0.2));
    HistogramY y1(9, 1.);
    HistogramY y2(6, 1.);

    MatrixWorkspace_sptr ws1 = create1DWorkspace(x1, y1);
    MatrixWorkspace_sptr ws2 = create1DWorkspace(x2, y2);
    double demanded_step_size = 0.2;
    auto ret = do_stitch1D(ws1, ws2, 0.4, 1.0, {demanded_step_size});

    // Check the ranges on the output workspace against the param inputs.
    const auto &out_x_values = ret.get<0>()->x(0);
    double x_min = out_x_values.front();
    double x_max = out_x_values.back();
    double step_size = out_x_values[1] - out_x_values[0];

    TS_ASSERT_EQUALS(x_min, -1);
    TS_ASSERT_DELTA(x_max - demanded_step_size, 1.4, 0.000001);
    TS_ASSERT_DELTA(step_size, demanded_step_size, 0.000001);
  }

  void test_stitching_determines_start_and_end_overlap() {
    HistogramX x1(8, LinearGenerator(-1., 0.2));
    HistogramX x2(8, LinearGenerator(-0.4, 0.2));
    HistogramY y1({1., 1., 1., 3., 3., 3., 3.});
    HistogramY y2({1., 1., 1., 1., 3., 3., 3.});

    MatrixWorkspace_sptr ws1 = create1DWorkspace(x1, y1);
    MatrixWorkspace_sptr ws2 = create1DWorkspace(x2, y2);
    std::vector<double> params = {-1.0, 0.2, 1.0};
    auto ret = do_stitch1D(ws1, ws2, params);

    const auto &stitched_y = ret.get<0>()->readY(0);
    const auto &stitched_x = ret.get<0>()->x(0);

    std::vector<size_t> overlap_indexes = std::vector<size_t>();
    for (size_t itr = 0; itr < stitched_y.size(); ++itr) {
      if (stitched_y[itr] >= 1.0009 && stitched_y[itr] <= 3.0001) {
        overlap_indexes.push_back(itr);
      }
    }

    double start_overlap_determined = stitched_x[overlap_indexes.front()];
    double end_overlap_determined = stitched_x[overlap_indexes.back()];
    TS_ASSERT_DELTA(start_overlap_determined, -0.4, 0.000000001);
    TS_ASSERT_DELTA(end_overlap_determined, 0.2, 0.000000001);
  }

  void test_stitching_forces_start_overlap() {
    HistogramX x1(8, LinearGenerator(-1, 0.2));
    HistogramX x2(8, LinearGenerator(-0.4, 0.2));
    HistogramY y1({1., 1., 1., 3., 3., 3., 3.});
    HistogramY y2({1., 1., 1., 1., 3., 3., 3.});

    MatrixWorkspace_sptr ws1 = create1DWorkspace(x1, y1);
    MatrixWorkspace_sptr ws2 = create1DWorkspace(x2, y2);
    std::vector<double> params = {(-1.0), (0.2), (1.0)};
    auto ret = do_stitch1D(ws1, ws2, -0.5, params, true);

    const auto &stitched_y = ret.get<0>()->readY(0);
    const auto &stitched_x = ret.get<0>()->x(0);

    std::vector<size_t> overlap_indexes = std::vector<size_t>();
    for (size_t itr = 0; itr < stitched_y.size(); ++itr) {
      if (stitched_y[itr] >= 1.0009 && stitched_y[itr] <= 3.0001) {
        overlap_indexes.push_back(itr);
      }
    }

    double start_overlap_determined = stitched_x[overlap_indexes.front()];
    double end_overlap_determined = stitched_x[overlap_indexes.back()];
    TS_ASSERT_DELTA(start_overlap_determined, -0.4, 0.000000001);
    TS_ASSERT_DELTA(end_overlap_determined, 0.2, 0.000000001);
  }

  void test_stitching_forces_end_overlap() {
    HistogramX x1(8, LinearGenerator(-1, 0.2));
    HistogramX x2(8, LinearGenerator(-0.4, 0.2));
    HistogramY y1({1., 1., 1., 3., 3., 3., 3.});
    HistogramY y2({1., 1., 1., 1., 3., 3., 3.});

    MatrixWorkspace_sptr ws1 = create1DWorkspace(x1, y1);
    MatrixWorkspace_sptr ws2 = create1DWorkspace(x2, y2);
    std::vector<double> params = {-1.0, 0.2, 1.0};
    auto ret = do_stitch1D(ws1, ws2, 0.5, params, false);

    const auto &stitched_y = ret.get<0>()->readY(0);
    const auto &stitched_x = ret.get<0>()->x(0);

    std::vector<size_t> overlap_indexes = std::vector<size_t>();
    for (size_t itr = 0; itr < stitched_y.size(); ++itr) {
      if (stitched_y[itr] >= 1.0009 && stitched_y[itr] <= 3.0001) {
        overlap_indexes.push_back(itr);
      }
    }

    double start_overlap_determined = stitched_x[overlap_indexes.front()];
    double end_overlap_determined = stitched_x[overlap_indexes.back()];
    TS_ASSERT_DELTA(start_overlap_determined, -0.4, 0.000000001);
    TS_ASSERT_DELTA(end_overlap_determined, 0.2, 0.000000001);
  }

  void test_stitching_scale_right() {
    std::vector<double> params = {0.2};
    auto ret = do_stitch1D(this->b, this->a, -0.4, 0.4, params);

    double scale = ret.get<1>();
    // Check the scale factor
    TS_ASSERT_DELTA(scale, 2.0 / 3.0, 0.000000001);
    // Fetch the arrays from the output workspace
    auto &stitched_x = ret.get<0>()->mutableX(0);
    const auto &stitched_y = ret.get<0>()->y(0);
    const auto &stitched_e = ret.get<0>()->e(0);
    // Output Y Values should all be 2.
    for (auto itr = stitched_y.begin(); itr != stitched_y.end(); ++itr) {
      TS_ASSERT_DELTA(2., *itr, 0.000001);
    }
<<<<<<< HEAD
    // Output Error values should all be zero
    for (auto itr = stitched_e.begin(); itr != stitched_e.end(); ++itr) {
      double temp = *itr;
      TS_ASSERT_EQUALS(temp, 0.);
=======
    // Check that the output E-Values are correct. Output Error values should
    // all be zero
    for (double temp : stitched_e) {
      TS_ASSERT_EQUALS(temp, 0);
>>>>>>> 0bc7035c
    }
    // Check that the output X-Values are correct.
    // truncate the input and oputput x values to 6 decimal places to eliminate
    // insignificant error
    auto xCopy = this->x;
    std::transform(stitched_x.begin(), stitched_x.end(), stitched_x.begin(),
                   roundSix);
    std::transform(xCopy.begin(), xCopy.end(), xCopy.begin(), roundSix);
    TS_ASSERT(xCopy == stitched_x.rawData());
  }

  void test_stitching_scale_left() {
    std::vector<double> params = {0.2};
    auto ret = do_stitch1D(this->b, this->a, -0.4, 0.4, params, false);

    double scale = ret.get<1>();
    // Check the scale factor
    TS_ASSERT_DELTA(scale, 3.0 / 2.0, 0.000000001);
    // Fetch the arrays from the output workspace
    auto &stitched_x = ret.get<0>()->mutableX(0);
    const auto &stitched_y = ret.get<0>()->y(0);
    const auto &stitched_e = ret.get<0>()->e(0);
    // Output Y Values should all be 3.
    for (auto itr = stitched_y.begin(); itr != stitched_y.end(); ++itr) {
      TS_ASSERT_DELTA(3., *itr, 0.000001);
    }
<<<<<<< HEAD
    // Output Error values should all be zero
    for (auto itr = stitched_e.begin(); itr != stitched_e.end(); ++itr) {
      double temp = *itr;
      TS_ASSERT_EQUALS(temp, 0.);
=======
    // Check that the output E-Values are correct. Output Error values should
    // all be zero
    for (double temp : stitched_e) {
      TS_ASSERT_EQUALS(temp, 0);
>>>>>>> 0bc7035c
    }
    // Check that the output X-Values are correct.
    // truncate the input and oputput x values to 6 decimal places to eliminate
    // insignificant error
    auto xCopy = this->x;
    std::transform(stitched_x.begin(), stitched_x.end(), stitched_x.begin(),
                   roundSix);
    std::transform(xCopy.begin(), xCopy.end(), xCopy.begin(), roundSix);
    TS_ASSERT(xCopy == stitched_x.rawData());
  }

  void test_stitching_manual_scale_factor_scale_right() {
    std::vector<double> params = {0.2};
    auto ret =
        do_stitch1D(this->b, this->a, true, true, -0.4, 0.4, params, 2.0 / 3.0);

    double scale = ret.get<1>();
    // Check the scale factor
    TS_ASSERT_DELTA(scale, 2.0 / 3.0, 0.000000001);
    // Fetch the arrays from the output workspace
    auto &stitched_x = ret.get<0>()->mutableX(0);
    const auto &stitched_y = ret.get<0>()->y(0);
    const auto &stitched_e = ret.get<0>()->e(0);
    // Output Y Values should all be 2.
    for (auto itr = stitched_y.begin(); itr != stitched_y.end(); ++itr) {
      TS_ASSERT_DELTA(2., *itr, 0.000001);
    }
<<<<<<< HEAD
    // Output Error values should all be zero
    for (auto itr = stitched_e.begin(); itr != stitched_e.end(); ++itr) {
      double temp = *itr;
      TS_ASSERT_EQUALS(temp, 0.);
=======
    // Check that the output E-Values are correct. Output Error values should
    // all be zero
    for (double temp : stitched_e) {
      TS_ASSERT_EQUALS(temp, 0);
>>>>>>> 0bc7035c
    }
    // Check that the output X-Values are correct.
    // truncate the input and oputput x values to 6 decimal places to eliminate
    // insignificant error
    auto xCopy = this->x;
    std::transform(stitched_x.begin(), stitched_x.end(), stitched_x.begin(),
                   roundSix);
    std::transform(xCopy.begin(), xCopy.end(), xCopy.begin(), roundSix);
    TS_ASSERT(xCopy == stitched_x.rawData());
  }

  void test_stitching_manual_scale_factor_scale_left() {
    std::vector<double> params = {0.2};
    auto ret = do_stitch1D(this->b, this->a, false, true, -0.4, 0.4, params,
                           3.0 / 2.0);

    double scale = ret.get<1>();
    // Check the scale factor
    TS_ASSERT_DELTA(scale, 3.0 / 2.0, 0.000000001);
    // Fetch the arrays from the output workspace
    auto &stitched_x = ret.get<0>()->mutableX(0);
    const auto &stitched_y = ret.get<0>()->y(0);
    const auto &stitched_e = ret.get<0>()->e(0);
    // Output Y Values should all be 3.
    for (auto itr = stitched_y.begin(); itr != stitched_y.end(); ++itr) {
      TS_ASSERT_DELTA(3., *itr, 0.000001);
    }
<<<<<<< HEAD
    // Output Error values should all be zero
    for (auto itr = stitched_e.begin(); itr != stitched_e.end(); ++itr) {
      double temp = *itr;
      TS_ASSERT_EQUALS(temp, 0.);
=======
    // Check that the output E-Values are correct. Output Error values should
    // all be zero
    for (double temp : stitched_e) {
      TS_ASSERT_EQUALS(temp, 0);
>>>>>>> 0bc7035c
    }
    // Check that the output X-Values are correct.
    // truncate the input and oputput x values to 6 decimal places to eliminate
    // insignificant error
    auto xCopy = this->x;
    std::transform(stitched_x.begin(), stitched_x.end(), stitched_x.begin(),
                   roundSix);
    std::transform(xCopy.begin(), xCopy.end(), xCopy.begin(), roundSix);
    TS_ASSERT(xCopy == stitched_x.rawData());
  }

  void test_params_causing_scaling_regression_test() {
    auto lhs = createCosWaveWorkspace(0, 10);
    auto rhs = createCosWaveWorkspace(6, 20);

    auto ret = do_stitch1D(lhs, rhs);

    MatrixWorkspace_sptr outWS = ret.get<0>();
    const double scaleFactor = ret.get<1>();

    TSM_ASSERT_EQUALS("Two cosine waves in phase scale factor should be unity",
                      1.0, scaleFactor);
    const double stitchedWSFirstYValue =
        outWS->readY(0)[0];                           // Should be 1.0 at cos(0)
    const double lhsWSFirstYValue = lhs->readY(0)[0]; // Should be 1.0 at cos(0)

    TSM_ASSERT_EQUALS("No scaling of the output workspace should have occurred",
                      stitchedWSFirstYValue, lhsWSFirstYValue);
  }

  void test_has_non_zero_errors_single_spectrum() {
    HistogramX x(10, LinearGenerator(-1., 0.2));
    HistogramY y(9, 1.);
    HistogramE e(9, 1.);
    HistogramDx dx(9, 0.);

    MatrixWorkspace_sptr ws = createWorkspace(x, y, e, dx, 1);
    Stitch1D alg;
    TSM_ASSERT("All error values are non-zero", alg.hasNonzeroErrors(ws));

    // Run it again with all zeros
    e = HistogramE(9, 0);
    ws = createWorkspace(x, y, e, dx, 1);
    TSM_ASSERT("All error values are non-zero", !alg.hasNonzeroErrors(ws));

    // Run it again with some zeros
    e.back() = 1;
    ws = createWorkspace(x, y, e, dx, 1);
    TSM_ASSERT("NOT all error values are non-zero", alg.hasNonzeroErrors(ws));
  }

  void test_has_non_zero_errors_multiple_spectrum() {
    const size_t nspectrum = 10;

    // Note: The size for y and e previously contained a factor nspectrum, but
    // it is unclear why, so I removed it.
    HistogramX x(10, LinearGenerator(-1, 0.2));
    HistogramY y(9, 1.);
    HistogramE e(9, 1.);
    HistogramDx dx(9, 0.);

    MatrixWorkspace_sptr ws =
        createWorkspace(x, y, e, dx, static_cast<int>(nspectrum));
    Stitch1D alg;
    TSM_ASSERT("All error values are non-zero", alg.hasNonzeroErrors(ws));

    // Run it again with all zeros

    e = HistogramE(9, 0.);
    ws = createWorkspace(x, y, e, dx, nspectrum);
    TSM_ASSERT("All error values are non-zero", !alg.hasNonzeroErrors(ws));

    // Run it again with some zeros
    e.back() = 1;
    ws = createWorkspace(x, y, e, dx, nspectrum);
    TSM_ASSERT("NOT all error values are non-zero", alg.hasNonzeroErrors(ws));
  }

  void test_patch_nan_y_value_for_scaling() {
    HistogramX x(10, LinearGenerator(0., 1.));
    HistogramY y(9, 1.);
    HistogramE e(9, 1.);
    HistogramDx dx(9, 0.);

    double nan = std::numeric_limits<double>::quiet_NaN();
    // Add a NAN
    y[5] = nan;
    MatrixWorkspace_sptr lhsWS = createWorkspace(x, y, e, dx);

    // Remove NAN
    y[5] = y[4];
    MatrixWorkspace_sptr rhsWS = createWorkspace(x, y, e, dx);

    auto ret = do_stitch1D(lhsWS, rhsWS);

    double scaleFactor = ret.get<1>();

    TSM_ASSERT("ScaleFactor should not be NAN", !std::isnan(scaleFactor));
  }

  void test_patch_inf_y_value_for_scaling() {
    HistogramX x(10, LinearGenerator(0., 1.));
    HistogramY y(9, 1.);
    HistogramE e(9, 1.);
    HistogramDx dx(9, 0.);

    double inf = std::numeric_limits<double>::infinity();
    // Add a Infinity
    y[5] = inf;
    MatrixWorkspace_sptr lhsWS = createWorkspace(x, y, e, dx);

    // Remove infinity
    y[5] = y[4];
    MatrixWorkspace_sptr rhsWS = createWorkspace(x, y, e, dx);

    auto ret = do_stitch1D(lhsWS, rhsWS);

    double scaleFactor = ret.get<1>();

    TSM_ASSERT("ScaleFactor should not be Infinity", !std::isinf(scaleFactor));
  }

  void test_reset_nans() {
    HistogramX x(10, LinearGenerator(0., 1.));
    HistogramY y(9, 1.);
    HistogramE e(9, 1.);
    HistogramDx dx(9, 0.);

    double nan = std::numeric_limits<double>::quiet_NaN();
    // Add a Infinity
    y[0] = nan;
    MatrixWorkspace_sptr lhsWS = createWorkspace(x, y, e, dx);

    // Remove infinity
    y[0] = y[1];
    MatrixWorkspace_sptr rhsWS = createWorkspace(x, y, e, dx);

    auto ret = do_stitch1D(lhsWS, rhsWS);

    MatrixWorkspace_sptr outWs = ret.get<0>();
    double scaleFactor = ret.get<1>();

    TSM_ASSERT("ScaleFactor should not be Infinity", !std::isinf(scaleFactor));

    auto outY = outWs->readY(0);
    TSM_ASSERT("Nans should be put back", std::isnan(outY[0]));
  }
};

class Stitch1DTestPerformance : public CxxTest::TestSuite {
public:
  // This pair of boilerplate methods prevent the suite being created statically
  // This means the constructor isn't called when running other tests
  static Stitch1DTestPerformance *createSuite() {
    return new Stitch1DTestPerformance();
  }
  static void destroySuite(Stitch1DTestPerformance *suite) {
    AnalysisDataService::Instance().clear();
    delete suite;
  }

  void setUp() override {
    HistogramX x1(1000, LinearGenerator(0, 0.02));
    HistogramX x2(1000, LinearGenerator(19, 0.02));
    HistogramY y1(999, 1.);
    HistogramY y2(999, 2.);

    ws1 = create1DWorkspace(x1, y1);
    ws2 = create1DWorkspace(x2, y2);
  }

  void testExec() {
    Stitch1D alg;
    alg.setChild(true);
    alg.setRethrows(true);
    alg.initialize();
    alg.setProperty("LHSWorkspace", ws1);
    alg.setProperty("RHSWorkspace", ws2);
    alg.setProperty("Params", "0.2");
    alg.setPropertyValue("OutputWorkspace", "dummy_value");
    alg.execute();
  }

private:
  MatrixWorkspace_sptr ws1;
  MatrixWorkspace_sptr ws2;
};

#endif /* MANTID_ALGORITHMS_STITCH1DTEST_H_ */<|MERGE_RESOLUTION|>--- conflicted
+++ resolved
@@ -390,17 +390,9 @@
     for (auto itr = stitched_y.begin(); itr != stitched_y.end(); ++itr) {
       TS_ASSERT_DELTA(2., *itr, 0.000001);
     }
-<<<<<<< HEAD
     // Output Error values should all be zero
-    for (auto itr = stitched_e.begin(); itr != stitched_e.end(); ++itr) {
-      double temp = *itr;
+    for (double temp : stitched_e) {
       TS_ASSERT_EQUALS(temp, 0.);
-=======
-    // Check that the output E-Values are correct. Output Error values should
-    // all be zero
-    for (double temp : stitched_e) {
-      TS_ASSERT_EQUALS(temp, 0);
->>>>>>> 0bc7035c
     }
     // Check that the output X-Values are correct.
     // truncate the input and oputput x values to 6 decimal places to eliminate
@@ -427,17 +419,9 @@
     for (auto itr = stitched_y.begin(); itr != stitched_y.end(); ++itr) {
       TS_ASSERT_DELTA(3., *itr, 0.000001);
     }
-<<<<<<< HEAD
     // Output Error values should all be zero
-    for (auto itr = stitched_e.begin(); itr != stitched_e.end(); ++itr) {
-      double temp = *itr;
+    for (double temp : stitched_e) {
       TS_ASSERT_EQUALS(temp, 0.);
-=======
-    // Check that the output E-Values are correct. Output Error values should
-    // all be zero
-    for (double temp : stitched_e) {
-      TS_ASSERT_EQUALS(temp, 0);
->>>>>>> 0bc7035c
     }
     // Check that the output X-Values are correct.
     // truncate the input and oputput x values to 6 decimal places to eliminate
@@ -465,17 +449,9 @@
     for (auto itr = stitched_y.begin(); itr != stitched_y.end(); ++itr) {
       TS_ASSERT_DELTA(2., *itr, 0.000001);
     }
-<<<<<<< HEAD
     // Output Error values should all be zero
-    for (auto itr = stitched_e.begin(); itr != stitched_e.end(); ++itr) {
-      double temp = *itr;
+    for (double temp : stitched_e) {
       TS_ASSERT_EQUALS(temp, 0.);
-=======
-    // Check that the output E-Values are correct. Output Error values should
-    // all be zero
-    for (double temp : stitched_e) {
-      TS_ASSERT_EQUALS(temp, 0);
->>>>>>> 0bc7035c
     }
     // Check that the output X-Values are correct.
     // truncate the input and oputput x values to 6 decimal places to eliminate
@@ -503,17 +479,9 @@
     for (auto itr = stitched_y.begin(); itr != stitched_y.end(); ++itr) {
       TS_ASSERT_DELTA(3., *itr, 0.000001);
     }
-<<<<<<< HEAD
     // Output Error values should all be zero
-    for (auto itr = stitched_e.begin(); itr != stitched_e.end(); ++itr) {
-      double temp = *itr;
-      TS_ASSERT_EQUALS(temp, 0.);
-=======
-    // Check that the output E-Values are correct. Output Error values should
-    // all be zero
     for (double temp : stitched_e) {
       TS_ASSERT_EQUALS(temp, 0);
->>>>>>> 0bc7035c
     }
     // Check that the output X-Values are correct.
     // truncate the input and oputput x values to 6 decimal places to eliminate
