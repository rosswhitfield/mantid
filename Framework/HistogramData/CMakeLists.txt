--- conflicted
+++ resolved
@@ -121,12 +121,8 @@
 # Add to the 'Framework' group in VS
 set_property ( TARGET HistogramData PROPERTY FOLDER "MantidFramework" )
 
-<<<<<<< HEAD
-target_link_libraries ( HistogramData LINK_PRIVATE ${TCMALLOC_LIBRARIES_LINKTIME}
-=======
 target_include_directories ( HistogramData PUBLIC ${Boost_INCLUDE_DIRS})
 target_link_libraries ( HistogramData LINK_PRIVATE ${TCMALLOC_LIBRARIES_LINKTIME} 
->>>>>>> d5466eb8
                         ${GSL_LIBRARIES} ${MANTIDLIBS} )
 
 # Add the unit tests directory
