#include "MantidAPI/DetectorInfo.h"
#include "MantidAPI/MatrixWorkspace.h"
#include "MantidAPI/SpectrumInfo.h"
#include "MantidGeometry/Instrument/DetectorGroup.h"
#include "MantidKernel/MultiThreaded.h"

#include <algorithm>

namespace Mantid {
namespace API {

SpectrumInfo::SpectrumInfo(const MatrixWorkspace &workspace)
    : m_workspace(workspace), m_detectorInfo(workspace.detectorInfo()),
      m_lastDetector(PARALLEL_GET_MAX_THREADS),
      m_lastIndex(PARALLEL_GET_MAX_THREADS, -1) {}

SpectrumInfo::SpectrumInfo(MatrixWorkspace &workspace)
    : m_workspace(workspace),
      m_mutableDetectorInfo(&workspace.mutableDetectorInfo()),
      m_detectorInfo(*m_mutableDetectorInfo),
      m_lastDetector(PARALLEL_GET_MAX_THREADS),
      m_lastIndex(PARALLEL_GET_MAX_THREADS, -1) {}

// Defined as default in source for forward declaration with std::unique_ptr.
SpectrumInfo::~SpectrumInfo() = default;

/// Returns true if the detector(s) associated with the spectrum are monitors.
bool SpectrumInfo::isMonitor(const size_t index) const {
  return getDetector(index).isMonitor();
}

/// Returns true if the detector(s) associated with the spectrum are masked.
bool SpectrumInfo::isMasked(const size_t index) const {
  return getDetector(index).isMasked();
}

/** Returns L2 (distance from sample to spectrum).
 *
 * For monitors this is defined such that L1+L2 = source-detector distance,
 * i.e., for a monitor in the beamline between source and sample L2 is negative.
 */
double SpectrumInfo::l2(const size_t index) const {
  double l2{0.0};
  const auto &dets = getDetectorVector(index);
  for (const auto &det : dets) {
    const auto &detIndex = m_detectorInfo.indexOf(det->getID());
    m_detectorInfo.setCachedDetector(detIndex, det);
    l2 += m_detectorInfo.l2(detIndex);
  }
  return l2 / static_cast<double>(dets.size());
}

/** Returns the scattering angle 2 theta (angle w.r.t. to beam direction).
 *
 * Throws an exception if the spectrum is a monitor.
 */
double SpectrumInfo::twoTheta(const size_t index) const {
  if (isMonitor(index))
    throw std::logic_error(
        "Two theta (scattering angle) is not defined for monitors.");

<<<<<<< HEAD
  // Note: This function has big overlap with the method
  // MatrixWorkspace::detectorTwoTheta(). The plan is to eventually remove the
  // latter, once SpectrumInfo is in widespread use.
  const Kernel::V3D samplePos = samplePosition();
  const Kernel::V3D beamLine = samplePos - sourcePosition();

  if (beamLine.nullVector()) {
    throw Kernel::Exception::InstrumentDefinitionError(
        "Source and sample are at same position!");
=======
  double twoTheta{0.0};
  const auto &dets = getDetectorVector(index);
  for (const auto &det : dets) {
    const auto &detIndex = m_detectorInfo.indexOf(det->getID());
    m_detectorInfo.setCachedDetector(detIndex, det);
    twoTheta += m_detectorInfo.twoTheta(detIndex);
>>>>>>> 32386c36
  }
  return twoTheta / static_cast<double>(dets.size());
}

/** Returns the signed scattering angle 2 theta (angle w.r.t. to beam
 * direction).
 *
 * Throws an exception if the spectrum is a monitor.
 */
double SpectrumInfo::signedTwoTheta(const size_t index) const {
  if (isMonitor(index))
    throw std::logic_error(
        "Two theta (scattering angle) is not defined for monitors.");

<<<<<<< HEAD
  // Note: This function has big overlap with the method
  // MatrixWorkspace::detectorSignedTwoTheta(). The plan is to eventually remove
  // the latter, once SpectrumInfo is in widespread use.
  const Kernel::V3D samplePos = samplePosition();
  const Kernel::V3D beamLine = samplePos - sourcePosition();

  if (beamLine.nullVector()) {
    throw Kernel::Exception::InstrumentDefinitionError(
        "Source and sample are at same position!");
=======
  double signedTwoTheta{0.0};
  const auto &dets = getDetectorVector(index);
  for (const auto &det : dets) {
    const auto &detIndex = m_detectorInfo.indexOf(det->getID());
    m_detectorInfo.setCachedDetector(detIndex, det);
    signedTwoTheta += m_detectorInfo.signedTwoTheta(detIndex);
>>>>>>> 32386c36
  }
  return signedTwoTheta / static_cast<double>(dets.size());
}

/// Returns the position of the spectrum with given index.
Kernel::V3D SpectrumInfo::position(const size_t index) const {
  Kernel::V3D newPos;
  const auto &dets = getDetectorVector(index);
  for (const auto &det : dets) {
    const auto &detIndex = m_detectorInfo.indexOf(det->getID());
    m_detectorInfo.setCachedDetector(detIndex, det);
    newPos += m_detectorInfo.position(detIndex);
  }
  return newPos / static_cast<double>(dets.size());
}

/// Returns true if the spectrum is associated with detectors in the instrument.
bool SpectrumInfo::hasDetectors(const size_t index) const {
  // Workspaces can contain invalid detector IDs. Those IDs will be silently
  // ignored here until this is fixed.
  const auto &validDetectorIDs = m_detectorInfo.detectorIDs();
  for (const auto &id : m_workspace.getSpectrum(index).getDetectorIDs()) {
    const auto &it = std::lower_bound(validDetectorIDs.cbegin(),
                                      validDetectorIDs.cend(), id);
    if (it != validDetectorIDs.cend() && *it == id) {
      return true;
    }
  }
  return false;
}

/// Returns true if the spectrum is associated with exactly one detector.
bool SpectrumInfo::hasUniqueDetector(const size_t index) const {
  size_t count = 0;
  // Workspaces can contain invalid detector IDs. Those IDs will be silently
  // ignored here until this is fixed.
  const auto &validDetectorIDs = m_detectorInfo.detectorIDs();
  for (const auto &id : m_workspace.getSpectrum(index).getDetectorIDs()) {
    const auto &it = std::lower_bound(validDetectorIDs.cbegin(),
                                      validDetectorIDs.cend(), id);
    if (it != validDetectorIDs.cend() && *it == id) {
      ++count;
    }
  }
  return count == 1;
}

/// Return a const reference to the detector or detector group of the spectrum
/// with given index.
const Geometry::IDetector &SpectrumInfo::detector(const size_t index) const {
  return getDetector(index);
}

/// Returns the source position.
Kernel::V3D SpectrumInfo::sourcePosition() const {
  return m_detectorInfo.sourcePosition();
}

/// Returns the sample position.
Kernel::V3D SpectrumInfo::samplePosition() const {
  return m_detectorInfo.samplePosition();
}

/// Returns L1 (distance from source to sample).
double SpectrumInfo::l1() const { return m_detectorInfo.l1(); }

const Geometry::IDetector &SpectrumInfo::getDetector(const size_t index) const {
  size_t thread = static_cast<size_t>(PARALLEL_THREAD_NUMBER);
  if (m_lastIndex[thread] == index)
    return *m_lastDetector[thread];

  m_lastIndex[thread] = index;

  // Note: This function body has big overlap with the method
  // MatrixWorkspace::getDetector(). The plan is to eventually remove the
  // latter, once SpectrumInfo is in widespread use.
  const auto &dets = m_workspace.getSpectrum(index).getDetectorIDs();
  const size_t ndets = dets.size();
  if (ndets == 1) {
    // If only 1 detector for the spectrum number, just return it
    const auto detIndex = m_detectorInfo.indexOf(*dets.begin());
    m_lastDetector[thread] = m_detectorInfo.getDetectorPtr(detIndex);
  } else if (ndets == 0) {
    throw Kernel::Exception::NotFoundError("MatrixWorkspace::getDetector(): No "
                                           "detectors for this workspace "
                                           "index.",
                                           "");
  } else {
    // Else need to construct a DetectorGroup and use that
    std::vector<boost::shared_ptr<const Geometry::IDetector>> det_ptrs;
    for (const auto &id : dets) {
      const auto detIndex = m_detectorInfo.indexOf(id);
      det_ptrs.push_back(m_detectorInfo.getDetectorPtr(detIndex));
    }
    m_lastDetector[thread] =
        boost::make_shared<Geometry::DetectorGroup>(det_ptrs, false);
  }

  return *m_lastDetector[thread];
}

std::vector<Geometry::IDetector_const_sptr>
SpectrumInfo::getDetectorVector(const size_t index) const {
  const auto &det = getDetector(index);
  const auto &ndet = det.nDets();
  if (ndet > 1) {
    const auto group = dynamic_cast<const Geometry::DetectorGroup *>(&det);
    return group->getDetectors();
  } else {
    size_t thread = static_cast<size_t>(PARALLEL_THREAD_NUMBER);
    return {m_lastDetector[thread]};
  }
}

} // namespace API
} // namespace Mantid<|MERGE_RESOLUTION|>--- conflicted
+++ resolved
@@ -59,24 +59,12 @@
     throw std::logic_error(
         "Two theta (scattering angle) is not defined for monitors.");
 
-<<<<<<< HEAD
-  // Note: This function has big overlap with the method
-  // MatrixWorkspace::detectorTwoTheta(). The plan is to eventually remove the
-  // latter, once SpectrumInfo is in widespread use.
-  const Kernel::V3D samplePos = samplePosition();
-  const Kernel::V3D beamLine = samplePos - sourcePosition();
-
-  if (beamLine.nullVector()) {
-    throw Kernel::Exception::InstrumentDefinitionError(
-        "Source and sample are at same position!");
-=======
   double twoTheta{0.0};
   const auto &dets = getDetectorVector(index);
   for (const auto &det : dets) {
     const auto &detIndex = m_detectorInfo.indexOf(det->getID());
     m_detectorInfo.setCachedDetector(detIndex, det);
     twoTheta += m_detectorInfo.twoTheta(detIndex);
->>>>>>> 32386c36
   }
   return twoTheta / static_cast<double>(dets.size());
 }
@@ -91,24 +79,12 @@
     throw std::logic_error(
         "Two theta (scattering angle) is not defined for monitors.");
 
-<<<<<<< HEAD
-  // Note: This function has big overlap with the method
-  // MatrixWorkspace::detectorSignedTwoTheta(). The plan is to eventually remove
-  // the latter, once SpectrumInfo is in widespread use.
-  const Kernel::V3D samplePos = samplePosition();
-  const Kernel::V3D beamLine = samplePos - sourcePosition();
-
-  if (beamLine.nullVector()) {
-    throw Kernel::Exception::InstrumentDefinitionError(
-        "Source and sample are at same position!");
-=======
   double signedTwoTheta{0.0};
   const auto &dets = getDetectorVector(index);
   for (const auto &det : dets) {
     const auto &detIndex = m_detectorInfo.indexOf(det->getID());
     m_detectorInfo.setCachedDetector(detIndex, det);
     signedTwoTheta += m_detectorInfo.signedTwoTheta(detIndex);
->>>>>>> 32386c36
   }
   return signedTwoTheta / static_cast<double>(dets.size());
 }
