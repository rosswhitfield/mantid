--- conflicted
+++ resolved
@@ -502,12 +502,9 @@
     return false;
   }
 
-<<<<<<< HEAD
   const auto executionMode = getExecutionMode();
 
-=======
   timingInit += timer.elapsed(resetTimer);
->>>>>>> d63d4acd
   // ----- Perform validation of the whole set of properties -------------
   if ((!callProcessGroups) &&
       (executionMode != Parallel::ExecutionMode::MasterOnly ||
