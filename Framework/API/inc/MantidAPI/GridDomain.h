#ifndef MANTID_API_GRIDDOMAIN_H_
#define MANTID_API_GRIDDOMAIN_H_

//----------------------------------------------------------------------
// Includes
//----------------------------------------------------------------------
#include <vector>

#include "MantidAPI/DllConfig.h"
#include "MantidAPI/FunctionDomain.h"

namespace Mantid {
namespace API {
/*Base class that represents the grid domain from which a function may take its
  arguments.
  Grids are multidimensional objects, grids are a composition of grids.

  @author Jose Borreguero
  @date Aug/28/2012

  Copyright &copy; 2009 ISIS Rutherford Appleton Laboratory, NScD Oak Ridge
  National Laboratory & European Spallation Source

  This file is part of Mantid.

  Mantid is free software; you can redistribute it and/or modify
  it under the terms of the GNU General Public License as published by
  the Free Software Foundation; either version 3 of the License, or
  (at your option) any later version.

  Mantid is distributed in the hope that it will be useful,
  but WITHOUT ANY WARRANTY; without even the implied warranty of
  MERCHANTABILITY or FITNESS FOR A PARTICULAR PURPOSE.  See the
  GNU General Public License for more details.

  You should have received a copy of the GNU General Public License
  along with this program.  If not, see <http://www.gnu.org/licenses/>.

  File change history is stored at: <https://github.com/mantidproject/mantid>.
  Code Documentation is available at: <http://doxygen.mantidproject.org>.
*/

class MANTID_API_DLL GridDomain : public API::FunctionDomain {
public:
  GridDomain(){};
<<<<<<< HEAD
  virtual ~GridDomain() = default;
  ;
=======
  ~GridDomain() override{};
>>>>>>> fa8a40d8
  /// number of grid points
  size_t size() const override;
  /// number of dimensions in the grid
  size_t nDimensions();
  /// get the grid at specified index
  boost::shared_ptr<GridDomain> getGrid(size_t index);
  /// re-scale all grids
  void reScale(const std::string &scaling);

private:
  /// composition of grids
  std::vector<boost::shared_ptr<GridDomain>> m_grids;

}; // class IGridDomain

/// typedef for a shared pointer
typedef boost::shared_ptr<GridDomain> GridDomain_sptr;

} // namespace API
} // namespace Mantid

#endif /*MANTID_API_GRIDDOMAIN_H_*/<|MERGE_RESOLUTION|>--- conflicted
+++ resolved
@@ -43,12 +43,6 @@
 class MANTID_API_DLL GridDomain : public API::FunctionDomain {
 public:
   GridDomain(){};
-<<<<<<< HEAD
-  virtual ~GridDomain() = default;
-  ;
-=======
-  ~GridDomain() override{};
->>>>>>> fa8a40d8
   /// number of grid points
   size_t size() const override;
   /// number of dimensions in the grid
