--- conflicted
+++ resolved
@@ -425,18 +425,6 @@
                 if sp == -1:
                     continue
                 if (ws_name, sp) not in plotted_data:
-<<<<<<< HEAD
-=======
-                    ws = mtd[ws_name]
-                    kwargs = self.get_kwargs_from_settings()
-                    if mode == self.SPECTRUM_MODE_TEXT:
-                        kwargs["axis"] = MantidAxType.SPECTRUM
-                        kwargs["specNum"] = ws.getSpectrumNumbers()[sp]
-                    else:
-                        kwargs["axis"] = MantidAxType.BIN
-                        kwargs["wkspIndex"] = sp
-
->>>>>>> 46207b04
                     color = self._model.get_workspace_color(ws_name)
                     kwargs = self._fill_plot_kwargs(ws_name, sp, normalised,
                                                     mode, color)
