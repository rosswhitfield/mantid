--- conflicted
+++ resolved
@@ -103,13 +103,7 @@
         else:
             self.error_log.error("Continue working.")
 
-<<<<<<< HEAD
-    def _send_report_to_server(self,
-                               share_identifiable=False,
-                               name='',
-                               email='',
-                               uptime='',
-                               text_box=''):
+    def _send_report_to_server(self, share_identifiable=False, name="", email="", uptime="", text_box=""):
         stacktrace = "".join(self._traceback)
         if len(stacktrace) > MAX_STACK_TRACE_LENGTH:
             difference = len(stacktrace) - MAX_STACK_TRACE_LENGTH
@@ -118,15 +112,10 @@
                                    r" and replaced with \n...\n in order to"
                                    f" reduce it to {MAX_STACK_TRACE_LENGTH} characters")
 
-        errorReporter = ErrorReporter(self._application, uptime,
-                                      self._exit_code, share_identifiable, str(name), str(email),
-                                      str(text_box), stacktrace)
-=======
-    def _send_report_to_server(self, share_identifiable=False, name="", email="", uptime="", text_box=""):
         errorReporter = ErrorReporter(
-            self._application, uptime, self._exit_code, share_identifiable, str(name), str(email), str(text_box), "".join(self._traceback)
+            self._application, uptime, self._exit_code, share_identifiable, str(name), str(email), str(text_box), stacktrace
         )
->>>>>>> 492a0d40
+
         status = errorReporter.sendErrorReport()
 
         if status != 201:
