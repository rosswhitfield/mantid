--- conflicted
+++ resolved
@@ -86,10 +86,7 @@
         Override the base class method. Initialise the peak editing tool.
         """
         allowed_spectra = {}
-<<<<<<< HEAD
         pattern = re.compile(r'(.+?): spec (\d+)')
-=======
->>>>>>> c7b1f7af
         for label in self.workspace_labels:
             a_match = re.match(self.pattern_fittable_curve, label)
             if a_match:
