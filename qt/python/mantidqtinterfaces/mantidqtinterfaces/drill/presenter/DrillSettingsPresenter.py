--- conflicted
+++ resolved
@@ -75,13 +75,10 @@
         """
         for name in self._initialValues:
             value = self._initialValues[name]
-<<<<<<< HEAD
             try:
                 self._parameters[name].checked.disconnect()
             except:
                 pass
-            self._parameters[name].setValue(value)
-=======
             self._parameters[name].setValue(value)
 
     def onApplied(self):
@@ -89,5 +86,4 @@
         Triggered when the apply button is pressed. This removes the initial
         values kept in memory.
         """
-        self._initialValues = dict()
->>>>>>> 893144a7
+        self._initialValues = dict()