--- conflicted
+++ resolved
@@ -258,11 +258,7 @@
             return
 
         tasks = list()
-<<<<<<< HEAD
-        for algo, active in self._exportAlgorithms.items():
-=======
         for (algo, ext), active in self._exportAlgorithms.items():
->>>>>>> 5f180378
             if not active:
                 continue
             if not self._validCriteria(outputWs, algo):
@@ -274,11 +270,6 @@
             for wsName in mtd.getObjectNames(contain=workspaceName):
                 if isinstance(mtd[wsName], WorkspaceGroup):
                     continue
-<<<<<<< HEAD
-                extension = RundexSettings.EXPORT_ALGO_EXTENSION[algo]
-                tasks.extend(self._createTasks(wsName, algo, exportPath, extension))
-=======
-
                 filename = os.path.join(
                         exportPath, wsName + ext)
                 name = wsName + ":" + filename
@@ -304,6 +295,5 @@
                                              filename=filename:
                                       self._onTaskError(wsName, filename, msg))
                 tasks.append(task)
->>>>>>> 5f180378
 
         self._pool.addProcesses(tasks)