--- conflicted
+++ resolved
@@ -283,19 +283,6 @@
             "SaveNISTDAT": "%OutputType% == 'I(Qx,Qy)'",
             }
 
-<<<<<<< HEAD
-    EXPORT_ALGO_EXTENSION = {
-            "SaveNexusProcessed": ".nxs",
-            "SaveAscii": ".txt",
-            "SaveCanSAS1D": ".xml",
-            "SaveNISTDAT": ".dat",
-            "SaveReflectometryAscii": [".mft", ".lam"],
-            "SaveNXSPE": ".nxspe",
-            "SaveFocussedXYE": ".dat"
-            }
-
-=======
->>>>>>> 5f180378
     # ideal number of threads for each acquisition mode (optional)
     # if not provided, Qt will decide, which will likely be the number of cores
     # for the moment, limit those to 1 until the algorithms are made truly thread safe
