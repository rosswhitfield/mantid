--- conflicted
+++ resolved
@@ -304,7 +304,6 @@
     setDiscreteValues();
     emit running(m_minimum, m_maximum);
     return true;
-<<<<<<< HEAD
   }
 
   case QEvent::MouseMove: {
@@ -317,14 +316,6 @@
       }
     } else {
       QApplication::restoreOverrideCursor();
-=======
-  } else if (e->type() == QEvent::KeyRelease) {
-    QKeyEvent *keyEv = static_cast<QKeyEvent *>(e);
-    if ((keyEv->key() == Qt::Key_Left || keyEv->key() == Qt::Key_Right || keyEv->key() == Qt::Key_Up ||
-         keyEv->key() == Qt::Key_Down) &&
-        !keyEv->isAutoRepeat()) {
-      emit changed(m_minimum, m_maximum);
->>>>>>> f0501c93
     }
 
     int idx = x - m_x;
@@ -520,9 +511,16 @@
   }
   m_totalMinimum = minimum;
   m_totalMaximum = maximum;
-<<<<<<< HEAD
   m_minimum = minimum;
   m_maximum = maximum;
+
+  if (m_scrollBar->getMinimum() != 0 || m_scrollBar->getMaximum() != 1) {
+    m_minimum = std::min(std::max(m_minimum, minimum), m_totalMaximum);
+    m_maximum = std::max(std::min(m_maximum, maximum), m_totalMinimum);
+  } else {
+    m_minimum = minimum;
+    m_maximum = maximum;
+  }
 
   if (m_isDiscrete) {
     discretize();
@@ -532,18 +530,6 @@
     // we reset the slider to max range, since its size has been changed
     setWholeRange();
   }
-=======
-
-  if (m_scrollBar->getMinimum() != 0 || m_scrollBar->getMaximum() != 1) {
-    m_minimum = std::min(std::max(m_minimum, minimum), m_totalMaximum);
-    m_maximum = std::max(std::min(m_maximum, maximum), m_totalMinimum);
-    setRange(m_minimum, m_maximum);
-  } else {
-    m_minimum = minimum;
-    m_maximum = maximum;
-  }
-  updateTextBoxes();
->>>>>>> f0501c93
 }
 
 void XIntegrationControl::setRange(double minimum, double maximum) {
@@ -566,7 +552,6 @@
   emit changed(m_minimum, m_maximum);
 }
 
-<<<<<<< HEAD
 void XIntegrationControl::setDiscrete(bool isDiscrete) {
   m_isDiscrete = isDiscrete;
   if (m_isDiscrete) {
@@ -583,11 +568,8 @@
 
   m_scrollBar->setDiscrete(m_isDiscrete);
 }
-=======
+
 void XIntegrationControl::setWholeRange() { setRange(m_totalMinimum, m_totalMaximum); }
->>>>>>> f0501c93
-
-void XIntegrationControl::setWholeRange() { setRange(m_totalMinimum, m_totalMaximum); }
 
 double XIntegrationControl::getMinimum() const { return m_minimum; }
 
@@ -596,7 +578,6 @@
 double XIntegrationControl::getWidth() const { return m_maximum - m_minimum; }
 
 void XIntegrationControl::updateTextBoxes() {
-<<<<<<< HEAD
   if (m_isDiscrete) {
     discretize();
     m_minSpin->setRange(static_cast<int>(m_totalMinimum), static_cast<int>(m_maximum));
@@ -607,10 +588,6 @@
     m_minText->setText(QString::number(m_minimum));
     m_maxText->setText(QString::number(m_maximum));
   }
-=======
-  m_minText->setText(QString::number(m_minimum));
-  m_maxText->setText(QString::number(m_maximum));
->>>>>>> f0501c93
   m_setWholeRange->setEnabled(m_minimum != m_totalMinimum || m_maximum != m_totalMaximum);
 }
 
