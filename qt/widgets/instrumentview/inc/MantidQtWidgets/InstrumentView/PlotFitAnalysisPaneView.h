--- conflicted
+++ resolved
@@ -22,18 +22,10 @@
 namespace MantidQt {
 namespace MantidWidgets {
 
-<<<<<<< HEAD
-
 class EXPORT_OPT_MANTIDQT_INSTRUMENTVIEW IPlotFitAnalysisPaneView{
 
 public:
  
-=======
-class EXPORT_OPT_MANTIDQT_INSTRUMENTVIEW IPlotFitAnalysisPaneView{
-
-public:
-
->>>>>>> 007af7e6
   virtual void observeFitButton(Observer *listener)=0;
   virtual std::pair<double, double> getRange()=0;
   virtual Mantid::API::IFunction_sptr getFunction()=0;
