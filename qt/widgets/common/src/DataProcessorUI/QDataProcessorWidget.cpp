#include "MantidQtWidgets/Common/DataProcessorUI/QDataProcessorWidget.h"
#include "MantidQtWidgets/Common/MantidWidget.h"
#include "MantidQtWidgets/Common/DataProcessorUI/QtCommandAdapter.h"
#include "MantidQtWidgets/Common/DataProcessorUI/DataProcessorMainPresenter.h"
#include "MantidQtWidgets/Common/DataProcessorUI/GenericDataProcessorPresenter.h"
#include "MantidQtWidgets/Common/HintingLineEditFactory.h"

#include <QWidget>
#include <qinputdialog.h>
#include <qmessagebox.h>

namespace {
const QString DataProcessorSettingsGroup =
    "Mantid/MantidWidgets/ISISDataProcessorUI";
}

namespace MantidQt {
namespace MantidWidgets {
namespace DataProcessor {
using namespace Mantid::API;

/** Constructor
* @param presenter :: [input] A unique ptr to the presenter
* @param parent :: [input] The parent of this view
*/
QDataProcessorWidget::QDataProcessorWidget(
    std::unique_ptr<DataProcessorPresenter> presenter, QWidget *parent)
    : MantidWidget(parent), m_presenter(std::move(presenter)),
      m_openMap(new QSignalMapper(this)) {

  createTable();

  m_presenter->acceptViews(this, this);
}

/** Delegating constructor
 * @param whitelist :: [input] The white list
 * @param parent :: [input] The parent of this view
 */
QDataProcessorWidget::QDataProcessorWidget(
<<<<<<< HEAD
    const WhiteList &whitelist, QWidget *parent)
=======
    const DataProcessorWhiteList &whitelist, QWidget *parent)
>>>>>>> 8a0d5962
    : QDataProcessorWidget(
          Mantid::Kernel::make_unique<GenericDataProcessorPresenter>(whitelist),
          parent) {}


/** Delegating constructor
* @param whitelist :: [input] The white list
* @param algorithm :: [input] The processing algorithm
* @param parent :: [input] The parent of this view
*/
QDataProcessorWidget::QDataProcessorWidget(
    const WhiteList &whitelist,
    const ProcessingAlgorithm &algorithm, QWidget *parent)
    : QDataProcessorWidget(
          Mantid::Kernel::make_unique<GenericDataProcessorPresenter>(whitelist,
                                                                     algorithm),
          parent) {}

/** Delegating constructor: pre-processing, no post-processing
* @param whitelist :: [input] The white list
* @param preprocessMap :: [input] Pre-processing instructions as a map
* @param algorithm :: [input] The processing algorithm
* @param parent :: [input] The parent of this view
*/
QDataProcessorWidget::QDataProcessorWidget(
    const WhiteList &whitelist,
    const PreprocessMap &preprocessMap,
    const ProcessingAlgorithm &algorithm, QWidget *parent)
    : QDataProcessorWidget(
          Mantid::Kernel::make_unique<GenericDataProcessorPresenter>(
              whitelist, preprocessMap.asMap(), algorithm),
          parent) {}

/** Delegating constructor: no pre-processing, post-processing
* @param whitelist :: [input] The white list
* @param algorithm :: [input] The processing algorithm
* @param postprocessor :: [input] The post-processing algorithm
* @param parent :: [input] The parent of this view
*/
QDataProcessorWidget::QDataProcessorWidget(
    const WhiteList &whitelist,
    const ProcessingAlgorithm &algorithm,
    const PostprocessingAlgorithm &postprocessor, QWidget *parent)
    : QDataProcessorWidget(
          Mantid::Kernel::make_unique<GenericDataProcessorPresenter>(
              whitelist, algorithm, postprocessor),
          parent) {}

/** Delegating constructor: pre-processing, post-processing
* @param whitelist :: [input] The white list
* @param preprocessMap :: [input] Pre-processing instructions as a map
* @param algorithm :: [input] The processing algorithm
* @param postprocessor :: [input] The post-processing algorithm
* @param parent :: [input] The parent of this view
*/
QDataProcessorWidget::QDataProcessorWidget(
    const WhiteList &whitelist,
    const PreprocessMap &preprocessMap,
    const ProcessingAlgorithm &algorithm,
    const PostprocessingAlgorithm &postprocessor, QWidget *parent)
    : QDataProcessorWidget(
          Mantid::Kernel::make_unique<GenericDataProcessorPresenter>(
              whitelist, preprocessMap.asMap(), algorithm, postprocessor),
          parent) {}

/** Destructor
*/
QDataProcessorWidget::~QDataProcessorWidget() {}

/**
Initialise the Interface
*/
void QDataProcessorWidget::createTable() {
  ui.setupUi(this);

  // Allow rows and columns to be reordered
  QHeaderView *header = new QHeaderView(Qt::Horizontal);
  header->setMovable(true);
  header->setStretchLastSection(true);
  header->setResizeMode(QHeaderView::ResizeToContents);
  ui.viewTable->setHeader(header);

  // Re-emit a signal when the instrument changes
  connect(ui.comboProcessInstrument, SIGNAL(currentIndexChanged(int)), this,
          SIGNAL(comboProcessInstrument_currentIndexChanged(int)));
  // Custom context menu for table
  connect(ui.viewTable, SIGNAL(customContextMenuRequested(const QPoint &)),
          this, SLOT(showContextMenu(const QPoint &)));
  // Process button
  connect(ui.buttonProcess, SIGNAL(clicked()), this, SLOT(processClicked()));
}

/** Add actions to the toolbar
* @param commands :: A vector of actions (commands)
*/
void QDataProcessorWidget::addActions(
    std::vector<std::unique_ptr<Command>> commands) {

  // Put the commands in the toolbar
  for (auto &command : commands) {
    m_commands.push_back(
        Mantid::Kernel::make_unique<QtCommandAdapter>(
            ui.rowToolBar, std::move(command)));
  }

  // Add actions to context menu
  m_contextMenu = new QMenu(this);
  for (const auto &command : m_commands) {
    m_contextMenu->addAction(command->getAction());
  }

  // Add a whats this button
  ui.rowToolBar->addAction(QWhatsThis::createAction(this));
}

/** This slot notifies the presenter that the 'Process' button has been
 * clicked
 */
void QDataProcessorWidget::processClicked() {

  m_presenter->notify(DataProcessorPresenter::ProcessFlag);
}

/**
This slot loads a table workspace model and changes to a LoadedMainView
presenter
@param name : the string name of the workspace to be grabbed
*/
void QDataProcessorWidget::setModel(QString const &name) {
  m_toOpen = name;
  m_presenter->notify(DataProcessorPresenter::OpenTableFlag);
}

/**
Set a new model in the tableview
@param model : the model to be attached to the tableview
*/
void QDataProcessorWidget::showTable(
    boost::shared_ptr<AbstractTreeModel> model) {
  m_model = model;
  // So we can notify the presenter when the user updates the table
  connect(m_model.get(),
          SIGNAL(dataChanged(const QModelIndex &, const QModelIndex &)), this,
          SLOT(rowDataUpdated(const QModelIndex &, const QModelIndex &)));
  connect(m_model.get(), SIGNAL(rowsInserted(const QModelIndex &, int, int)),
          this, SLOT(rowsUpdated(const QModelIndex &, int, int)));
  connect(m_model.get(), SIGNAL(rowsRemoved(const QModelIndex &, int, int)),
          this, SLOT(rowsUpdated(const QModelIndex &, int, int)));
  ui.viewTable->setModel(m_model.get());

  // Hide the Hidden Options column
  ui.viewTable->hideColumn(m_model->columnCount() - 1);
}

/**
Set the list of tables the user is offered to open
@param tables : the names of the tables in the ADS
*/
void QDataProcessorWidget::setTableList(const QSet<QString> &tables) {
  ui.menuOpenTable->clear();
  for (auto it = tables.begin(); it != tables.end(); ++it) {
    QAction *openTable = ui.menuOpenTable->addAction(*it);
    openTable->setIcon(QIcon("://worksheet.png"));

    // Map this action to the table name
    m_openMap->setMapping(openTable, *it);
    // When repeated corrections happen the QMessageBox from openTable()
    // method in ReflMainViewPresenter will be called multiple times
    // when 'no' is clicked.
    // ConnectionType = UniqueConnection ensures that
    // each object has only one of these signals.
    connect(openTable, SIGNAL(triggered()), m_openMap, SLOT(map()),
            Qt::UniqueConnection);
    connect(m_openMap, SIGNAL(mapped(QString)), this, SLOT(setModel(QString)),
            Qt::UniqueConnection);
  }
}

/** This slot is used to update the instrument*/
void QDataProcessorWidget::on_comboProcessInstrument_currentIndexChanged(
    int index) {
  ui.comboProcessInstrument->setCurrentIndex(index);
  emit instrumentHasChanged();
}

/**
This slot updates the 'process' status of affected groups and notifies the
presenter that the table has been updated. This is called when rows are added
or removed from the table.
*/
void QDataProcessorWidget::rowsUpdated(const QModelIndex &parent, int start,
                                       int end) {
  Q_UNUSED(start);
  Q_UNUSED(end);

  if (parent.isValid()) {
    // Changing the number of rows in a group will set the containing group
    // unprocessed
    m_model->setProcessed(false, parent.row());
  }

  m_presenter->notify(DataProcessorPresenter::TableUpdatedFlag);
}

/**
This slot updates the 'process' status of affected rows and groups and notifies
the presenter that the table has been updated. This is called when data within
the rows is updated.
*/
void QDataProcessorWidget::rowDataUpdated(const QModelIndex &topLeft,
                                          const QModelIndex &bottomRight) {
  Q_UNUSED(bottomRight);

  if (!m_presenter->isProcessing()) {
    auto pIndex = m_model->parent(topLeft);
    if (pIndex.isValid()) {
      // Changes made to rows outside of processing will set the containing
      // group and all changed row unprocessed
      m_model->setProcessed(false, pIndex.row());
      m_model->setProcessed(false, topLeft.row(), pIndex);
    }
  }

  m_presenter->notify(DataProcessorPresenter::TableUpdatedFlag);
}

/**
This slot is triggered when the user right clicks on the table
@param pos : The position of the right click within the table
*/
void QDataProcessorWidget::showContextMenu(const QPoint &pos) {
  // If the user didn't right-click on anything, don't show a context menu.
  if (ui.viewTable->indexAt(pos).isValid())
    m_contextMenu->popup(ui.viewTable->viewport()->mapToGlobal(pos));
}

void QDataProcessorWidget::ensureHasExtension(QString &filename) const {
  if (!filename.endsWith(".ipynb")) {
    filename.append(".ipynb");
  }
}

/**
Show the user file dialog to choose save location of notebook
*/
QString QDataProcessorWidget::requestNotebookPath() {

  // We won't use QFileDialog directly here as using the NativeDialog option
  // causes problems on MacOS.
  QString qfilename = QFileDialog::getSaveFileName(
      this, "Save notebook file", QDir::currentPath(),
      "IPython Notebook files (*.ipynb);;All files (*)",
      new QString("IPython Notebook files (*.ipynb)"));

  // There is a Qt bug (QTBUG-27186) which means the filename returned
  // from the dialog doesn't always the file extension appended.
  // So we'll have to ensure this ourselves.
  // Important, notebooks can't be loaded without this extension.
  ensureHasExtension(qfilename);
  return qfilename;
}

/**
Expand all currently closed groups
*/
void QDataProcessorWidget::expandAll() { ui.viewTable->expandAll(); }

/**
Collapse all currently expanded groups
*/
void QDataProcessorWidget::collapseAll() { ui.viewTable->collapseAll(); }

/**
Select all rows/groups
*/
void QDataProcessorWidget::selectAll() { ui.viewTable->selectAll(); }

/**
Handle interface when data reduction paused
*/
void QDataProcessorWidget::pause() {

  // Enable 'resume' buttons
  ui.rowToolBar->actions()[0]->setEnabled(true);
  m_contextMenu->actions()[0]->setEnabled(true);
  ui.buttonProcess->setEnabled(true);

  // Disable 'pause' buttons
  ui.rowToolBar->actions()[1]->setEnabled(false);
  m_contextMenu->actions()[1]->setEnabled(false);
}

/**
Handle interface when data reduction resumed
*/
void QDataProcessorWidget::resume() {

  // Enable 'resume' buttons
  ui.rowToolBar->actions()[0]->setEnabled(false);
  m_contextMenu->actions()[0]->setEnabled(false);
  ui.buttonProcess->setEnabled(false);

  // Disable 'pause' buttons
  ui.rowToolBar->actions()[1]->setEnabled(true);
  m_contextMenu->actions()[1]->setEnabled(true);
}

/**
Save settings
@param options : map of user options to save
*/
void QDataProcessorWidget::saveSettings(
    const std::map<QString, QVariant> &options) {
  QSettings settings;
  settings.beginGroup(DataProcessorSettingsGroup);
  for (auto it = options.begin(); it != options.end(); ++it)
    settings.setValue(it->first, it->second);
  settings.endGroup();
}

/**
Load settings
@param options : map of user options to load into
*/
void QDataProcessorWidget::loadSettings(std::map<QString, QVariant> &options) {
  QSettings settings;
  settings.beginGroup(DataProcessorSettingsGroup);
  QStringList keys = settings.childKeys();
  for (auto it = keys.begin(); it != keys.end(); ++it)
    options[*it] = settings.value(*it);
  settings.endGroup();
}

/**
Set the range of the progress bar
@param min : The minimum value of the bar
@param max : The maxmimum value of the bar
*/
void QDataProcessorWidget::setProgressRange(int min, int max) {
  ui.progressBar->setRange(min, max);
}

/**
Set the status of the progress bar
@param progress : The current value of the bar
*/
void QDataProcessorWidget::setProgress(int progress) {
  ui.progressBar->setValue(progress);
}

/**
Get status of checkbox which determines whether an ipython notebook is produced
@return true if a notebook should be output on process, false otherwise
*/
bool QDataProcessorWidget::getEnableNotebook() {
  return ui.checkEnableNotebook->isChecked();
}

/**
Set which groups are selected
@param groups : The set of groups to select
*/
void QDataProcessorWidget::setSelection(const std::set<int> &groups) {

  ui.viewTable->clearSelection();
  auto selectionModel = ui.viewTable->selectionModel();

  for (auto group = groups.begin(); group != groups.end(); ++group) {
    selectionModel->select(ui.viewTable->model()->index((*group), 0),
                           QItemSelectionModel::Select |
                               QItemSelectionModel::Rows);
  }
}

/**
Set the list of available instruments to process
@param instruments : The list of instruments available
@param defaultInstrument : The instrument to have selected by default
*/
void QDataProcessorWidget::setInstrumentList(const QString &instruments,
                                             const QString &defaultInstrument) {

  ui.comboProcessInstrument->clear();

  QStringList instrList = instruments.split(",");
  for (auto it = instrList.begin(); it != instrList.end(); ++it) {
    ui.comboProcessInstrument->addItem((*it).trimmed());
  }

  int index =
      ui.comboProcessInstrument->findData(defaultInstrument, Qt::DisplayRole);
  ui.comboProcessInstrument->setCurrentIndex(index);
  emit instrumentHasChanged();
}

/**
Set the strategy used for generating hints for the autocompletion in the options
column.
@param hintStrategy : The hinting strategy to use
@param column : The index of the 'Options' column
*/
void QDataProcessorWidget::setOptionsHintStrategy(HintStrategy *hintStrategy,
                                                  int column) {
  ui.viewTable->setItemDelegateForColumn(
      column, new HintingLineEditFactory(hintStrategy));
}

/**
Sets the contents of the system's clipboard
@param text The contents of the clipboard
*/
void QDataProcessorWidget::setClipboard(const QString &text) {
  QApplication::clipboard()->setText(text);
}

/**
Get the selected instrument for processing
@returns the selected instrument to process with
*/
QString QDataProcessorWidget::getProcessInstrument() const {
  return ui.comboProcessInstrument->currentText();
}

/**
Get the indices of the highlighted items that have a valid parent
.what()@returns :: a map where keys are parents of selected items and values are
sets
containing the highlighted children
*/
std::map<int, std::set<int>> QDataProcessorWidget::getSelectedChildren() const {
  std::map<int, std::set<int>> rows;
  auto selectionModel = ui.viewTable->selectionModel();
  if (selectionModel) {
    auto selectedRows = selectionModel->selectedRows();
    for (auto it = selectedRows.begin(); it != selectedRows.end(); ++it) {
      if (it->parent().isValid()) {
        int children = it->row();
        int parent = it->parent().row();
        rows[parent].insert(children);
      }
    }
  }
  return rows;
}

/**
Get the indices of the highlighted items that have invalid parent
@returns :: a set containing the highlighted item numbers
*/
std::set<int> QDataProcessorWidget::getSelectedParents() const {
  std::set<int> parents;
  auto selectionModel = ui.viewTable->selectionModel();
  if (selectionModel) {
    auto selectedRows = selectionModel->selectedRows();
    for (auto it = selectedRows.begin(); it != selectedRows.end(); ++it) {
      if (!it->parent().isValid()) {
        parents.insert(it->row());
      }
    }
  }
  return parents;
}

/**
Get the name of the workspace that the user wishes to open as a table
@returns The name of the workspace to open
*/
QString QDataProcessorWidget::getWorkspaceToOpen() const { return m_toOpen; }

/**
Get a pointer to the presenter that's currently controlling this view.
@returns A pointer to the presenter
*/
DataProcessorPresenter *QDataProcessorWidget::getPresenter() const {
  return m_presenter.get();
}

/**
Gets the contents of the system's clipboard
@returns The contents of the clipboard
*/
QString QDataProcessorWidget::getClipboard() const {
  return QApplication::clipboard()->text();
}

/**
* Clear the progress
*/
void QDataProcessorWidget::clearProgress() { ui.progressBar->reset(); }

/** Forward a main presenter to this view's presenter
* @param mainPresenter :: the main presenter
*/
void QDataProcessorWidget::accept(DataProcessorMainPresenter *mainPresenter) {

  m_presenter->accept(mainPresenter);
}

/** Shows a critical error dialog
*
* @param prompt : The prompt to appear on the dialog
* @param title : The text for the title bar of the dialog
*/
void QDataProcessorWidget::giveUserCritical(QString prompt, QString title) {

  QMessageBox::critical(this, title, prompt, QMessageBox::Ok, QMessageBox::Ok);
}

/** Shows a warning dialog
*
* @param prompt : The prompt to appear on the dialog
* @param title : The text for the title bar of the dialog
*/
void QDataProcessorWidget::giveUserWarning(QString prompt, QString title) {

  QMessageBox::warning(this, title, prompt, QMessageBox::Ok, QMessageBox::Ok);
}

/** Asks the user a Yes/No question
*
* @param prompt : The prompt to appear on the dialog
* @param title : The text for the title bar of the dialog
* @returns a boolean true if Yes, false if No
*/
bool QDataProcessorWidget::askUserYesNo(QString prompt, QString title) {

  auto response = QMessageBox::question(this, title, prompt,
                                        QMessageBox::Yes | QMessageBox::No,
                                        QMessageBox::Yes);
  if (response == QMessageBox::Yes) {
    return true;
  }
  return false;
}

/** Asks the user to enter a string.
*
* @param prompt : The prompt to appear on the dialog
* @param title : The text for the title bar of the dialog
* @param defaultValue : The default value entered.
* @returns The user's string if submitted, or an empty string
*/
QString QDataProcessorWidget::askUserString(const QString &prompt,
                                            const QString &title,
                                            const QString &defaultValue) {

  bool ok;
  QString text = QInputDialog::getText(this, title, prompt, QLineEdit::Normal,
                                       defaultValue, &ok);
  return ok ? text : QString("");
}

/** Runs python code
*
* @param pythonCode :: the python code to run
* @return :: output from execution
*/
QString QDataProcessorWidget::runPythonAlgorithm(const QString &pythonCode) {

  QString output = runPythonCode(pythonCode);
  emit ranPythonAlgorithm(pythonCode);
  return output;
}

/** Transfer runs to the table
 *
 */
void QDataProcessorWidget::transfer(const QList<QString> &runs) {

  std::vector<std::map<QString, QString>> runsMap(runs.size());
  size_t row = 0;

  for (auto it = runs.constBegin(); it != runs.constEnd(); ++it) {
    QStringList map = (*it).split(",");
    for (auto jt = map.begin(); jt != map.end(); ++jt) {
      QStringList pair = (*jt).split(":");
      if (pair.size() != 2) {
        giveUserCritical("Could not transfer runs to processing table",
                         "Transfer failed");
        return;
      }
      runsMap[row][pair[0]] = pair[1];
    }
    row++;
  }

  m_presenter->transfer(runsMap);
}

/** Get a cell from the table
 *
 * @param row : the row index
 * @param column : the column index
 * @param parentRow : the row index of the parent
 * @param parentColumn : the row index of the parent
 * @return : the value in the cell as a string
*/
QString QDataProcessorWidget::getCell(int row, int column, int parentRow,
                                      int parentColumn) {

  return QString::fromStdString(
      m_presenter->getCell(row, column, parentRow, parentColumn));
}

/** Set a value in the table
 *
 * @param value : the new value
 * @param row : the row index
 * @param column : the column index
 * @param parentRow : the row index of the parent
 * @param parentColumn : the row index of the parent
*/
void QDataProcessorWidget::setCell(const QString &value, int row, int column,
                                   int parentRow, int parentColumn) {

  m_presenter->setCell(row, column, parentRow, parentColumn,
                       value.toStdString());
}

int QDataProcessorWidget::getNumberOfRows() {
  return m_presenter->getNumberOfRows();
}

void QDataProcessorWidget::clearTable() {
  const auto numberOfRows = getNumberOfRows();
  std::set<int> groups;
  for (int index = 0; index < numberOfRows; ++index) {
    groups.insert(groups.end(), index);
  }
  setSelection(groups);
  m_presenter->clearTable();
}


void QDataProcessorWidget::setForcedReProcessing(bool forceReProcessing) {
  m_presenter->setForcedReProcessing(forceReProcessing);
}

<<<<<<< HEAD
} // namespace DataProcessor
=======
QString QDataProcessorWidget::getCurrentInstrument() const {
  return ui.comboProcessInstrument->currentText();
}

>>>>>>> 8a0d5962
} // namespace MantidWidgets
} // namespace Mantid<|MERGE_RESOLUTION|>--- conflicted
+++ resolved
@@ -38,11 +38,7 @@
  * @param parent :: [input] The parent of this view
  */
 QDataProcessorWidget::QDataProcessorWidget(
-<<<<<<< HEAD
     const WhiteList &whitelist, QWidget *parent)
-=======
-    const DataProcessorWhiteList &whitelist, QWidget *parent)
->>>>>>> 8a0d5962
     : QDataProcessorWidget(
           Mantid::Kernel::make_unique<GenericDataProcessorPresenter>(whitelist),
           parent) {}
@@ -681,13 +677,10 @@
   m_presenter->setForcedReProcessing(forceReProcessing);
 }
 
-<<<<<<< HEAD
-} // namespace DataProcessor
-=======
 QString QDataProcessorWidget::getCurrentInstrument() const {
   return ui.comboProcessInstrument->currentText();
 }
 
->>>>>>> 8a0d5962
+} // namespace DataProcessor
 } // namespace MantidWidgets
 } // namespace Mantid