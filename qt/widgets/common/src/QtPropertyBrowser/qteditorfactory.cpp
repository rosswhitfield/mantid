--- conflicted
+++ resolved
@@ -86,20 +86,6 @@
 ****************************************************************************/
 
 #include "MantidQtWidgets/Common/QtPropertyBrowser/qteditorfactory.h"
-<<<<<<< HEAD
-#include <QtGui/QAbstractItemView>
-#include <QtGui/QHBoxLayout>
-#include <QtGui/QMenu>
-#include <QtGui/QKeyEvent>
-#include <QtGui/QApplication>
-#include <QtGui/QLabel>
-#include <QtGui/QToolButton>
-#include <QtGui/QColorDialog>
-#include <QtGui/QFontDialog>
-#include <QtGui/QSpacerItem>
-#include <QtCore/QMap>
-=======
-#include "MantidQtWidgets/Common/QtPropertyBrowser/qtpropertybrowserutils_p.h"
 #include <QSpinBox>
 #include <QScrollBar>
 #include <QComboBox>
@@ -116,7 +102,6 @@
 #include <QFontDialog>
 #include <QSpacerItem>
 #include <QMap>
->>>>>>> bce13770
 
 #if defined(Q_CC_MSVC)
 #pragma warning(                                                               \
@@ -138,68 +123,6 @@
     lt->setContentsMargins(0, 0, DecorationMargin, 0);
 }
 
-<<<<<<< HEAD
-=======
-// ---------- EditorFactoryPrivate :
-// Base class for editor factory private classes. Manages mapping of properties
-// to editors and vice versa.
-
-template <class Editor> class EditorFactoryPrivate {
-public:
-  typedef QList<Editor *> EditorList;
-  typedef QMap<QtProperty *, EditorList> PropertyToEditorListMap;
-  typedef QMap<Editor *, QtProperty *> EditorToPropertyMap;
-
-  Editor *createEditor(QtProperty *property, QWidget *parent);
-  void initializeEditor(QtProperty *property, Editor *e);
-  void slotEditorDestroyed(QObject *object);
-
-  PropertyToEditorListMap m_createdEditors;
-  EditorToPropertyMap m_editorToProperty;
-};
-
-template <class Editor>
-Editor *EditorFactoryPrivate<Editor>::createEditor(QtProperty *property,
-                                                   QWidget *parent) {
-  Editor *editor = new Editor(parent);
-  initializeEditor(property, editor);
-  return editor;
-}
-
-template <class Editor>
-void EditorFactoryPrivate<Editor>::initializeEditor(QtProperty *property,
-                                                    Editor *editor) {
-  typename PropertyToEditorListMap::iterator it =
-      m_createdEditors.find(property);
-  if (it == m_createdEditors.end())
-    it = m_createdEditors.insert(property, EditorList());
-  it.value().append(editor);
-  m_editorToProperty.insert(editor, property);
-}
-
-template <class Editor>
-void EditorFactoryPrivate<Editor>::slotEditorDestroyed(QObject *object) {
-  const typename EditorToPropertyMap::iterator ecend = m_editorToProperty.end();
-  for (typename EditorToPropertyMap::iterator itEditor =
-           m_editorToProperty.begin();
-       itEditor != ecend; ++itEditor) {
-    if (itEditor.key() == object) {
-      Editor *editor = itEditor.key();
-      QtProperty *property = itEditor.value();
-      const typename PropertyToEditorListMap::iterator pit =
-          m_createdEditors.find(property);
-      if (pit != m_createdEditors.end()) {
-        pit.value().removeAll(editor);
-        if (pit.value().empty())
-          m_createdEditors.erase(pit);
-      }
-      m_editorToProperty.erase(itEditor);
-      return;
-    }
-  }
-}
-
->>>>>>> bce13770
 // ------------ QtSpinBoxFactory
 
 void QtSpinBoxFactoryPrivate::slotPropertyChanged(QtProperty *property,
