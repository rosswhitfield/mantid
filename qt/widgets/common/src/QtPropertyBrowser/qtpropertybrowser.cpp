--- conflicted
+++ resolved
@@ -371,11 +371,7 @@
     \sa insertSubProperty(), removeSubProperty()
 */
 void QtProperty::addSubProperty(QtProperty *property) {
-<<<<<<< HEAD
-  QtProperty *after = 0;
-=======
   QtProperty *after = nullptr;
->>>>>>> 9519fe64
   if (d_ptr->m_subItems.count() > 0)
     after = d_ptr->m_subItems.last();
   insertSubProperty(property, after);
@@ -421,11 +417,7 @@
   pendingList = subProperties();
   int pos = 0;
   int newPos = 0;
-<<<<<<< HEAD
-  QtProperty *properAfterProperty = 0;
-=======
   QtProperty *properAfterProperty = nullptr;
->>>>>>> 9519fe64
   while (pos < pendingList.count()) {
     QtProperty *i = pendingList.at(pos);
     if (i == property)
@@ -1074,12 +1066,8 @@
 public:
   QtBrowserItemPrivate(QtAbstractPropertyBrowser *browser, QtProperty *property,
                        QtBrowserItem *parent)
-<<<<<<< HEAD
-      : m_browser(browser), m_property(property), m_parent(parent), q_ptr(0) {}
-=======
       : m_browser(browser), m_property(property), m_parent(parent),
         q_ptr(nullptr) {}
->>>>>>> 9519fe64
 
   void addChild(QtBrowserItem *index, QtBrowserItem *after);
   void removeChild(QtBrowserItem *index);
@@ -1228,11 +1216,7 @@
 };
 
 QtAbstractPropertyBrowserPrivate::QtAbstractPropertyBrowserPrivate()
-<<<<<<< HEAD
-    : m_currentItem(0) {}
-=======
     : m_currentItem(nullptr) {}
->>>>>>> 9519fe64
 
 void QtAbstractPropertyBrowserPrivate::insertSubTree(
     QtProperty *property, QtProperty *parentProperty) {
@@ -1342,17 +1326,10 @@
     QListIterator<QtBrowserItem *> itIndex(indexes);
     while (itIndex.hasNext()) {
       QtBrowserItem *idx = itIndex.next();
-<<<<<<< HEAD
-      parentToAfter[idx] = 0;
-    }
-  } else {
-    parentToAfter[0] = 0;
-=======
       parentToAfter[idx] = nullptr;
     }
   } else {
     parentToAfter[nullptr] = nullptr;
->>>>>>> 9519fe64
   }
 
   const QMap<QtBrowserItem *, QtBrowserItem *>::ConstIterator pcend =
@@ -1380,11 +1357,7 @@
 
   QList<QtProperty *> subItems = property->subProperties();
   QListIterator<QtProperty *> itChild(subItems);
-<<<<<<< HEAD
-  QtBrowserItem *afterChild = 0;
-=======
   QtBrowserItem *afterChild = nullptr;
->>>>>>> 9519fe64
   while (itChild.hasNext()) {
     QtProperty *child = itChild.next();
     afterChild = createBrowserIndex(child, newIndex, afterChild);
@@ -1807,11 +1780,7 @@
     \sa insertProperty(), QtProperty::addSubProperty(), properties()
 */
 QtBrowserItem *QtAbstractPropertyBrowser::addProperty(QtProperty *property) {
-<<<<<<< HEAD
-  QtProperty *afterProperty = 0;
-=======
   QtProperty *afterProperty = nullptr;
->>>>>>> 9519fe64
   if (d_ptr->m_subItems.count() > 0)
     afterProperty = d_ptr->m_subItems.last();
   return insertProperty(property, afterProperty);
@@ -1839,11 +1808,7 @@
 QtAbstractPropertyBrowser::insertProperty(QtProperty *property,
                                           QtProperty *afterProperty) {
   if (!property)
-<<<<<<< HEAD
-    return 0;
-=======
     return nullptr;
->>>>>>> 9519fe64
 
   // if item is already inserted in this item then cannot add.
   QList<QtProperty *> pendingList = properties();
@@ -1852,27 +1817,16 @@
   while (pos < pendingList.count()) {
     QtProperty *prop = pendingList.at(pos);
     if (prop == property)
-<<<<<<< HEAD
-      return 0;
-=======
       return nullptr;
->>>>>>> 9519fe64
     if (prop == afterProperty) {
       newPos = pos + 1;
     }
     pos++;
   }
-<<<<<<< HEAD
-  d_ptr->createBrowserIndexes(property, 0, afterProperty);
-
-  // traverse inserted subtree and connect to manager's signals
-  d_ptr->insertSubTree(property, 0);
-=======
   d_ptr->createBrowserIndexes(property, nullptr, afterProperty);
 
   // traverse inserted subtree and connect to manager's signals
   d_ptr->insertSubTree(property, nullptr);
->>>>>>> 9519fe64
 
   d_ptr->m_subItems.insert(newPos, property);
   return topLevelItem(property);
@@ -1899,18 +1853,11 @@
     if (pendingList.at(pos) == property) {
       d_ptr->m_subItems.removeAt(pos); // perhaps this two lines
       d_ptr->removeSubTree(
-<<<<<<< HEAD
-          property, 0); // should be moved down after propertyRemoved call.
-      // propertyRemoved(property, 0);
-
-      d_ptr->removeBrowserIndexes(property, 0);
-=======
           property,
           nullptr); // should be moved down after propertyRemoved call.
       // propertyRemoved(property, 0);
 
       d_ptr->removeBrowserIndexes(property, nullptr);
->>>>>>> 9519fe64
 
       // when item is deleted, item will call removeItem for top level items,
       // and itemRemoved for nested items.
@@ -1941,11 +1888,7 @@
 */
 QWidget *QtAbstractPropertyBrowser::createEditor(QtProperty *property,
                                                  QWidget *parent) {
-<<<<<<< HEAD
-  QtAbstractEditorFactoryBase *factory = 0;
-=======
   QtAbstractEditorFactoryBase *factory = nullptr;
->>>>>>> 9519fe64
   QtAbstractPropertyManager *manager = property->propertyManager();
 
   if (m_viewToManagerToFactory()->contains(this) &&
@@ -1954,11 +1897,7 @@
   }
 
   if (!factory)
-<<<<<<< HEAD
-    return 0;
-=======
     return nullptr;
->>>>>>> 9519fe64
   return factory->createEditor(property, parent);
 }
 
