#ifndef MANTID_CUSTOMINTERFACES_ENGGDIFFFITTINGMODELTEST_H_
#define MANTID_CUSTOMINTERFACES_ENGGDIFFFITTINGMODELTEST_H_

#include "MantidAPI/FrameworkManager.h"
#include "MantidAPI/ITableWorkspace.h"
#include "MantidAPI/MatrixWorkspace.h"
#include "MantidAPI/Run.h"
#include "MantidAPI/TableRow.h"
#include "MantidAPI/WorkspaceFactory.h"

#include "../EnggDiffraction/EnggDiffFittingModel.h"

#include <cxxtest/TestSuite.h>
#include <vector>

// Lets us have pairs inside assertion macros
typedef std::pair<int, size_t> RunBankPair;

using namespace Mantid;
using namespace MantidQt::CustomInterfaces;

namespace {

// Helper class that exposes addFocusedWorkspace
// This means we can test the workspace maps without having to run Load
class EnggDiffFittingModelAddWSExposed : public EnggDiffFittingModel {
public:
  void addWorkspace(const int runNumber, const size_t bank,
                    Mantid::API::MatrixWorkspace_sptr ws);

  void addFitParams(const int runNumber, const size_t bank,
                    Mantid::API::ITableWorkspace_sptr ws);

  void mergeTablesExposed(API::ITableWorkspace_sptr tableToCopy,
                          API::ITableWorkspace_sptr targetTable);
};

inline void EnggDiffFittingModelAddWSExposed::addWorkspace(
    const int runNumber, const size_t bank, API::MatrixWorkspace_sptr ws) {
  addFocusedWorkspace(runNumber, bank, ws,
                      std::to_string(runNumber) + "_" + std::to_string(bank));
}

inline void EnggDiffFittingModelAddWSExposed::addFitParams(
    const int runNumber, const size_t bank,
    Mantid::API::ITableWorkspace_sptr ws) {
  addFitResults(runNumber, bank, ws);
}

inline void EnggDiffFittingModelAddWSExposed::mergeTablesExposed(
    API::ITableWorkspace_sptr tableToCopy,
    API::ITableWorkspace_sptr targetTable) {
  mergeTables(tableToCopy, targetTable);
}

void addSampleWorkspaceToModel(const int runNumber, const int bank,
                               EnggDiffFittingModelAddWSExposed &model) {
  API::MatrixWorkspace_sptr ws =
      API::WorkspaceFactory::Instance().create("Workspace2D", 1, 10, 10);
  model.addWorkspace(runNumber, bank, ws);
}

API::ITableWorkspace_sptr createFitParamsTable() {
  const size_t numColumns = 16;
  const size_t numRows = 4;
  auto table = API::WorkspaceFactory::Instance().createTable("TableWorkspace");
  const std::array<std::string, numColumns> headings({{
      "dSpacing[Y]", "A0[Y]", "A0_Err[yEr]", "A1[Y]", "A1_Err[yEr]", "X0[Y]",
      "X0_Err[yEr]", "A[Y]", "A_Err[yEr]", "B[Y]", "B_Err[yEr]", "S[Y]",
      "S_Err[yEr]", "I[Y]", "I_Err[yEr]", "Chi[Y]", }});

  for (const auto &columnHeading : headings) {
    table->addColumn("double", columnHeading);
  }

  const std::array<std::array<double, numColumns>, numRows> rows = {
      {{{1.4826999999999999, 0.093628531894011102, 0.66109193835092461,
         1.2564478992707699e-06, 2.4291293347225761e-05, 27140.960929827994,
         4.4430783321852303, 0.045621368052062856, 0.0092005773305902459,
         0.020298218347394655, 0.0025002243189996306, 11.741120992807753,
         5.3771683079349311, 34.202007864467461, 1.8695496489293224,
         1.4096728498206776}},
       {{1.7197, 1.0731062065126851, 0.72931461734063008,
         -2.9359794063082084e-05, 2.285663646689115e-05, 31770.101042814735,
         5.6899014393655358, 0.050855278541599255, 0.013915934527381201,
         0.029076388335360012, 0.002935493268317269, 27.132751332587915,
         4.5849081323418064, 89.646425792809978, 2.1570533782524279,
         0.79304374868658656}},
       {{2.2399, 1.3229681799066122, 0.45360789821414083,
         -3.0219780224537017e-05, 1.0941426250415265e-05, 41266.973604075109,
         4.0391546488412224, 0.043604800066098286, 0.0071406722143233931,
         0.021740542092941812, 0.001008755490980281, 36.523446658868707,
         3.2982922870662814, 205.36292151601506, 2.3728608996241367,
         0.90144473999482344}},
       {{2.552, 0.46162942972449567, 0.24323265893625406,
         -9.0850559562388256e-06, 5.1638893666718458e-06, 46982.314791027922,
         46.041577282817634, 0.14208244137460718, 0.61720906575104273,
         0.018444321135930489, 0.0078725143001187933, 45.171720946242374,
         18.656365897259217, 14.950355673087914, 1.02699955199189,
         0.68147322764610252}}}};

  for (const auto &row : rows) {
    API::TableRow tableRow = table->appendRow();
    for (const auto entry : row) {
      tableRow << entry;
    }
  }
  return table;
}

template <size_t numColumns, size_t numRows>
API::ITableWorkspace_sptr createDummyTable(
    const std::array<std::string, numColumns> &columnHeadings,
    const std::array<std::array<double, numColumns>, numRows> tableContents) {
  auto table = API::WorkspaceFactory::Instance().createTable();
  for (const auto &header : columnHeadings) {
    table->addColumn("double", header);
  }
  for (const auto &row : tableContents) {
    API::TableRow newRow = table->appendRow();
    for (const auto value : row) {
      newRow << value;
    }
  }
  return table;
}

} // anonymous namespace

class EnggDiffFittingModelTest : public CxxTest::TestSuite {

public:
  // This pair of boilerplate methods prevent the suite being created statically
  // This means the constructor isn't called when running other tests
  static EnggDiffFittingModelTest *createSuite() {
    return new EnggDiffFittingModelTest();
  }
  static void destroySuite(EnggDiffFittingModelTest *suite) { delete suite; }

  EnggDiffFittingModelTest() { API::FrameworkManager::Instance(); }

  void test_addAndGetWorkspace() {
    auto model = EnggDiffFittingModelAddWSExposed();
    API::MatrixWorkspace_sptr ws =
        API::WorkspaceFactory::Instance().create("Workspace2D", 1, 10, 10);
    const int runNumber = 100;
    const int bank = 1;
    TS_ASSERT_THROWS_NOTHING(model.addWorkspace(runNumber, bank, ws));
    const auto retrievedWS = model.getFocusedWorkspace(runNumber, bank);

    TS_ASSERT(retrievedWS != nullptr);
    TS_ASSERT_EQUALS(ws, retrievedWS);
  }

  void test_getRunNumbersAndBankIDs() {
    auto model = EnggDiffFittingModelAddWSExposed();

    addSampleWorkspaceToModel(123, 1, model);
    addSampleWorkspaceToModel(456, 2, model);
    addSampleWorkspaceToModel(789, 1, model);
    addSampleWorkspaceToModel(123, 2, model);

    const auto runNoBankPairs = model.getRunNumbersAndBankIDs();

    TS_ASSERT_EQUALS(runNoBankPairs.size(), 4);
    TS_ASSERT_EQUALS(runNoBankPairs[0], RunBankPair(123, 1));
    TS_ASSERT_EQUALS(runNoBankPairs[1], RunBankPair(123, 2));
    TS_ASSERT_EQUALS(runNoBankPairs[2], RunBankPair(456, 2));
    TS_ASSERT_EQUALS(runNoBankPairs[3], RunBankPair(789, 1));
  }

  void test_loadWorkspaces() {
    auto model = EnggDiffFittingModel();
    TS_ASSERT_THROWS_NOTHING(model.loadWorkspaces(FOCUSED_WS_FILENAME));
    API::MatrixWorkspace_sptr ws;
    TS_ASSERT_THROWS_NOTHING(
        ws = model.getFocusedWorkspace(FOCUSED_WS_RUN_NUMBER, FOCUSED_WS_BANK));
    TS_ASSERT_EQUALS(ws->getNumberHistograms(), 1);
    TS_ASSERT_EQUALS(ws->getRunNumber(), FOCUSED_WS_RUN_NUMBER);
  }

  void test_setDifcTzero() {
    auto model = EnggDiffFittingModel();
    TS_ASSERT_THROWS_NOTHING(model.loadWorkspaces(FOCUSED_WS_FILENAME));

    TS_ASSERT_THROWS_NOTHING(
        model.setDifcTzero(FOCUSED_WS_RUN_NUMBER, FOCUSED_WS_BANK,
                           std::vector<GSASCalibrationParms>()));
    auto ws = model.getFocusedWorkspace(FOCUSED_WS_RUN_NUMBER, FOCUSED_WS_BANK);
    auto run = ws->run();
    TS_ASSERT(run.hasProperty("difa"));
    TS_ASSERT(run.hasProperty("difc"));
    TS_ASSERT(run.hasProperty("tzero"));
  }

  void test_createFittedPeaksWS() {
    auto model = EnggDiffFittingModelAddWSExposed();

    const auto fitParams = createFitParamsTable();
    TS_ASSERT_THROWS_NOTHING(
        model.addFitParams(FOCUSED_WS_RUN_NUMBER, FOCUSED_WS_BANK, fitParams));
    TS_ASSERT_THROWS_NOTHING(model.loadWorkspaces(FOCUSED_WS_FILENAME));

    TS_ASSERT_THROWS_NOTHING(
        model.setDifcTzero(FOCUSED_WS_RUN_NUMBER, FOCUSED_WS_BANK,
                           std::vector<GSASCalibrationParms>()));
    TS_ASSERT_THROWS_NOTHING(
        model.createFittedPeaksWS(FOCUSED_WS_RUN_NUMBER, FOCUSED_WS_BANK));

    API::MatrixWorkspace_sptr fittedPeaksWS;
    TS_ASSERT_THROWS_NOTHING(fittedPeaksWS = model.getFittedPeaksWS(
                                 FOCUSED_WS_RUN_NUMBER, FOCUSED_WS_BANK));
    TS_ASSERT_EQUALS(fittedPeaksWS->getNumberHistograms(), 4);
  }

  void test_getNumFocusedWorkspaces() {
    auto model = EnggDiffFittingModelAddWSExposed();

    addSampleWorkspaceToModel(123, 1, model);
    addSampleWorkspaceToModel(456, 2, model);
    addSampleWorkspaceToModel(789, 1, model);

    TS_ASSERT_EQUALS(model.getNumFocusedWorkspaces(), 3);
  }

  void test_mergeTables() {
    auto model = EnggDiffFittingModelAddWSExposed();

    const size_t numberOfColumns = 3;
    const size_t numberOfRows = 2;

    const std::array<std::string, numberOfColumns> columnHeadings = {
        {"X", "Y", "Z"}};

    const std::array<std::array<double, numberOfColumns>, numberOfRows>
        targetTableValues = {{{{1, 2, 3}}, {{4, 5, 6}}}};

    auto targetTable = createDummyTable(columnHeadings, targetTableValues);

    const std::array<std::array<double, numberOfColumns>, numberOfRows>
        copyTableValues = {{{{7, 8, 9}}, {{10, 11, 12}}}};

    auto copyTable = createDummyTable(columnHeadings, copyTableValues);

    TS_ASSERT_THROWS_NOTHING(model.mergeTablesExposed(copyTable, targetTable));

    TS_ASSERT_EQUALS(targetTable->columnCount(), numberOfColumns);
    TS_ASSERT_EQUALS(targetTable->rowCount(), numberOfRows * 2);

    for (size_t rowIndex = 0; rowIndex < numberOfRows * 2; ++rowIndex) {
      std::cout << "ROW " << rowIndex << "\n";
      API::TableRow row = targetTable->getRow(rowIndex);
      const double expectedX = static_cast<double>(rowIndex) * 3 + 1;
      const double expectedY = static_cast<double>(rowIndex) * 3 + 2;
      const double expectedZ = static_cast<double>(rowIndex) * 3 + 3;

      // x, y and z must be initialized to keep RHEL7 happy
      auto x = expectedX + 1;
      auto y = expectedY + 1;
      auto z = expectedZ + 1;

      TS_ASSERT_THROWS_NOTHING(row >> x >> y >> z);
      TS_ASSERT_EQUALS(x, expectedX);
      TS_ASSERT_EQUALS(y, expectedY);
      TS_ASSERT_EQUALS(z, expectedZ);
    }
  }

<<<<<<< HEAD
=======
  void test_removeRun() {
    auto model = EnggDiffFittingModelAddWSExposed();

    addSampleWorkspaceToModel(123, 1, model);
    addSampleWorkspaceToModel(456, 2, model);
    addSampleWorkspaceToModel(789, 1, model);

    model.removeRun(123, 1);

    const auto runBankPairs = model.getRunNumbersAndBankIDs();
    TS_ASSERT_EQUALS(runBankPairs.size(), 2);

    TS_ASSERT_EQUALS(runBankPairs[0], RunBankPair(456, 2));
    TS_ASSERT_EQUALS(runBankPairs[1], RunBankPair(789, 1));
  }

>>>>>>> 32e368b4
private:
  const static std::string FOCUSED_WS_FILENAME;
  const static int FOCUSED_WS_RUN_NUMBER;
  const static size_t FOCUSED_WS_BANK;
};

const std::string EnggDiffFittingModelTest::FOCUSED_WS_FILENAME =
    "ENGINX_277208_focused_bank_2.nxs";

const int EnggDiffFittingModelTest::FOCUSED_WS_RUN_NUMBER = 277208;

const size_t EnggDiffFittingModelTest::FOCUSED_WS_BANK = 2;

#endif<|MERGE_RESOLUTION|>--- conflicted
+++ resolved
@@ -266,8 +266,6 @@
     }
   }
 
-<<<<<<< HEAD
-=======
   void test_removeRun() {
     auto model = EnggDiffFittingModelAddWSExposed();
 
@@ -284,7 +282,6 @@
     TS_ASSERT_EQUALS(runBankPairs[1], RunBankPair(789, 1));
   }
 
->>>>>>> 32e368b4
 private:
   const static std::string FOCUSED_WS_FILENAME;
   const static int FOCUSED_WS_RUN_NUMBER;
