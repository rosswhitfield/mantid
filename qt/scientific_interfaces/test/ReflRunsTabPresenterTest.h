#ifndef MANTID_CUSTOMINTERFACES_REFLRUNSTABPRESENTERTEST_H
#define MANTID_CUSTOMINTERFACES_REFLRUNSTABPRESENTERTEST_H

#include <cxxtest/TestSuite.h>
#include <gmock/gmock.h>
#include <gtest/gtest.h>

#include "../ISISReflectometry/ReflAutoreduction.h"
#include "../ISISReflectometry/ReflRunsTabPresenter.h"
#include "MantidKernel/ConfigService.h"
#include "MantidKernel/make_unique.h"
#include "MantidQtWidgets/Common/DataProcessorUI/MockObjects.h"
#include "MantidQtWidgets/Common/DataProcessorUI/ProgressableViewMockObject.h"
#include "ReflMockObjects.h"

using namespace MantidQt::CustomInterfaces;
using namespace testing;

namespace {
ACTION(ICATRuntimeException) { throw std::runtime_error(""); }
} // namespace

//=====================================================================================
// Functional tests
//=====================================================================================
class ReflRunsTabPresenterTest : public CxxTest::TestSuite {
public:
  // This pair of boilerplate methods prevent the suite being created statically
  // This means the constructor isn't called when running other tests
  static ReflRunsTabPresenterTest *createSuite() {
    return new ReflRunsTabPresenterTest();
  }
  static void destroySuite(ReflRunsTabPresenterTest *suite) { delete suite; }

  ReflRunsTabPresenterTest() {}

  void test_constructor_sets_possible_transfer_methods() {
    createMocks(1);

    // Expect that the transfer methods get initialized on the view
    EXPECT_CALL(*m_mockRunsTabView, setTransferMethods(_)).Times(Exactly(1));
    // Expect that the list of instruments gets initialized on the view
    EXPECT_CALL(*m_mockRunsTabView, setInstrumentList(_, _)).Times(Exactly(1));

    createPresenter();
    verifyAndClearExpectations();
  }

  void test_table_presenters_accept_this_presenter() {
    createMocks(3);

    // Expect that the table presenters accept this presenter as a workspace
    // receiver
    EXPECT_CALL(*mockTablePresenter(0), accept(_)).Times(Exactly(1));
    EXPECT_CALL(*mockTablePresenter(1), accept(_)).Times(Exactly(1));
    EXPECT_CALL(*mockTablePresenter(2), accept(_)).Times(Exactly(1));

    createPresenter();
    verifyAndClearExpectations();
  }

  void test_presenter_sets_commands_when_ADS_changed() {
    auto presenter = createMocksAndPresenter(1);

    constexpr int GROUP_NUMBER = 0;
    // Expect that the view clears the list of commands
    EXPECT_CALL(*m_mockRunsTabView, clearCommands()).Times(Exactly(1));
    // Expect that the view is populated with the list of table commands
    EXPECT_CALL(*m_mockRunsTabView, setTableCommandsProxy()).Times(Exactly(1));
    // Expect that the view is populated with the list of row commands
    EXPECT_CALL(*m_mockRunsTabView, setRowCommandsProxy()).Times(Exactly(1));
    // The presenter is notified that something changed in the ADS
    presenter.notifyADSChanged(QSet<QString>(), GROUP_NUMBER);

    verifyAndClearExpectations();
  }

  void test_presenter_sets_commands_on_correct_group_when_ADS_changed() {
    auto presenter = createMocksAndPresenter(3);

    constexpr int GROUP_NUMBER = 1;
    EXPECT_CALL(*m_mockRunsTabView, getSelectedGroup())
        .Times(Exactly(3))
        .WillRepeatedly(Return(GROUP_NUMBER));
    // Commands should be updated with presenter of selected group
    EXPECT_CALL(*mockTablePresenter(0), publishCommandsMocked()).Times(0);
    EXPECT_CALL(*mockTablePresenter(1), publishCommandsMocked()).Times(1);
    EXPECT_CALL(*mockTablePresenter(2), publishCommandsMocked()).Times(0);
    presenter.notifyADSChanged(QSet<QString>(), 0);
    presenter.notifyADSChanged(QSet<QString>(), 1);
    presenter.notifyADSChanged(QSet<QString>(), 2);

    verifyAndClearExpectations();
  }

  void test_preprocessingOptions() {
    auto presenter = createMocksAndPresenter(1);

    int group = 199;
    EXPECT_CALL(*m_mockRunsTabView, getSelectedGroup()).Times(Exactly(0));
    EXPECT_CALL(*m_mockMainPresenter, getTransmissionOptions(group))
        .Times(1)
        .WillOnce(Return(OptionsQMap()));
    presenter.getPreprocessingOptions(group);

    verifyAndClearExpectations();
  }

  void test_processingOptions() {
    auto presenter = createMocksAndPresenter(1);

    int group = 199;
    EXPECT_CALL(*m_mockRunsTabView, getSelectedGroup()).Times(Exactly(0));
    EXPECT_CALL(*m_mockMainPresenter, getReductionOptions(group))
        .Times(1)
        .WillOnce(Return(OptionsQMap()));
    presenter.getProcessingOptions(group);

    verifyAndClearExpectations();
  }

  void test_postprocessingOptions() {
    auto presenter = createMocksAndPresenter(1);

    int group = 199;
    EXPECT_CALL(*m_mockRunsTabView, getSelectedGroup()).Times(Exactly(0));
    EXPECT_CALL(*m_mockMainPresenter, getStitchOptions(group)).Times(1);
    presenter.getPostprocessingOptionsAsString(group);

    verifyAndClearExpectations();
  }

  void test_when_group_changes_commands_are_updated() {
    auto presenter = createMocksAndPresenter(3);

    EXPECT_CALL(*m_mockRunsTabView, getSelectedGroup())
        .Times(Exactly(2))
        .WillRepeatedly(Return(1));
    // Commands should be updated with presenter of selected group
    EXPECT_CALL(*mockTablePresenter(0), publishCommandsMocked()).Times(0);
    EXPECT_CALL(*mockTablePresenter(1), publishCommandsMocked()).Times(1);
    EXPECT_CALL(*mockTablePresenter(2), publishCommandsMocked()).Times(0);
    presenter.notify(IReflRunsTabPresenter::GroupChangedFlag);

    verifyAndClearExpectations();
  }

  void test_when_group_changes_widget_states_are_updated() {
    auto presenter = createMocksAndPresenter(1);

    expectSetWidgetEnabledState(false, false);
    expectSelectedGroup(0, 2);
    presenter.notify(IReflRunsTabPresenter::GroupChangedFlag);

    verifyAndClearExpectations();
  }

  void test_startNewAutoreduction() {
    auto presenter = createMocksAndPresenter(2);
    constexpr int GROUP_NUMBER = 1;
    expectSelectedGroup(GROUP_NUMBER);
    EXPECT_CALL(*m_mockRunsTabView, getSearchString()).Times(Exactly(2));
    expectStartAutoreduction();

    presenter.notify(IReflRunsTabPresenter::StartAutoreductionFlag);
    verifyAndClearExpectations();
    TS_ASSERT_EQUALS(presenter.m_autoreduction.running(), true);
    TS_ASSERT_EQUALS(presenter.m_autoreduction.group(), GROUP_NUMBER);
  }

  void
  test_starting_autoreduction_does_not_clear_tables_if_settings_not_changed() {
    auto presenter = createMocksAndPresenter(1);
    EXPECT_CALL(*mockTablePresenter(0), setPromptUser(false)).Times(Exactly(0));
    EXPECT_CALL(*mockTablePresenter(0),
                notify(DataProcessorPresenter::DeleteAllFlag))
        .Times(Exactly(0));

    presenter.notify(IReflRunsTabPresenter::StartAutoreductionFlag);
    verifyAndClearExpectations();
  }

  void
  test_start_new_autoreduction_clears_selected_table_if_settings_changed() {
    auto presenter = createMocksAndPresenter(2);

    // Change the instrument to force a new autoreduction to start
    EXPECT_CALL(*m_mockMainPresenter, setInstrumentName(_));
    presenter.notify(IReflRunsTabPresenter::InstrumentChangedFlag);
    // Check that all existing rows are deleted from the selected group only
    constexpr int GROUP_NUMBER = 1;
    expectSelectedGroup(GROUP_NUMBER);

    EXPECT_CALL(*mockTablePresenter(GROUP_NUMBER), setPromptUser(false))
        .Times(Exactly(1));
    EXPECT_CALL(*mockTablePresenter(GROUP_NUMBER),
                notify(DataProcessorPresenter::DeleteAllFlag))
        .Times(Exactly(1));
    // Check the other table is not cleared
    EXPECT_CALL(*mockTablePresenter(0),
                notify(DataProcessorPresenter::DeleteAllFlag))
        .Times(Exactly(0));
    // Check that the icat search is initiated
    EXPECT_CALL(*m_mockRunsTabView, startIcatSearch());

    presenter.notify(IReflRunsTabPresenter::StartAutoreductionFlag);
    verifyAndClearExpectations();
  }

  void test_pauseAutoreduction_when_autoreduction_not_running() {
    auto presenter = createMocksAndPresenter(1);

    EXPECT_CALL(*mockTablePresenter(0),
<<<<<<< HEAD
                notify(DataProcessorPresenter::PauseFlag)).Times(Exactly(0));
=======
                notify(DataProcessorPresenter::PauseFlag))
        .Times(Exactly(0));
>>>>>>> 46dc4bf3

    presenter.notify(IReflRunsTabPresenter::PauseAutoreductionFlag);
    verifyAndClearExpectations();
    // Autoreduction was not running so still shouldn't be
    TS_ASSERT_EQUALS(presenter.m_autoreduction.running(), false);
  }

  void test_pauseAutoreduction_when_autoreduction_is_running() {
    auto presenter = createMocksAndPresenter(2);
    // Start autoreduction on the selected group
    constexpr int GROUP_NUMBER = 1;
    expectSelectedGroup(GROUP_NUMBER);
    presenter.startNewAutoreduction();
    verifyAndClearExpectations();

    // We shouldn't re-check the active group
    EXPECT_CALL(*m_mockRunsTabView, getSelectedGroup()).Times(Exactly(0));
    // Notify the cached autoreduction group
    EXPECT_CALL(*mockTablePresenter(GROUP_NUMBER),
<<<<<<< HEAD
                notify(DataProcessorPresenter::PauseFlag)).Times(Exactly(1));
    // Check the other table is not affected
    EXPECT_CALL(*mockTablePresenter(0),
                notify(DataProcessorPresenter::PauseFlag)).Times(Exactly(0));
=======
                notify(DataProcessorPresenter::PauseFlag))
        .Times(Exactly(1));
    // Check the other table is not affected
    EXPECT_CALL(*mockTablePresenter(0),
                notify(DataProcessorPresenter::PauseFlag))
        .Times(Exactly(0));
>>>>>>> 46dc4bf3

    presenter.notify(IReflRunsTabPresenter::PauseAutoreductionFlag);
    verifyAndClearExpectations();
    // Autoreduction continues until we get confirmation paused
    TS_ASSERT_EQUALS(presenter.m_autoreduction.running(), true);
  }

  void test_pause_when_autoreduction_is_running_in_different_group() {
    auto presenter = createMocksAndPresenter(2);

    // Start autoreduction on one of the groups
    constexpr int GROUP_TO_PAUSE = 0;
    constexpr int AUTOREDUCTION_GROUP = 1;
    presenter.m_autoreduction.setupNewAutoreduction(AUTOREDUCTION_GROUP,
                                                    "dummy");

    EXPECT_CALL(*m_mockMainPresenter, notifyReductionPaused(GROUP_TO_PAUSE))
        .Times(Exactly(1));
    EXPECT_CALL(*m_mockMainPresenter,
<<<<<<< HEAD
                notifyReductionPaused(AUTOREDUCTION_GROUP)).Times(Exactly(0));
=======
                notifyReductionPaused(AUTOREDUCTION_GROUP))
        .Times(Exactly(0));
>>>>>>> 46dc4bf3
    expectSetWidgetEnabledState(false, true);

    presenter.pause(GROUP_TO_PAUSE);
    verifyAndClearExpectations();
    // Autoreduction is still running in its original group
    TS_ASSERT_EQUALS(presenter.m_autoreduction.running(), true);
  }

  void test_pause_when_autoreduction_is_paused_in_different_group() {
    auto presenter = createMocksAndPresenter(2);

    // Start and stop autoreduction on one of the groups
    constexpr int GROUP_TO_PAUSE = 0;
    constexpr int AUTOREDUCTION_GROUP = 1;
    EXPECT_CALL(*m_mockProgress, setProgressRange(0, 100)).Times(Exactly(1));
    presenter.m_autoreduction.setupNewAutoreduction(AUTOREDUCTION_GROUP,
                                                    "dummy");
    presenter.m_autoreduction.pause(AUTOREDUCTION_GROUP);
    verifyAndClearExpectations();

    // When autoreduction is not running its group should be ignored, so pause
    // should act on the requested group
    EXPECT_CALL(*m_mockMainPresenter, notifyReductionPaused(GROUP_TO_PAUSE))
        .Times(Exactly(1));
    EXPECT_CALL(*m_mockMainPresenter,
<<<<<<< HEAD
                notifyReductionPaused(AUTOREDUCTION_GROUP)).Times(Exactly(0));
=======
                notifyReductionPaused(AUTOREDUCTION_GROUP))
        .Times(Exactly(0));
>>>>>>> 46dc4bf3

    presenter.pause(GROUP_TO_PAUSE);
    verifyAndClearExpectations();
    // Autoreduction was not running so still shouldn't be
    TS_ASSERT_EQUALS(presenter.m_autoreduction.running(), false);
  }

  void test_timer_event_starts_autoreduction() {
    auto presenter = createMocksAndPresenter(1);
    expectStartAutoreduction();
    presenter.notify(IReflRunsTabPresenter::TimerEventFlag);
    verifyAndClearExpectations();
  }

  void test_transfer_selected_rows() {
    auto presenter = createMocksAndPresenter(2);

    // Transfer should be done to the currently selected table
    constexpr int GROUP_NUMBER = 1;
    expectSelectedGroup(GROUP_NUMBER);
    // Select a couple of rows with random indices
    auto rows = std::set<int>{3, 5};
    EXPECT_CALL(*m_mockRunsTabView, getSelectedSearchRows())
        .Times(Exactly(1))
        .WillOnce(Return(rows));
    expectTransferDataForTwoRows(presenter);
    // Check that only the selected table is affecffed
    EXPECT_CALL(*mockTablePresenter(GROUP_NUMBER), transfer(_))
        .Times(Exactly(1));
    EXPECT_CALL(*mockTablePresenter(0), transfer(_)).Times(Exactly(0));

    presenter.notify(IReflRunsTabPresenter::TransferFlag);
    verifyAndClearExpectations();
  }

  void test_instrumentChanged() {
    auto presenter = createMocksAndPresenter(1);

    std::vector<std::string> instruments = {"INTER", "POLREF", "OFFSPEC",
                                            "SURF", "CRISP"};
    for (const auto &instrument : instruments) {
      EXPECT_CALL(*m_mockRunsTabView, getSearchInstrument())
          .Times(Exactly(1))
          .WillOnce(Return(instrument));
      EXPECT_CALL(*m_mockMainPresenter, setInstrumentName(instrument))
          .Times(Exactly(1));
      presenter.notify(IReflRunsTabPresenter::InstrumentChangedFlag);
      TS_ASSERT_EQUALS(Mantid::Kernel::ConfigService::Instance().getString(
                           "default.instrument"),
                       instrument);
    }

    verifyAndClearExpectations();
  }

  void test_invalid_ICAT_login_credentials_gives_user_critical() {
    auto presenter = createMocksAndPresenter(1);

    std::stringstream pythonSrc;
    pythonSrc << "try:\n";
    pythonSrc << "  algm = CatalogLoginDialog()\n";
    pythonSrc << "except:\n";
    pythonSrc << "  pass\n";

    EXPECT_CALL(*m_mockRunsTabView, getSearchString())
        .Times(Exactly(1))
        .WillOnce(Return("12345"));
    EXPECT_CALL(*m_mockMainPresenter, runPythonAlgorithm(pythonSrc.str()))
        .Times(Exactly(1))
        .WillRepeatedly(ICATRuntimeException());
    EXPECT_CALL(*m_mockMainPresenter,
                giveUserCritical("Error Logging in:\n", "login failed"))
        .Times(1);
    presenter.notify(IReflRunsTabPresenter::SearchFlag);

    verifyAndClearExpectations();
  }

  void test_pause() {
    auto presenter = createMocksAndPresenter(1);

    constexpr int GROUP_NUMBER = 0;
    expectSetWidgetEnabledState(false, false);
    EXPECT_CALL(*m_mockRunsTabView, stopTimer()).Times(Exactly(1));
    EXPECT_CALL(*m_mockMainPresenter, notifyReductionPaused(GROUP_NUMBER))
        .Times(Exactly(1));
    EXPECT_CALL(*m_mockProgress, setProgressRange(0, 100)).Times(Exactly(1));

    presenter.pause(GROUP_NUMBER);

    verifyAndClearExpectations();
  }

  void test_confirmReductionCompleted() {
    auto presenter = createMocksAndPresenter(1);

    constexpr int GROUP_NUMBER = 0;
    EXPECT_CALL(*m_mockRunsTabView, startTimer(_)).Times(Exactly(1));

    presenter.confirmReductionCompleted(GROUP_NUMBER);
    verifyAndClearExpectations();
  }

  void test_confirmReductionPaused() {
    auto presenter = createMocksAndPresenter(1);

    constexpr int GROUP_NUMBER = 0;
    expectSetWidgetEnabledState(false, false);
    expectTablePresenterIsProcessing(GROUP_NUMBER, false, 2);
    EXPECT_CALL(*m_mockMainPresenter, notifyReductionPaused(GROUP_NUMBER))
        .Times(Exactly(1));

    presenter.confirmReductionPaused(GROUP_NUMBER);
    verifyAndClearExpectations();
  }

  void test_confirmReductionResumed() {
    auto presenter = createMocksAndPresenter(1);

    auto GROUP_NUMBER = 0;
    expectTablePresenterIsProcessing(GROUP_NUMBER, true, 2);
    expectSetWidgetEnabledState(true, false);
    EXPECT_CALL(*m_mockMainPresenter, notifyReductionResumed(GROUP_NUMBER))
        .Times(Exactly(1));

    presenter.confirmReductionResumed(GROUP_NUMBER);
    verifyAndClearExpectations();
  }
<<<<<<< HEAD

private:
  class ReflRunsTabPresenterFriend : public ReflRunsTabPresenter {
    friend class ReflRunsTabPresenterTest;

  public:
    ReflRunsTabPresenterFriend(
        IReflRunsTabView *mainView, ProgressableView *progressView,
        std::vector<DataProcessorPresenter *> tablePresenter,
        boost::shared_ptr<IReflSearcher> searcher =
            boost::shared_ptr<IReflSearcher>())
        : ReflRunsTabPresenter(mainView, progressView, tablePresenter,
                               searcher) {}
  };

  using MockRunsTabView_uptr = std::unique_ptr<NiceMock<MockRunsTabView>>;
  using MockMainWindowPresenter_uptr = std::unique_ptr<MockMainWindowPresenter>;
  using MockProgressableView_uptr = std::unique_ptr<MockProgressableView>;
  using MockDataProcessorPresenter_uptr =
      std::unique_ptr<NiceMock<MockDataProcessorPresenter>>;
  using TablePresenterList = std::vector<MockDataProcessorPresenter_uptr>;

  MockRunsTabView_uptr m_mockRunsTabView;
  MockMainWindowPresenter_uptr m_mockMainPresenter;
  MockProgressableView_uptr m_mockProgress;
  TablePresenterList m_tablePresenters;

  // Create the mock objects. The number of groups defines the number of table
  // presenters
  void createMocks(int numGroups) {
    m_mockRunsTabView =
        Mantid::Kernel::make_unique<NiceMock<MockRunsTabView>>();
    m_mockMainPresenter =
        Mantid::Kernel::make_unique<MockMainWindowPresenter>();
    m_mockProgress = Mantid::Kernel::make_unique<MockProgressableView>();

    for (int i = 0; i < numGroups; ++i) {
      // The runs tab presenter requires a vector of raw pointers
      m_tablePresenters.emplace_back(
          Mantid::Kernel::make_unique<NiceMock<MockDataProcessorPresenter>>());
    }
  }

  // Create the runs tab presenter. You must call createMocks() first.
  ReflRunsTabPresenterFriend createPresenter() {
    TS_ASSERT(m_mockRunsTabView && m_mockMainPresenter && m_mockProgress);
    // The presenter requires the table presenters as a vector of raw pointers
    std::vector<DataProcessorPresenter *> tablePresenters;
    for (auto &tablePresenter : m_tablePresenters)
      tablePresenters.push_back(tablePresenter.get());
    // Create the presenter
    ReflRunsTabPresenterFriend presenter(m_mockRunsTabView.get(),
                                         m_mockProgress.get(), tablePresenters);
    presenter.acceptMainPresenter(m_mockMainPresenter.get());
    return presenter;
  }

  // Shortcut to create both mocks and presenter
  ReflRunsTabPresenterFriend createMocksAndPresenter(int numGroups) {
    createMocks(numGroups);
    return createPresenter();
  }

  // Return the table presenter for the given group
  NiceMock<MockDataProcessorPresenter> *mockTablePresenter(int group) {
    TS_ASSERT(group < static_cast<int>(m_tablePresenters.size()));
    return m_tablePresenters[group].get();
  }

  void verifyAndClearExpectations() {
    TS_ASSERT(Mock::VerifyAndClearExpectations(&m_mockRunsTabView));
    TS_ASSERT(Mock::VerifyAndClearExpectations(&m_mockMainPresenter));
    TS_ASSERT(Mock::VerifyAndClearExpectations(&m_mockProgress));
    for (auto &tablePresenter : m_tablePresenters)
      TS_ASSERT(Mock::VerifyAndClearExpectations(tablePresenter.get()));
  }

  void expectStartAutoreduction() {
    EXPECT_CALL(*m_mockRunsTabView, stopTimer()).Times(Exactly(1));
    EXPECT_CALL(*m_mockRunsTabView, startIcatSearch()).Times(Exactly(1));
  }

=======

private:
  class ReflRunsTabPresenterFriend : public ReflRunsTabPresenter {
    friend class ReflRunsTabPresenterTest;

  public:
    ReflRunsTabPresenterFriend(
        IReflRunsTabView *mainView, ProgressableView *progressView,
        std::vector<DataProcessorPresenter *> tablePresenter,
        boost::shared_ptr<IReflSearcher> searcher =
            boost::shared_ptr<IReflSearcher>())
        : ReflRunsTabPresenter(mainView, progressView, tablePresenter,
                               searcher) {}
  };

  using MockRunsTabView_uptr = std::unique_ptr<NiceMock<MockRunsTabView>>;
  using MockMainWindowPresenter_uptr = std::unique_ptr<MockMainWindowPresenter>;
  using MockProgressableView_uptr = std::unique_ptr<MockProgressableView>;
  using MockDataProcessorPresenter_uptr =
      std::unique_ptr<NiceMock<MockDataProcessorPresenter>>;
  using TablePresenterList = std::vector<MockDataProcessorPresenter_uptr>;

  MockRunsTabView_uptr m_mockRunsTabView;
  MockMainWindowPresenter_uptr m_mockMainPresenter;
  MockProgressableView_uptr m_mockProgress;
  TablePresenterList m_tablePresenters;

  // Create the mock objects. The number of groups defines the number of table
  // presenters
  void createMocks(int numGroups) {
    m_mockRunsTabView =
        Mantid::Kernel::make_unique<NiceMock<MockRunsTabView>>();
    m_mockMainPresenter =
        Mantid::Kernel::make_unique<MockMainWindowPresenter>();
    m_mockProgress = Mantid::Kernel::make_unique<MockProgressableView>();

    for (int i = 0; i < numGroups; ++i) {
      // The runs tab presenter requires a vector of raw pointers
      m_tablePresenters.emplace_back(
          Mantid::Kernel::make_unique<NiceMock<MockDataProcessorPresenter>>());
    }
  }

  // Create the runs tab presenter. You must call createMocks() first.
  ReflRunsTabPresenterFriend createPresenter() {
    TS_ASSERT(m_mockRunsTabView && m_mockMainPresenter && m_mockProgress);
    // The presenter requires the table presenters as a vector of raw pointers
    std::vector<DataProcessorPresenter *> tablePresenters;
    for (auto &tablePresenter : m_tablePresenters)
      tablePresenters.push_back(tablePresenter.get());
    // Create the presenter
    ReflRunsTabPresenterFriend presenter(m_mockRunsTabView.get(),
                                         m_mockProgress.get(), tablePresenters);
    presenter.acceptMainPresenter(m_mockMainPresenter.get());
    return presenter;
  }

  // Shortcut to create both mocks and presenter
  ReflRunsTabPresenterFriend createMocksAndPresenter(int numGroups) {
    createMocks(numGroups);
    return createPresenter();
  }

  // Return the table presenter for the given group
  NiceMock<MockDataProcessorPresenter> *mockTablePresenter(int group) {
    TS_ASSERT(group < static_cast<int>(m_tablePresenters.size()));
    return m_tablePresenters[group].get();
  }

  void verifyAndClearExpectations() {
    TS_ASSERT(Mock::VerifyAndClearExpectations(&m_mockRunsTabView));
    TS_ASSERT(Mock::VerifyAndClearExpectations(&m_mockMainPresenter));
    TS_ASSERT(Mock::VerifyAndClearExpectations(&m_mockProgress));
    for (auto &tablePresenter : m_tablePresenters)
      TS_ASSERT(Mock::VerifyAndClearExpectations(tablePresenter.get()));
  }

  void expectStartAutoreduction() {
    EXPECT_CALL(*m_mockRunsTabView, stopTimer()).Times(Exactly(1));
    EXPECT_CALL(*m_mockRunsTabView, startIcatSearch()).Times(Exactly(1));
  }

>>>>>>> 46dc4bf3
  void expectTransferDataForTwoRows(ReflRunsTabPresenterFriend &presenter) {
    constexpr int NUMBER_ROWS = 2;
    // Set up a transfer method
    presenter.m_currentTransferMethod = "Description";
    EXPECT_CALL(*m_mockRunsTabView, getTransferMethod())
        .Times(Exactly(1))
        .WillOnce(Return(presenter.m_currentTransferMethod));
    // Set up some search results for our two fake rows
    auto searchModel = boost::make_shared<MockReflSearchModel>();
    presenter.m_searchModel = searchModel;
    EXPECT_CALL(*searchModel, data(_, _))
        .Times(Exactly(4 * NUMBER_ROWS)) // 4 values for each row
        .WillOnce(Return("run1"))
        .WillOnce(Return("description1"))
        .WillOnce(Return("location1"))
        .WillOnce(Return("run2"))
        .WillOnce(Return("description2"))
        .WillOnce(Return("location2"))
        .WillOnce(Return("error1"))
        .WillOnce(Return("")); // no error
    // Setting up progress bar clears progress then sets range then re-sets
    // range due to update as percentage indicator
    EXPECT_CALL(*m_mockProgress, clearProgress()).Times(Exactly(1));
    EXPECT_CALL(*m_mockProgress, setProgressRange(_, _)).Times(Exactly(2));
    // Each row is a step in the progress bar
    EXPECT_CALL(*m_mockProgress, setProgress(_)).Times(Exactly(NUMBER_ROWS));
  }

  void expectSelectedGroup(int group, int numTimes = 1) {
    EXPECT_CALL(*m_mockRunsTabView, getSelectedGroup())
        .Times(Exactly(numTimes))
        .WillRepeatedly(Return(group));
  }

  void expectTablePresenterIsProcessing(int group, bool processing,
                                        int numTimes = 1) {
    EXPECT_CALL(*mockTablePresenter(group), isProcessing())
        .Times(Exactly(numTimes))
        .WillRepeatedly(Return(processing));
  }

  void expectSetWidgetEnabledState(bool isProcessing, bool isAutoreducing) {
    EXPECT_CALL(*m_mockRunsTabView, updateMenuEnabledState(isProcessing))
        .Times(Exactly(1));
    EXPECT_CALL(*m_mockRunsTabView, setTransferButtonEnabled(!isProcessing))
        .Times(Exactly(1));
    EXPECT_CALL(*m_mockRunsTabView, setInstrumentComboEnabled(!isProcessing))
        .Times(Exactly(1));
<<<<<<< HEAD
    EXPECT_CALL(*m_mockRunsTabView, setTransferMethodComboEnabled(
                                        !isAutoreducing)).Times(Exactly(1));
=======
    EXPECT_CALL(*m_mockRunsTabView,
                setTransferMethodComboEnabled(!isAutoreducing))
        .Times(Exactly(1));
>>>>>>> 46dc4bf3
    EXPECT_CALL(*m_mockRunsTabView, setSearchTextEntryEnabled(!isAutoreducing))
        .Times(Exactly(1));
    EXPECT_CALL(*m_mockRunsTabView, setSearchButtonEnabled(!isAutoreducing))
        .Times(Exactly(1));
  }
};

#endif /* MANTID_CUSTOMINTERFACES_REFLRUNSTABPRESENTERTEST_H */<|MERGE_RESOLUTION|>--- conflicted
+++ resolved
@@ -211,12 +211,8 @@
     auto presenter = createMocksAndPresenter(1);
 
     EXPECT_CALL(*mockTablePresenter(0),
-<<<<<<< HEAD
-                notify(DataProcessorPresenter::PauseFlag)).Times(Exactly(0));
-=======
                 notify(DataProcessorPresenter::PauseFlag))
         .Times(Exactly(0));
->>>>>>> 46dc4bf3
 
     presenter.notify(IReflRunsTabPresenter::PauseAutoreductionFlag);
     verifyAndClearExpectations();
@@ -236,19 +232,12 @@
     EXPECT_CALL(*m_mockRunsTabView, getSelectedGroup()).Times(Exactly(0));
     // Notify the cached autoreduction group
     EXPECT_CALL(*mockTablePresenter(GROUP_NUMBER),
-<<<<<<< HEAD
-                notify(DataProcessorPresenter::PauseFlag)).Times(Exactly(1));
-    // Check the other table is not affected
-    EXPECT_CALL(*mockTablePresenter(0),
-                notify(DataProcessorPresenter::PauseFlag)).Times(Exactly(0));
-=======
                 notify(DataProcessorPresenter::PauseFlag))
         .Times(Exactly(1));
     // Check the other table is not affected
     EXPECT_CALL(*mockTablePresenter(0),
                 notify(DataProcessorPresenter::PauseFlag))
         .Times(Exactly(0));
->>>>>>> 46dc4bf3
 
     presenter.notify(IReflRunsTabPresenter::PauseAutoreductionFlag);
     verifyAndClearExpectations();
@@ -268,12 +257,8 @@
     EXPECT_CALL(*m_mockMainPresenter, notifyReductionPaused(GROUP_TO_PAUSE))
         .Times(Exactly(1));
     EXPECT_CALL(*m_mockMainPresenter,
-<<<<<<< HEAD
-                notifyReductionPaused(AUTOREDUCTION_GROUP)).Times(Exactly(0));
-=======
                 notifyReductionPaused(AUTOREDUCTION_GROUP))
         .Times(Exactly(0));
->>>>>>> 46dc4bf3
     expectSetWidgetEnabledState(false, true);
 
     presenter.pause(GROUP_TO_PAUSE);
@@ -299,12 +284,8 @@
     EXPECT_CALL(*m_mockMainPresenter, notifyReductionPaused(GROUP_TO_PAUSE))
         .Times(Exactly(1));
     EXPECT_CALL(*m_mockMainPresenter,
-<<<<<<< HEAD
-                notifyReductionPaused(AUTOREDUCTION_GROUP)).Times(Exactly(0));
-=======
                 notifyReductionPaused(AUTOREDUCTION_GROUP))
         .Times(Exactly(0));
->>>>>>> 46dc4bf3
 
     presenter.pause(GROUP_TO_PAUSE);
     verifyAndClearExpectations();
@@ -433,7 +414,6 @@
     presenter.confirmReductionResumed(GROUP_NUMBER);
     verifyAndClearExpectations();
   }
-<<<<<<< HEAD
 
 private:
   class ReflRunsTabPresenterFriend : public ReflRunsTabPresenter {
@@ -516,90 +496,6 @@
     EXPECT_CALL(*m_mockRunsTabView, startIcatSearch()).Times(Exactly(1));
   }
 
-=======
-
-private:
-  class ReflRunsTabPresenterFriend : public ReflRunsTabPresenter {
-    friend class ReflRunsTabPresenterTest;
-
-  public:
-    ReflRunsTabPresenterFriend(
-        IReflRunsTabView *mainView, ProgressableView *progressView,
-        std::vector<DataProcessorPresenter *> tablePresenter,
-        boost::shared_ptr<IReflSearcher> searcher =
-            boost::shared_ptr<IReflSearcher>())
-        : ReflRunsTabPresenter(mainView, progressView, tablePresenter,
-                               searcher) {}
-  };
-
-  using MockRunsTabView_uptr = std::unique_ptr<NiceMock<MockRunsTabView>>;
-  using MockMainWindowPresenter_uptr = std::unique_ptr<MockMainWindowPresenter>;
-  using MockProgressableView_uptr = std::unique_ptr<MockProgressableView>;
-  using MockDataProcessorPresenter_uptr =
-      std::unique_ptr<NiceMock<MockDataProcessorPresenter>>;
-  using TablePresenterList = std::vector<MockDataProcessorPresenter_uptr>;
-
-  MockRunsTabView_uptr m_mockRunsTabView;
-  MockMainWindowPresenter_uptr m_mockMainPresenter;
-  MockProgressableView_uptr m_mockProgress;
-  TablePresenterList m_tablePresenters;
-
-  // Create the mock objects. The number of groups defines the number of table
-  // presenters
-  void createMocks(int numGroups) {
-    m_mockRunsTabView =
-        Mantid::Kernel::make_unique<NiceMock<MockRunsTabView>>();
-    m_mockMainPresenter =
-        Mantid::Kernel::make_unique<MockMainWindowPresenter>();
-    m_mockProgress = Mantid::Kernel::make_unique<MockProgressableView>();
-
-    for (int i = 0; i < numGroups; ++i) {
-      // The runs tab presenter requires a vector of raw pointers
-      m_tablePresenters.emplace_back(
-          Mantid::Kernel::make_unique<NiceMock<MockDataProcessorPresenter>>());
-    }
-  }
-
-  // Create the runs tab presenter. You must call createMocks() first.
-  ReflRunsTabPresenterFriend createPresenter() {
-    TS_ASSERT(m_mockRunsTabView && m_mockMainPresenter && m_mockProgress);
-    // The presenter requires the table presenters as a vector of raw pointers
-    std::vector<DataProcessorPresenter *> tablePresenters;
-    for (auto &tablePresenter : m_tablePresenters)
-      tablePresenters.push_back(tablePresenter.get());
-    // Create the presenter
-    ReflRunsTabPresenterFriend presenter(m_mockRunsTabView.get(),
-                                         m_mockProgress.get(), tablePresenters);
-    presenter.acceptMainPresenter(m_mockMainPresenter.get());
-    return presenter;
-  }
-
-  // Shortcut to create both mocks and presenter
-  ReflRunsTabPresenterFriend createMocksAndPresenter(int numGroups) {
-    createMocks(numGroups);
-    return createPresenter();
-  }
-
-  // Return the table presenter for the given group
-  NiceMock<MockDataProcessorPresenter> *mockTablePresenter(int group) {
-    TS_ASSERT(group < static_cast<int>(m_tablePresenters.size()));
-    return m_tablePresenters[group].get();
-  }
-
-  void verifyAndClearExpectations() {
-    TS_ASSERT(Mock::VerifyAndClearExpectations(&m_mockRunsTabView));
-    TS_ASSERT(Mock::VerifyAndClearExpectations(&m_mockMainPresenter));
-    TS_ASSERT(Mock::VerifyAndClearExpectations(&m_mockProgress));
-    for (auto &tablePresenter : m_tablePresenters)
-      TS_ASSERT(Mock::VerifyAndClearExpectations(tablePresenter.get()));
-  }
-
-  void expectStartAutoreduction() {
-    EXPECT_CALL(*m_mockRunsTabView, stopTimer()).Times(Exactly(1));
-    EXPECT_CALL(*m_mockRunsTabView, startIcatSearch()).Times(Exactly(1));
-  }
-
->>>>>>> 46dc4bf3
   void expectTransferDataForTwoRows(ReflRunsTabPresenterFriend &presenter) {
     constexpr int NUMBER_ROWS = 2;
     // Set up a transfer method
@@ -648,14 +544,9 @@
         .Times(Exactly(1));
     EXPECT_CALL(*m_mockRunsTabView, setInstrumentComboEnabled(!isProcessing))
         .Times(Exactly(1));
-<<<<<<< HEAD
-    EXPECT_CALL(*m_mockRunsTabView, setTransferMethodComboEnabled(
-                                        !isAutoreducing)).Times(Exactly(1));
-=======
     EXPECT_CALL(*m_mockRunsTabView,
                 setTransferMethodComboEnabled(!isAutoreducing))
         .Times(Exactly(1));
->>>>>>> 46dc4bf3
     EXPECT_CALL(*m_mockRunsTabView, setSearchTextEntryEnabled(!isAutoreducing))
         .Times(Exactly(1));
     EXPECT_CALL(*m_mockRunsTabView, setSearchButtonEnabled(!isAutoreducing))
