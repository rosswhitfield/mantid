// Mantid Repository : https://github.com/mantidproject/mantid
//
// Copyright &copy; 2021 ISIS Rutherford Appleton Laboratory UKRI,
//   NScD Oak Ridge National Laboratory, European Spallation Source,
//   Institut Laue - Langevin & CSNS, Institute of High Energy Physics, CAS
// SPDX - License - Identifier: GPL - 3.0 +
#pragma once

#include "IPreviewView.h"
#include "MantidKernel/V3D.h"
#include "MantidQtWidgets/InstrumentView/RotationSurface.h"

#include <gmock/gmock.h>

#include <string>

namespace MantidQt::CustomInterfaces::ISISReflectometry {

class MockPreviewView : public IPreviewView {
public:
  MOCK_METHOD(void, subscribe, (PreviewViewSubscriber *), (noexcept, override));
  MOCK_METHOD(QLayout *, getDockedWidgetsLayout, (), (noexcept, override));
<<<<<<< HEAD
  MOCK_METHOD(void, enableMainWidget, (), (override));
  MOCK_METHOD(void, disableMainWidget, (), (override));
=======
  MOCK_METHOD(MantidWidgets::IImageInfoWidget *, getImageInfo, (), (noexcept, override));
  MOCK_METHOD(void, enableApplyButton, (), (override));
  MOCK_METHOD(void, disableApplyButton, (), (override));
>>>>>>> 707e9d67
  MOCK_METHOD(std::string, getWorkspaceName, (), (const, override));
  MOCK_METHOD(double, getAngle, (), (const, override));
  MOCK_METHOD(void, setAngle, (double), (override));
  MOCK_METHOD(void, setUpdateAngleButtonEnabled, (bool), (override));
};
} // namespace MantidQt::CustomInterfaces::ISISReflectometry<|MERGE_RESOLUTION|>--- conflicted
+++ resolved
@@ -20,14 +20,9 @@
 public:
   MOCK_METHOD(void, subscribe, (PreviewViewSubscriber *), (noexcept, override));
   MOCK_METHOD(QLayout *, getDockedWidgetsLayout, (), (noexcept, override));
-<<<<<<< HEAD
+  MOCK_METHOD(MantidWidgets::IImageInfoWidget *, getImageInfo, (), (noexcept, override));
   MOCK_METHOD(void, enableMainWidget, (), (override));
   MOCK_METHOD(void, disableMainWidget, (), (override));
-=======
-  MOCK_METHOD(MantidWidgets::IImageInfoWidget *, getImageInfo, (), (noexcept, override));
-  MOCK_METHOD(void, enableApplyButton, (), (override));
-  MOCK_METHOD(void, disableApplyButton, (), (override));
->>>>>>> 707e9d67
   MOCK_METHOD(std::string, getWorkspaceName, (), (const, override));
   MOCK_METHOD(double, getAngle, (), (const, override));
   MOCK_METHOD(void, setAngle, (double), (override));
