// Mantid Repository : https://github.com/mantidproject/mantid
//
// Copyright &copy; 2021 ISIS Rutherford Appleton Laboratory UKRI,
//   NScD Oak Ridge National Laboratory, European Spallation Source,
//   Institut Laue - Langevin & CSNS, Institute of High Energy Physics, CAS
// SPDX - License - Identifier: GPL - 3.0 +

#include "PreviewPresenter.h"
#include "GUI/Batch/IBatchPresenter.h"
#include "MantidAPI/MatrixWorkspace.h"
#include "MantidQtWidgets/Plotting/AxisID.h"
#include "MantidQtWidgets/RegionSelector/IRegionSelector.h"
#include "MantidQtWidgets/RegionSelector/RegionSelector.h"
#include "ROIType.h"
#include "Reduction/RowExceptions.h"
#include <memory>

using Mantid::API::MatrixWorkspace_sptr;
using MantidQt::MantidWidgets::AxisID;
using MantidQt::MantidWidgets::PlotPresenter;
using MantidQt::Widgets::IRegionSelector;
using MantidQt::Widgets::RegionSelector;

class QLayout;

namespace {
Mantid::Kernel::Logger g_log("Reflectometry Preview Presenter");
} // namespace

namespace MantidQt::CustomInterfaces::ISISReflectometry {
PreviewPresenter::PreviewPresenter(Dependencies dependencies)
    : m_view(dependencies.view), m_model(std::move(dependencies.model)),
      m_jobManager(std::move(dependencies.jobManager)), m_instViewModel(std::move(dependencies.instViewModel)),
      m_regionSelector(std::move(dependencies.regionSelector)),
      m_plotPresenter(std::move(dependencies.plotPresenter)), m_stubRegionObserver{new StubRegionObserver} {

  if (!m_regionSelector) {
    m_regionSelector = std::make_unique<RegionSelector>(nullptr, m_view->getRegionSelectorLayout());
  }
  if (!m_plotPresenter) {
    m_plotPresenter = std::make_unique<PlotPresenter>(m_view->getLinePlotView());
  }
  // stub observer subscribes to the region selector
  m_regionSelector->subscribe(m_stubRegionObserver);
  // we subscribe to the stub observer
  m_stubRegionObserver->subscribe(this);

  m_view->subscribe(this);
  m_jobManager->subscribe(this);

  m_view->setInstViewToolbarEnabled(false);
  m_view->setRegionSelectorToolbarEnabled(false);

  m_plotPresenter->setScaleLog(AxisID::YLeft);
  m_plotPresenter->setScaleLog(AxisID::XBottom);
  m_plotPresenter->setPlotErrorBars(true);
}

void PreviewPresenter::acceptMainPresenter(IBatchPresenter *mainPresenter) { m_mainPresenter = mainPresenter; }

void PreviewPresenter::notifyReductionResumed() { updateWidgetEnabledState(); }

void PreviewPresenter::notifyReductionPaused() { updateWidgetEnabledState(); }

void PreviewPresenter::notifyAutoreductionResumed() { updateWidgetEnabledState(); }

void PreviewPresenter::notifyAutoreductionPaused() { updateWidgetEnabledState(); }

void PreviewPresenter::updateWidgetEnabledState() {
  if (m_mainPresenter->isProcessing() || m_mainPresenter->isAutoreducing()) {
    m_view->disableApplyButton();
  } else {
    m_view->enableApplyButton();
  }
}

/** Notification received when the user has requested to load a workspace. If it already exists in the ADS
 * then we use that and continue to plot it; otherwise we start an async load.
 */
void PreviewPresenter::notifyLoadWorkspaceRequested() {
  auto const name = m_view->getWorkspaceName();
  try {
    if (m_model->loadWorkspaceFromAds(name)) {
      notifyLoadWorkspaceCompleted();
    } else {
      m_model->loadAndPreprocessWorkspaceAsync(name, *m_jobManager);
    }
  } catch (std::runtime_error const &ex) {
    g_log.error(ex.what());
  }
}

/** Notification received from the job manager when loading has completed.
 */
void PreviewPresenter::notifyLoadWorkspaceCompleted() {
  // The model has already been updated by another callback to contain the loaded workspace. If loading fails
  // then it should bail out early and this method should never be called, so the workspace should
  // always be valid at this point.
  auto ws = m_model->getLoadedWs();
  assert(ws);

  // Set the angle so that it has a non-zero value when the reduction is run
  if (auto const theta = m_model->getDefaultTheta()) {
    m_view->setAngle(*theta);
  }

  // Notify the instrument view model that the workspace has changed before we get the surface
  m_instViewModel->updateWorkspace(ws);
  plotInstView();
  // Ensure the toolbar is enabled, and reset the instrument view to zoom mode
  m_view->setInstViewToolbarEnabled(true);
  notifyInstViewZoomRequested();
  // Perform summing banks to update the next plot, if possible
  runSumBanks();
}

void PreviewPresenter::notifyUpdateAngle() { runReduction(); }

void PreviewPresenter::notifySumBanksCompleted() {
  plotRegionSelector();
  m_view->setRegionSelectorToolbarEnabled(true);
  // Perform reduction to update the next plot, if possible
  runReduction();
}

void PreviewPresenter::notifyReductionCompleted() {
  // Update the final plot
  plotLinePlot();
}

void PreviewPresenter::notifySumBanksAlgorithmError() {
  clearRegionSelector();
  clearReductionPlot();
}

void PreviewPresenter::notifyReductionAlgorithmError() { clearReductionPlot(); }

void PreviewPresenter::notifyInstViewSelectRectRequested() {
  m_view->setInstViewZoomState(false);
  m_view->setInstViewEditState(false);
  m_view->setInstViewSelectRectState(true);
  m_view->setInstViewSelectRectMode();
}

void PreviewPresenter::notifyInstViewEditRequested() {
  m_view->setInstViewZoomState(false);
  m_view->setInstViewEditState(true);
  m_view->setInstViewSelectRectState(false);
  m_view->setInstViewEditMode();
}

void PreviewPresenter::notifyInstViewZoomRequested() {
  m_view->setInstViewZoomState(true);
  m_view->setInstViewEditState(false);
  m_view->setInstViewSelectRectState(false);
  m_view->setInstViewZoomMode();
}

void PreviewPresenter::notifyInstViewShapeChanged() {
  // Change to shape editing after a selection has been done to match instrument viewer default behaviour
  notifyInstViewEditRequested();
  // Get the masked workspace indices
  auto indices = m_instViewModel->detIndicesToDetIDs(m_view->getSelectedDetectors());
  m_model->setSelectedBanks(indices);
  // Execute summing the selected banks
  runSumBanks();
}

void PreviewPresenter::notifyRegionSelectorExportAdsRequested() { m_model->exportSummedWsToAds(); }

void PreviewPresenter::notifyEditROIModeRequested() {
  m_view->setRectangularROIState(false);
  m_view->setEditROIState(true);
  m_regionSelector->cancelDrawingRegion();
}

void PreviewPresenter::notifyRectangularROIModeRequested() {
  auto const regionType = m_view->getRegionType();
  auto const roiType = roiTypeFromString(regionType);
  m_view->setEditROIState(false);
  m_view->setRectangularROIState(true);
  m_regionSelector->addRectangularRegion(regionType, roiTypeToColor(roiType));
}

void PreviewPresenter::notifyRegionChanged() {
  m_view->setRectangularROIState(false);
  m_view->setEditROIState(true);

  runReduction();
}

void PreviewPresenter::notifyLinePlotExportAdsRequested() { m_model->exportReducedWsToAds(); }

void PreviewPresenter::notifyApplyRequested() {
  try {
    m_mainPresenter->notifyPreviewApplyRequested();
  } catch (RowNotFoundException const &ex) {
    std::ostringstream msg;
    msg << "Could not update Experiment Settings: ";
    msg << ex.what();
    msg << " Please add a row for this angle, add a wildcard row, or change the angle.";
    g_log.error(msg.str());
  } catch (MultipleRowsFoundException const &ex) {
    std::ostringstream msg;
    msg << "Could not update Experiment Settings: ";
    msg << ex.what();
    msg << " Applying to multiple rows with the same angle is not supported.";
    g_log.error(msg.str());
  }
}

void PreviewPresenter::plotInstView() {
  m_view->plotInstView(m_instViewModel->getInstrumentViewActor(), m_instViewModel->getSamplePos(),
                       m_instViewModel->getAxis());
}

void PreviewPresenter::plotRegionSelector() { m_regionSelector->updateWorkspace(m_model->getSummedWs()); }

void PreviewPresenter::plotLinePlot() {
  auto ws = m_model->getReducedWs();
  assert(ws);
  auto const numSpec = ws->getNumberHistograms();
  if (numSpec != 1) {
    g_log.warning("Reduced workspace has " + std::to_string(numSpec) + " spectra; expected 1");
  }
  m_plotPresenter->setSpectrum(ws, 0);
  m_plotPresenter->plot();
}

void PreviewPresenter::runSumBanks() { m_model->sumBanksAsync(*m_jobManager); }

void PreviewPresenter::runReduction() {
  m_view->setUpdateAngleButtonEnabled(false);
  // Ensure the angle is up to date
  m_model->setTheta(m_view->getAngle());
  // Ensure the selected regions are up to date. Required when Loading new data because an empty run details is created.
  updateSelectedRegionInModelFromView();
  // Perform the reduction
  m_model->reduceAsync(*m_jobManager);
}

<<<<<<< HEAD
PreviewRow const &PreviewPresenter::getPreviewRow() const { return m_model->getPreviewRow(); }
=======
void PreviewPresenter::clearRegionSelector() {
  m_regionSelector->clearWorkspace();
  m_view->setRegionSelectorToolbarEnabled(false);
}

void PreviewPresenter::clearReductionPlot() {
  m_plotPresenter->clearModel();
  m_plotPresenter->plot();
}

void PreviewPresenter::updateSelectedRegionInModelFromView() {
  m_model->setSelectedRegion(ROIType::Signal, m_regionSelector->getRegion(roiTypeToString(ROIType::Signal)));
  m_model->setSelectedRegion(ROIType::Background, m_regionSelector->getRegion(roiTypeToString(ROIType::Background)));
  m_model->setSelectedRegion(ROIType::Transmission,
                             m_regionSelector->getRegion(roiTypeToString(ROIType::Transmission)));
}
>>>>>>> 67c8be09

} // namespace MantidQt::CustomInterfaces::ISISReflectometry<|MERGE_RESOLUTION|>--- conflicted
+++ resolved
@@ -239,9 +239,8 @@
   m_model->reduceAsync(*m_jobManager);
 }
 
-<<<<<<< HEAD
 PreviewRow const &PreviewPresenter::getPreviewRow() const { return m_model->getPreviewRow(); }
-=======
+
 void PreviewPresenter::clearRegionSelector() {
   m_regionSelector->clearWorkspace();
   m_view->setRegionSelectorToolbarEnabled(false);
@@ -258,6 +257,5 @@
   m_model->setSelectedRegion(ROIType::Transmission,
                              m_regionSelector->getRegion(roiTypeToString(ROIType::Transmission)));
 }
->>>>>>> 67c8be09
 
 } // namespace MantidQt::CustomInterfaces::ISISReflectometry