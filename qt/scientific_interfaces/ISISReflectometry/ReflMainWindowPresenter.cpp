#include "ReflMainWindowPresenter.h"
#include "IReflEventTabPresenter.h"
#include "IReflMainWindowView.h"
#include "IReflRunsTabPresenter.h"
<<<<<<< HEAD
#include "GUI/Event/IEventPresenter.h"
#include "IReflSettingsTabPresenter.h"
=======
>>>>>>> 355d5597
#include "IReflSaveTabPresenter.h"
#include "IReflSettingsTabPresenter.h"
#include "MantidQtWidgets/Common/HelpWindow.h"

using namespace MantidQt::MantidWidgets::DataProcessor;

namespace MantidQt {
namespace CustomInterfaces {

/** Constructor
 * @param view :: [input] The view we are managing
 * @param runsPresenter :: [input] A pointer to the 'Runs' tab presenter
 * @param eventPresenter :: [input] A pointer to the 'Event Handling' tab
 * presenter
 * @param settingsPresenter :: [input] A pointer to the 'Settings' tab presenter
 * @param savePresenter :: [input] A pointer to the 'Save ASCII' tab presenter
 */
ReflMainWindowPresenter::ReflMainWindowPresenter(
<<<<<<< HEAD
    IReflMainWindowView *view, ReflBatchPresenterFactory batchPresenterFactory)
    : m_view(view), m_batchPresenterFactory(std::move(batchPresenterFactory)) {
  view->subscribe(this);
  for (auto *batchView : m_view->batches())
    m_batchPresenters.emplace_back(m_batchPresenterFactory.make(batchView));
=======
    IReflMainWindowView *view, IReflRunsTabPresenter *runsPresenter,
    IReflEventTabPresenter *eventPresenter,
    IReflSettingsTabPresenter *settingsPresenter,
    std::unique_ptr<IReflSaveTabPresenter> savePresenter)
    : m_view(view), m_runsPresenter(runsPresenter),
      m_eventPresenter(eventPresenter), m_settingsPresenter(settingsPresenter),
      m_savePresenter(std::move(savePresenter)) {

  // Tell the tab presenters that this is going to be the main presenter
  m_runsPresenter->acceptMainPresenter(this);
  m_savePresenter->acceptMainPresenter(this);
  m_settingsPresenter->acceptMainPresenter(this);
  m_eventPresenter->acceptMainPresenter(this);

  // Trigger the setting of the current instrument name in settings tab
  m_runsPresenter->notify(IReflRunsTabPresenter::InstrumentChangedFlag);
}

/** Destructor
 */
ReflMainWindowPresenter::~ReflMainWindowPresenter() {}

void ReflMainWindowPresenter::completedGroupReductionSuccessfully(
    GroupData const &group, std::string const &workspaceName) {
  m_savePresenter->completedGroupReductionSuccessfully(group, workspaceName);
}

void ReflMainWindowPresenter::completedRowReductionSuccessfully(
    GroupData const &group, std::string const &workspaceName) {
  m_savePresenter->completedRowReductionSuccessfully(group, workspaceName);
>>>>>>> 355d5597
}

void ReflMainWindowPresenter::notifyNewBatchRequested() {
  auto *newBatchView = m_view->newBatch();
  m_batchPresenters.emplace_back(m_batchPresenterFactory.make(newBatchView));
}

void ReflMainWindowPresenter::notifyCloseBatchRequested(int batchIndex) {
  if (m_batchPresenters[batchIndex]->requestClose()) {
    m_batchPresenters.erase(m_batchPresenters.begin() + batchIndex);
    m_view->removeBatch(batchIndex);
  }
}

/**
Used by the view to tell the presenter something has changed
*/
void ReflMainWindowPresenter::notifyHelpPressed() { showHelp(); }

bool ReflMainWindowPresenter::isProcessing() const {
  // TODO Implement this once you have ownership of child presenters.
  return false;
}

void ReflMainWindowPresenter::showHelp() {
  MantidQt::API::HelpWindow::showCustomInterface(nullptr,
                                                 QString("ISIS Reflectometry"));
}

<<<<<<< HEAD
=======
void ReflMainWindowPresenter::settingsChanged(int group) {
  m_runsPresenter->settingsChanged(group);
}

/** Returns global options for 'CreateTransmissionWorkspaceAuto'
 *
 * @param group :: Index of the group in 'Settings' tab from which to get the
 *options
 * @return :: Global options for 'CreateTransmissionWorkspaceAuto'
 */
OptionsQMap ReflMainWindowPresenter::getTransmissionOptions(int group) const {

  checkSettingsPtrValid(m_settingsPresenter);

  return m_settingsPresenter->getTransmissionOptions(group);
}

/** Returns global processing options
 *
 * @param group :: Index of the group in 'Settings' tab from which to get the
 *options
 * @return :: Global processing options
 */
OptionsQMap ReflMainWindowPresenter::getReductionOptions(int group) const {

  checkSettingsPtrValid(m_settingsPresenter);

  // Request global processing options to 'Settings' presenter
  return m_settingsPresenter->getReductionOptions(group);
}

/** Returns global post-processing options
 *
 * @param group :: Index of the group in 'Settings' tab from which to get the
 *options
 * @return :: Global post-processing options
 */
std::string ReflMainWindowPresenter::getStitchOptions(int group) const {

  checkSettingsPtrValid(m_settingsPresenter);

  // Request global post-processing options to 'Settings' presenter
  return m_settingsPresenter->getStitchOptions(group);
}

/** Returns time-slicing values
 *
 * @param group :: Index of the group in 'Event Handling' tab from which to get
 *the values
 * @return :: Time-slicing values
 */
std::string ReflMainWindowPresenter::getTimeSlicingValues(int group) const {

  checkEventPtrValid(m_eventPresenter);

  // Request global time-slicing values to 'Event Handling' presenter
  return m_eventPresenter->getTimeSlicingValues(group);
}

/** Returns time-slicing type
 *
 * @param group :: Index of the group in 'Event Handling' tab from which to get
 *the type
 * @return :: Time-slicing type
 */
std::string ReflMainWindowPresenter::getTimeSlicingType(int group) const {

  checkEventPtrValid(m_eventPresenter);

  // Request time-slicing type to 'Event Handling' presenter
  return m_eventPresenter->getTimeSlicingType(group);
}

/** Returns default values specified for 'Transmission run(s)' for the
 * given angle
 *
 * @param group :: Index of the group in 'Settings' tab from which to get the
 *values
 * @param angle :: the run angle to look up transmission runs for
 * @return :: Values passed for 'Transmission run(s)'
 */
OptionsQMap
ReflMainWindowPresenter::getOptionsForAngle(int group,
                                            const double angle) const {

  checkSettingsPtrValid(m_settingsPresenter);

  return m_settingsPresenter->getOptionsForAngle(group, angle);
}

/** Returns whether there are per-angle transmission runs specified
 * @return :: true if there are per-angle transmission runs
 * */
bool ReflMainWindowPresenter::hasPerAngleOptions(int group) const {
  checkSettingsPtrValid(m_settingsPresenter);
  return m_settingsPresenter->hasPerAngleOptions(group);
}

/**
Tells the view to show an critical error dialog
@param prompt : The prompt to appear on the dialog
@param title : The text for the title bar of the dialog
*/
void ReflMainWindowPresenter::giveUserCritical(const std::string &prompt,
                                               const std::string &title) {

  m_view->giveUserCritical(prompt, title);
}

/**
Tells the view to show an information dialog
@param prompt : The prompt to appear on the dialog
@param title : The text for the title bar of the dialog
*/
void ReflMainWindowPresenter::giveUserInfo(const std::string &prompt,
                                           const std::string &title) {

  m_view->giveUserInfo(prompt, title);
}

>>>>>>> 355d5597
/**
Tells the view to show the user the dialog for an algorithm
* @param pythonCode : [input] The algorithm as python code
* @return : Result of the execution
*/
std::string
ReflMainWindowPresenter::runPythonAlgorithm(const std::string &pythonCode) {
  return m_view->runPythonAlgorithm(pythonCode);
}
<<<<<<< HEAD
}
}
=======

/**
Tells the setting tab presenter what to set its current instrument name to
* @param instName : The name of the instrument to be set
*/
void ReflMainWindowPresenter::setInstrumentName(
    const std::string &instName) const {

  m_settingsPresenter->setInstrumentName(instName);
}

/**
Checks whether or not data is currently being processed in the Runs Tab
* @return : Bool on whether data is being processed
*/
bool ReflMainWindowPresenter::isProcessing() const {
  return m_runsPresenter->isProcessing();
}

/**
Checks whether or not data is currently being processed in the Runs Tab
for a specific group
* @return : Bool on whether data is being processed
*/
bool ReflMainWindowPresenter::isProcessing(int group) const {
  return m_runsPresenter->isProcessing(group);
}

/** Checks for Settings Tab null pointer
 * @param pointer :: The pointer
 */
void ReflMainWindowPresenter::checkSettingsPtrValid(
    IReflSettingsTabPresenter *pointer) const {
  if (pointer == nullptr)
    throw std::invalid_argument("Could not read settings");
}

/** Checks for Event Handling Tab null pointer
 * @param pointer :: The pointer
 */
void ReflMainWindowPresenter::checkEventPtrValid(
    IReflEventTabPresenter *pointer) const {
  if (pointer == nullptr)
    throw std::invalid_argument("Could not read event handling");
}
} // namespace CustomInterfaces
} // namespace MantidQt
>>>>>>> 355d5597
<|MERGE_RESOLUTION|>--- conflicted
+++ resolved
@@ -2,13 +2,9 @@
 #include "IReflEventTabPresenter.h"
 #include "IReflMainWindowView.h"
 #include "IReflRunsTabPresenter.h"
-<<<<<<< HEAD
 #include "GUI/Event/IEventPresenter.h"
 #include "IReflSettingsTabPresenter.h"
-=======
->>>>>>> 355d5597
 #include "IReflSaveTabPresenter.h"
-#include "IReflSettingsTabPresenter.h"
 #include "MantidQtWidgets/Common/HelpWindow.h"
 
 using namespace MantidQt::MantidWidgets::DataProcessor;
@@ -25,44 +21,11 @@
  * @param savePresenter :: [input] A pointer to the 'Save ASCII' tab presenter
  */
 ReflMainWindowPresenter::ReflMainWindowPresenter(
-<<<<<<< HEAD
     IReflMainWindowView *view, ReflBatchPresenterFactory batchPresenterFactory)
     : m_view(view), m_batchPresenterFactory(std::move(batchPresenterFactory)) {
   view->subscribe(this);
   for (auto *batchView : m_view->batches())
     m_batchPresenters.emplace_back(m_batchPresenterFactory.make(batchView));
-=======
-    IReflMainWindowView *view, IReflRunsTabPresenter *runsPresenter,
-    IReflEventTabPresenter *eventPresenter,
-    IReflSettingsTabPresenter *settingsPresenter,
-    std::unique_ptr<IReflSaveTabPresenter> savePresenter)
-    : m_view(view), m_runsPresenter(runsPresenter),
-      m_eventPresenter(eventPresenter), m_settingsPresenter(settingsPresenter),
-      m_savePresenter(std::move(savePresenter)) {
-
-  // Tell the tab presenters that this is going to be the main presenter
-  m_runsPresenter->acceptMainPresenter(this);
-  m_savePresenter->acceptMainPresenter(this);
-  m_settingsPresenter->acceptMainPresenter(this);
-  m_eventPresenter->acceptMainPresenter(this);
-
-  // Trigger the setting of the current instrument name in settings tab
-  m_runsPresenter->notify(IReflRunsTabPresenter::InstrumentChangedFlag);
-}
-
-/** Destructor
- */
-ReflMainWindowPresenter::~ReflMainWindowPresenter() {}
-
-void ReflMainWindowPresenter::completedGroupReductionSuccessfully(
-    GroupData const &group, std::string const &workspaceName) {
-  m_savePresenter->completedGroupReductionSuccessfully(group, workspaceName);
-}
-
-void ReflMainWindowPresenter::completedRowReductionSuccessfully(
-    GroupData const &group, std::string const &workspaceName) {
-  m_savePresenter->completedRowReductionSuccessfully(group, workspaceName);
->>>>>>> 355d5597
 }
 
 void ReflMainWindowPresenter::notifyNewBatchRequested() {
@@ -92,129 +55,6 @@
                                                  QString("ISIS Reflectometry"));
 }
 
-<<<<<<< HEAD
-=======
-void ReflMainWindowPresenter::settingsChanged(int group) {
-  m_runsPresenter->settingsChanged(group);
-}
-
-/** Returns global options for 'CreateTransmissionWorkspaceAuto'
- *
- * @param group :: Index of the group in 'Settings' tab from which to get the
- *options
- * @return :: Global options for 'CreateTransmissionWorkspaceAuto'
- */
-OptionsQMap ReflMainWindowPresenter::getTransmissionOptions(int group) const {
-
-  checkSettingsPtrValid(m_settingsPresenter);
-
-  return m_settingsPresenter->getTransmissionOptions(group);
-}
-
-/** Returns global processing options
- *
- * @param group :: Index of the group in 'Settings' tab from which to get the
- *options
- * @return :: Global processing options
- */
-OptionsQMap ReflMainWindowPresenter::getReductionOptions(int group) const {
-
-  checkSettingsPtrValid(m_settingsPresenter);
-
-  // Request global processing options to 'Settings' presenter
-  return m_settingsPresenter->getReductionOptions(group);
-}
-
-/** Returns global post-processing options
- *
- * @param group :: Index of the group in 'Settings' tab from which to get the
- *options
- * @return :: Global post-processing options
- */
-std::string ReflMainWindowPresenter::getStitchOptions(int group) const {
-
-  checkSettingsPtrValid(m_settingsPresenter);
-
-  // Request global post-processing options to 'Settings' presenter
-  return m_settingsPresenter->getStitchOptions(group);
-}
-
-/** Returns time-slicing values
- *
- * @param group :: Index of the group in 'Event Handling' tab from which to get
- *the values
- * @return :: Time-slicing values
- */
-std::string ReflMainWindowPresenter::getTimeSlicingValues(int group) const {
-
-  checkEventPtrValid(m_eventPresenter);
-
-  // Request global time-slicing values to 'Event Handling' presenter
-  return m_eventPresenter->getTimeSlicingValues(group);
-}
-
-/** Returns time-slicing type
- *
- * @param group :: Index of the group in 'Event Handling' tab from which to get
- *the type
- * @return :: Time-slicing type
- */
-std::string ReflMainWindowPresenter::getTimeSlicingType(int group) const {
-
-  checkEventPtrValid(m_eventPresenter);
-
-  // Request time-slicing type to 'Event Handling' presenter
-  return m_eventPresenter->getTimeSlicingType(group);
-}
-
-/** Returns default values specified for 'Transmission run(s)' for the
- * given angle
- *
- * @param group :: Index of the group in 'Settings' tab from which to get the
- *values
- * @param angle :: the run angle to look up transmission runs for
- * @return :: Values passed for 'Transmission run(s)'
- */
-OptionsQMap
-ReflMainWindowPresenter::getOptionsForAngle(int group,
-                                            const double angle) const {
-
-  checkSettingsPtrValid(m_settingsPresenter);
-
-  return m_settingsPresenter->getOptionsForAngle(group, angle);
-}
-
-/** Returns whether there are per-angle transmission runs specified
- * @return :: true if there are per-angle transmission runs
- * */
-bool ReflMainWindowPresenter::hasPerAngleOptions(int group) const {
-  checkSettingsPtrValid(m_settingsPresenter);
-  return m_settingsPresenter->hasPerAngleOptions(group);
-}
-
-/**
-Tells the view to show an critical error dialog
-@param prompt : The prompt to appear on the dialog
-@param title : The text for the title bar of the dialog
-*/
-void ReflMainWindowPresenter::giveUserCritical(const std::string &prompt,
-                                               const std::string &title) {
-
-  m_view->giveUserCritical(prompt, title);
-}
-
-/**
-Tells the view to show an information dialog
-@param prompt : The prompt to appear on the dialog
-@param title : The text for the title bar of the dialog
-*/
-void ReflMainWindowPresenter::giveUserInfo(const std::string &prompt,
-                                           const std::string &title) {
-
-  m_view->giveUserInfo(prompt, title);
-}
-
->>>>>>> 355d5597
 /**
 Tells the view to show the user the dialog for an algorithm
 * @param pythonCode : [input] The algorithm as python code
@@ -224,55 +64,5 @@
 ReflMainWindowPresenter::runPythonAlgorithm(const std::string &pythonCode) {
   return m_view->runPythonAlgorithm(pythonCode);
 }
-<<<<<<< HEAD
 }
-}
-=======
-
-/**
-Tells the setting tab presenter what to set its current instrument name to
-* @param instName : The name of the instrument to be set
-*/
-void ReflMainWindowPresenter::setInstrumentName(
-    const std::string &instName) const {
-
-  m_settingsPresenter->setInstrumentName(instName);
-}
-
-/**
-Checks whether or not data is currently being processed in the Runs Tab
-* @return : Bool on whether data is being processed
-*/
-bool ReflMainWindowPresenter::isProcessing() const {
-  return m_runsPresenter->isProcessing();
-}
-
-/**
-Checks whether or not data is currently being processed in the Runs Tab
-for a specific group
-* @return : Bool on whether data is being processed
-*/
-bool ReflMainWindowPresenter::isProcessing(int group) const {
-  return m_runsPresenter->isProcessing(group);
-}
-
-/** Checks for Settings Tab null pointer
- * @param pointer :: The pointer
- */
-void ReflMainWindowPresenter::checkSettingsPtrValid(
-    IReflSettingsTabPresenter *pointer) const {
-  if (pointer == nullptr)
-    throw std::invalid_argument("Could not read settings");
-}
-
-/** Checks for Event Handling Tab null pointer
- * @param pointer :: The pointer
- */
-void ReflMainWindowPresenter::checkEventPtrValid(
-    IReflEventTabPresenter *pointer) const {
-  if (pointer == nullptr)
-    throw std::invalid_argument("Could not read event handling");
-}
-} // namespace CustomInterfaces
-} // namespace MantidQt
->>>>>>> 355d5597
+}