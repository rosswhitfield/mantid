--- conflicted
+++ resolved
@@ -28,13 +28,8 @@
 #include <sstream>
 #include <vector>
 
-<<<<<<< HEAD
-#include "Reduction/WorkspaceNamesFactory.h"
-#include "Reduction/ValidateRow.h"
-=======
 #include "Reduction/ValidateRow.h"
 #include "Reduction/WorkspaceNamesFactory.h"
->>>>>>> 4586605f
 
 using namespace Mantid::API;
 using namespace Mantid::Kernel;
@@ -50,7 +45,6 @@
 }
 
 /** Constructor
-<<<<<<< HEAD
 * @param mainView :: [input] The view we're managing
 * @param progressableView :: [input] The view reporting progress
 * @param makeRunsTablePresenter :: A generator for the child presenters.
@@ -67,45 +61,18 @@
 ReflRunsTabPresenter::ReflRunsTabPresenter(
     IReflRunsTabView *mainView, ProgressableView *progressableView,
     RunsTablePresenterFactory makeRunsTablePresenter,
-=======
- * @param mainView :: [input] The view we're managing
- * @param progressableView :: [input] The view reporting progress
- * @param makeBatchPresenter :: A generator for the child presenters.
- * @param workspaceNamesFactory :: A generator for the workspace names used in
- * the reduction.
- * @param thetaTolerance The tolerance used to determine if two runs should be
- * summed in a reduction.
- * @param instruments The names of the instruments to show as options for the
- * search.
- * @param defaultInstrumentIndex The index of the instrument to have selected by
- * default.
- * @param searcher :: [input] The search implementation
- */
-ReflRunsTabPresenter::ReflRunsTabPresenter(
-    IReflRunsTabView *mainView, ProgressableView *progressableView,
-    BatchPresenterFactory makeBatchPresenter,
->>>>>>> 4586605f
     WorkspaceNamesFactory workspaceNamesFactory, double thetaTolerance,
     std::vector<std::string> const &instruments, int defaultInstrumentIndex,
     boost::shared_ptr<IReflSearcher> searcher)
     : m_view(mainView), m_progressView(progressableView),
-<<<<<<< HEAD
       m_makeRunsTablePresenter(makeRunsTablePresenter),
-=======
-      m_makeBatchPresenter(makeBatchPresenter),
->>>>>>> 4586605f
       m_workspaceNamesFactory(workspaceNamesFactory), m_mainPresenter(nullptr),
       m_searcher(searcher), m_instrumentChanged(false),
       m_thetaTolerance(thetaTolerance) {
 
   assert(m_view != nullptr);
   m_view->subscribe(this);
-<<<<<<< HEAD
   m_tablePresenter = m_makeRunsTablePresenter(m_view->table());
-=======
-  for (const auto &tableView : m_view->tableViews())
-    m_tablePresenters.emplace_back(m_makeBatchPresenter(tableView));
->>>>>>> 4586605f
 
   m_view->setInstrumentList(instruments, defaultInstrumentIndex);
 
@@ -132,11 +99,7 @@
   // presenter.
 }
 
-<<<<<<< HEAD
 void ReflRunsTabPresenter::settingsChanged() {
-=======
-void ReflRunsTabPresenter::settingsChanged(int) {
->>>>>>> 4586605f
   // assert(static_cast<std::size_t>(group) < m_tablePresenters.size());
   // m_tablePresenters[group]->settingsChanged();
 }
@@ -179,45 +142,6 @@
   // a flag we aren't handling.
 }
 
-<<<<<<< HEAD
-=======
-void ReflRunsTabPresenter::completedGroupReductionSuccessfully(
-    GroupData const &group, std::string const &workspaceName) {
-  m_mainPresenter->completedGroupReductionSuccessfully(group, workspaceName);
-}
-
-void ReflRunsTabPresenter::completedRowReductionSuccessfully(
-    GroupData const &group, std::string const &workspaceNames) {
-  m_mainPresenter->completedRowReductionSuccessfully(group, workspaceNames);
-}
-
-/** Pushes the list of commands (actions) */
-void ReflRunsTabPresenter::pushCommands(int) {
-
-  //  m_view->clearCommands();
-  //
-  //  // The expected number of commands
-  //  const size_t nCommands = 31;
-  //  //auto commands = getTablePresenter(group)->publishCommands();
-  //  if (commands.size() != nCommands) {
-  //    throw std::runtime_error("Invalid list of commands");
-  //  }
-  //  // The index at which "row" commands start
-  //  const size_t rowCommStart = 10u;
-  //  // We want to have two menus
-  //  // Populate the "Reflectometry" menu
-  //  std::vector<MantidWidgets::DataProcessor::Command_uptr> tableCommands;
-  //  for (size_t i = 0; i < rowCommStart; i++)
-  //    tableCommands.push_back(std::move(commands[i]));
-  //  m_view->setTableCommands(std::move(tableCommands));
-  //  // Populate the "Edit" menu
-  //  std::vector<MantidWidgets::DataProcessor::Command_uptr> rowCommands;
-  //  for (size_t i = rowCommStart; i < nCommands; i++)
-  //    rowCommands.push_back(std::move(commands[i]));
-  //  m_view->setRowCommands(std::move(rowCommands));
-}
-
->>>>>>> 4586605f
 /** Searches for runs that can be used
  * @return : true if the search algorithm was started successfully, false if
  * there was a problem */
@@ -294,12 +218,6 @@
  * runs to table and processes them. Clears any existing table data first.
  */
 void ReflRunsTabPresenter::startNewAutoreduction() {
-<<<<<<< HEAD
-=======
-
-  auto const group = selectedGroup();
-
->>>>>>> 4586605f
   // if (requireNewAutoreduction()) {
   //   // If starting a brand new autoreduction, delete all rows / groups in
   //   // existing table first
@@ -314,11 +232,7 @@
   //   }
   // }
 
-<<<<<<< HEAD
   if (setupNewAutoreduction(m_view->getSearchString()))
-=======
-  if (setupNewAutoreduction(group, m_view->getSearchString()))
->>>>>>> 4586605f
     checkForNewRuns();
 }
 
@@ -382,21 +296,6 @@
   return m_autoreduction.running();
 }
 
-<<<<<<< HEAD
-=======
-bool ReflRunsTabPresenter::isAutoreducing(int group) const {
-  return isAutoreducing() && m_autoreduction.group() == group;
-}
-
-int ReflRunsTabPresenter::autoreductionGroup() const {
-  return m_autoreduction.group();
-}
-
-bool ReflRunsTabPresenter::isProcessing(int) const {
-  //  return getTablePresenter(group)->isProcessing();
-  return false;
-}
->>>>>>> 4586605f
 
 bool ReflRunsTabPresenter::isProcessing() const {
   // TODO define this properly.
@@ -414,20 +313,8 @@
   }
 }
 
-<<<<<<< HEAD
 RunsTablePresenter *ReflRunsTabPresenter::tablePresenter() const {
   return m_tablePresenter.get();
-=======
-BatchPresenter *ReflRunsTabPresenter::getTablePresenter(int group) const {
-  if (group < 0 || group > static_cast<int>(m_tablePresenters.size()))
-    throw std::runtime_error("Invalid group number " + std::to_string(group));
-
-  return m_tablePresenters.at(group).get();
-}
-
-int ReflRunsTabPresenter::selectedGroup() const {
-  return m_view->getSelectedGroup();
->>>>>>> 4586605f
 }
 
 bool ReflRunsTabPresenter::shouldUpdateExistingSearchResults() const {
@@ -445,13 +332,7 @@
     const std::set<int> &rowsToTransfer) {
   // Check that we have something to transfer
   if (rowsToTransfer.size() == 0) {
-<<<<<<< HEAD
     m_view->missingRunsToTransfer();
-=======
-    m_mainPresenter->giveUserCritical(
-        "Error: Please select at least one run to transfer.",
-        "No runs selected");
->>>>>>> 4586605f
     return false;
   }
   return true;
@@ -506,19 +387,11 @@
  * the transfer criteria
  * @return : The runs to transfer as a vector of maps
  */
-<<<<<<< HEAD
 void ReflRunsTabPresenter::transfer(const std::set<int> &rowsToTransfer,
                                     const TransferMatch) {
   if (validateRowsToTransfer(rowsToTransfer)) {
     auto progress = setupProgressBar(rowsToTransfer);
     auto jobs = newJobsWithSlicingFrom(tablePresenter()->reductionJobs());
-=======
-void ReflRunsTabPresenter::transfer(const std::set<int> &rowsToTransfer, int,
-                                    const TransferMatch) {
-  if (validateRowsToTransfer(rowsToTransfer)) {
-    auto progress = setupProgressBar(rowsToTransfer);
-    auto jobs = newJobsWithSlicingFrom(getTablePresenter(0)->reductionJobs());
->>>>>>> 4586605f
 
     for (auto rowIndex : rowsToTransfer) {
       auto &result = (*m_searchModel)[rowIndex];
@@ -535,108 +408,10 @@
       }
     }
 
-<<<<<<< HEAD
     tablePresenter()->mergeAdditionalJobs(jobs);
   }
 }
 
-=======
-    getTablePresenter(0)->mergeAdditionalJobs(jobs);
-  }
-}
-
-/** Used to tell the presenter something has changed in the ADS
- *
- * @param workspaceList :: the list of table workspaces in the ADS that could be
- * loaded into the interface
- * @param group :: the group that the notification came from
- */
-void ReflRunsTabPresenter::notifyADSChanged(const QSet<QString> &workspaceList,
-                                            int group) {
-
-  UNUSED_ARG(workspaceList);
-
-  // All groups pass on notifications about ADS changes. We only push commands
-  // for the active group.
-  if (group == selectedGroup())
-    pushCommands(group);
-
-  m_view->updateMenuEnabledState(isProcessing(group));
-}
-
-/** Requests global pre-processing options. Options are supplied by
- * the main presenter and there can be multiple sets of options for different
- * columns that need to be preprocessed.
- * @return :: A map of the column name to the global pre-processing options
- * for that column
- * the main presenter.
- * @return :: Global pre-processing options
- */
-ColumnOptionsQMap
-ReflRunsTabPresenter::getPreprocessingOptions(int group) const {
-  ColumnOptionsQMap result;
-  assert(m_mainPresenter != nullptr &&
-         "The main presenter must be set with acceptMainPresenter.");
-
-  // Note that there are no options for the Run(s) column so just add
-  // Transmission Run(s)
-  auto transmissionOptions =
-      OptionsQMap(m_mainPresenter->getTransmissionOptions(group));
-  result["Transmission Run(s)"] = transmissionOptions;
-
-  return result;
-}
-
-/** Requests global processing options. Options are supplied by the main
- * presenter
- * @return :: Global processing options
- */
-OptionsQMap ReflRunsTabPresenter::getProcessingOptions(int group) const {
-  assert(m_mainPresenter != nullptr &&
-         "The main presenter must be set with acceptMainPresenter.");
-  return m_mainPresenter->getReductionOptions(group);
-}
-
-/** Requests global post-processing options as a string. Options are supplied
- * by the main presenter
- * @return :: Global post-processing options as a string
- */
-QString
-ReflRunsTabPresenter::getPostprocessingOptionsAsString(int group) const {
-  return QString::fromStdString(m_mainPresenter->getStitchOptions(group));
-}
-
-/** Requests time-slicing values. Values are supplied by the main presenter
- * @return :: Time-slicing values
- */
-QString ReflRunsTabPresenter::getTimeSlicingValues(int group) const {
-  return QString::fromStdString(m_mainPresenter->getTimeSlicingValues(group));
-}
-
-/** Requests time-slicing type. Type is supplied by the main presenter
- * @return :: Time-slicing values
- */
-QString ReflRunsTabPresenter::getTimeSlicingType(int group) const {
-  return QString::fromStdString(m_mainPresenter->getTimeSlicingType(group));
-}
-
-/** Requests transmission runs for a particular run angle. Values are supplied
- * by the main presenter
- * @return :: Transmission run(s) as a comma-separated list
- */
-OptionsQMap ReflRunsTabPresenter::getOptionsForAngle(const double angle,
-                                                     int group) const {
-  return m_mainPresenter->getOptionsForAngle(group, angle);
-}
-
-/** Check whether there are per-angle transmission runs in the settings
- * @return :: true if there are per-angle transmission runs
- */
-bool ReflRunsTabPresenter::hasPerAngleOptions(int group) const {
-  return m_mainPresenter->hasPerAngleOptions(group);
-}
-
->>>>>>> 4586605f
 /** Tells the view to update the enabled/disabled state of all relevant
  *widgets
  * based on whether processing is in progress or not.
@@ -658,67 +433,11 @@
   m_view->setAutoreduceButtonEnabled(!autoreducing && !processing);
 }
 
-<<<<<<< HEAD
 /** Changes the current instrument in the data processor widget. Also clears
 * the
 * and the table selection model and updates the config service, printing an
 * information message
 */
-=======
-/** Tells view to update the enabled/disabled state of all relevant widgets
- * based on the fact that processing is not in progress
- */
-void ReflRunsTabPresenter::pause(int group) {
-  if (m_autoreduction.pause(group)) {
-    m_view->stopTimer();
-    m_progressView->setAsPercentageIndicator();
-  }
-
-  // If processing has already finished, confirm reduction is paused;
-  // otherwise
-  // leave it to finish
-  if (!isProcessing(group))
-    confirmReductionPaused(group);
-}
-
-void ReflRunsTabPresenter::resume(int group) const { UNUSED_ARG(group); }
-
-/** Notifies main presenter that data reduction is confirmed to be finished
- * i.e. after all rows have been reduced
- */
-void ReflRunsTabPresenter::confirmReductionCompleted(int group) {
-  UNUSED_ARG(group);
-  m_view->startTimer(10000);
-}
-
-/** Notifies main presenter that data reduction is confirmed to be paused
- * via a user command to pause reduction
- */
-void ReflRunsTabPresenter::confirmReductionPaused(int group) {
-  updateWidgetEnabledState();
-  m_mainPresenter->notifyReductionPaused(group);
-
-  // We need to notify back to the table presenter to update the widget
-  // state. This must be done from here otherwise there is no notification to
-  // the table to update when autoprocessing is paused.
-
-  //  if (!isAutoreducing(group))
-  //    getTablePresenter(group)->confirmReductionPaused();
-}
-
-/** Notifies main presenter that data reduction is confirmed to be resumed
- */
-void ReflRunsTabPresenter::confirmReductionResumed(int group) {
-  updateWidgetEnabledState();
-  m_mainPresenter->notifyReductionResumed(group);
-}
-
-/** Changes the current instrument in the data processor widget. Also clears
- * the
- * and the table selection model and updates the config service, printing an
- * information message
- */
->>>>>>> 4586605f
 void ReflRunsTabPresenter::changeInstrument() {
   auto const instrument = m_view->getSearchInstrument();
   m_mainPresenter->setInstrumentName(instrument);
@@ -730,9 +449,4 @@
 
 void ReflRunsTabPresenter::changeGroup() { updateWidgetEnabledState(); }
 }
-<<<<<<< HEAD
-}
-=======
-} // namespace CustomInterfaces
-} // namespace MantidQt
->>>>>>> 4586605f
+}