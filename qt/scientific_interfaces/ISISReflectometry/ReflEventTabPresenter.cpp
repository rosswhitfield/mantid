#include "ReflEventTabPresenter.h"
#include "IReflMainWindowPresenter.h"
#include "ReflEventPresenter.h"

namespace MantidQt {
namespace CustomInterfaces {

/** Constructor
 *
 * @param presenters :: The presenters of each group as a vector
 */
ReflEventTabPresenter::ReflEventTabPresenter(
    std::vector<IReflEventPresenter *> presenters)
    : m_eventPresenters(presenters) {
  passSelfToChildren(presenters);
}

void ReflEventTabPresenter::passSelfToChildren(
    std::vector<IReflEventPresenter *> const &children) {
  for (auto *presenter : children)
    presenter->acceptTabPresenter(this);
}

/** Destructor
 *
 */
ReflEventTabPresenter::~ReflEventTabPresenter() {}

void ReflEventTabPresenter::acceptMainPresenter(
    IReflMainWindowPresenter *mainPresenter) {
  m_mainPresenter = mainPresenter;
}

/** Returns global time-slicing values for 'ReflectometryReductionOneAuto'
 *
 * @param group :: The group from which to get the values
 * @return :: Time-slicing values for 'ReflectometryReductionOneAuto'
 */
std::string ReflEventTabPresenter::getTimeSlicingValues(int group) const {
  return m_eventPresenters.at(group)->getTimeSlicingValues();
}

/** Returns time-slicing type for 'ReflectometryReductionOneAuto'
 *
 * @param group :: The group from which to get the values
 * @return :: Time-slicing type for 'ReflectometryReductionOneAuto'
 */
std::string ReflEventTabPresenter::getTimeSlicingType(int group) const {
  return m_eventPresenters.at(group)->getTimeSlicingType();
}

void ReflEventTabPresenter::onReductionPaused(int group) {
  m_eventPresenters[group]->onReductionPaused();
}

void ReflEventTabPresenter::onReductionResumed(int group) {
  m_eventPresenters[group]->onReductionResumed();
}

void ReflEventTabPresenter::settingsChanged(int group) {
  m_mainPresenter->settingsChanged(group);
<<<<<<< HEAD
}
=======
>>>>>>> 46dc4bf3
}
} // namespace CustomInterfaces
} // namespace MantidQt<|MERGE_RESOLUTION|>--- conflicted
+++ resolved
@@ -59,10 +59,6 @@
 
 void ReflEventTabPresenter::settingsChanged(int group) {
   m_mainPresenter->settingsChanged(group);
-<<<<<<< HEAD
-}
-=======
->>>>>>> 46dc4bf3
 }
 } // namespace CustomInterfaces
 } // namespace MantidQt