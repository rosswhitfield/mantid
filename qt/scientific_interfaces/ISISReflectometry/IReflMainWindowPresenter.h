--- conflicted
+++ resolved
@@ -39,19 +39,16 @@
 public:
   /// Destructor
   virtual ~IReflMainWindowPresenter(){};
-
-<<<<<<< HEAD
-  virtual void notifyReductionPaused(int group) = 0;
-  virtual void notifyReductionResumed(int group) = 0;
-=======
   enum class Flag {
     ConfirmReductionPausedFlag,
     ConfirmReductionResumedFlag,
     HelpPressed
   };
+
   virtual void notify(Flag flag) = 0;
+  virtual void notifyReductionPaused(int group) = 0;
+  virtual void notifyReductionResumed(int group) = 0;
 
->>>>>>> c0ffcb44
   /// Pre-processing
   virtual std::string getTransmissionRuns(int group) const = 0;
   virtual MantidWidgets::DataProcessor::OptionsQMap
