--- conflicted
+++ resolved
@@ -552,7 +552,7 @@
       valuesPerWorkspace.sort();
       const auto &min = valuesPerWorkspace.front().toStdString();
       const auto &max = valuesPerWorkspace.back().toStdString();
-<<<<<<< HEAD
+
 	  const auto key = m_logValues->keys()[0];
 	  const bool isItDouble = m_logValues->value(key)[log].canConvert<double>();
 
@@ -570,22 +570,6 @@
 			  row << min;
 		  }
       } 
-=======
-      const auto key = m_logValues->keys()[0];
-      const bool isItDouble = m_logValues->value(key)[log].canConvert<double>();
-
-      if (min == max) {
-        valuesPerWorkspace.clear();
-        valuesPerWorkspace.append(QString::fromStdString(min));
-      }
-      for (auto &value : valuesPerWorkspace) {
-        if (isItDouble && !log.endsWith(" (text)")) {
-          row << std::stod(min);
-        } else {
-          row << min;
-        }
-      }
->>>>>>> 333627eb
       columnIndex++;
     }
 
