--- conflicted
+++ resolved
@@ -36,15 +36,8 @@
   void setPlotTypeIndex(int index);
   std::string getSelectedPlotType() const;
 
-<<<<<<< HEAD
-  void
-  setAvailablePlotParameters(std::vector<std::string> const &parameterNames);
-  void setSelectedParameterIndex(int index);
-  void clearPlotParameters();
-=======
-  void setPlotText(QString const &text);
+	void setPlotText(QString const &text);
   void setSaveText(QString const &text);
->>>>>>> 930707ad
 
   void setPlotEnabled(bool enable);
   void setSaveEnabled(bool enable);
@@ -62,12 +55,6 @@
   void emitSaveClicked();
 
 private:
-<<<<<<< HEAD
-  void setButtonText(QPushButton *button, QString const &text);
-  void setButtonsEnabled(bool enable);
-
-=======
->>>>>>> 930707ad
   std::unique_ptr<Ui::IndirectFitOutputOptions> m_outputOptions;
 };
 
