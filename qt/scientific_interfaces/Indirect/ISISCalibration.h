--- conflicted
+++ resolved
@@ -58,24 +58,11 @@
   QString rebinString() const;
   QString backgroundString() const;
 
-<<<<<<< HEAD
   void setPeakRange(const double &minimumTof, const double &maximumTof);
   void setBackgroundRange(const double &minimumTof, const double &maximumTof);
   void setPeakRangeLimits(const double &peakMin, const double &peakMax);
   void setBackgroundRangeLimits(const double &backgroundMin,
                                 const double &backgroundMax);
-=======
-  void setPeakRange(const double &peakMin, const double &peakMax,
-                    const QString &minPropertyName,
-                    const QString &maxPropertyName);
-  void setPeakRange(const double &peakMin, const double &peakMax);
-  void setBackgroundRange(const double &backgroundMin,
-                          const double &backgroundMax,
-                          const QString &minPropertyName,
-                          const QString &maxPropertyName);
-  void setBackgroundRange(const double &backgroundMin,
-                          const double &backgroundMax);
->>>>>>> 1fca1d0c
   void setResolutionSpectraRange(const double &minimum, const double &maximum);
 
 private slots:
@@ -101,13 +88,10 @@
 private:
   void createRESfile(const QString &file);
   void addRuntimeSmoothing(const QString &workspaceName);
-<<<<<<< HEAD
-  void setRange(MantidWidgets::RangeSelector *rangeSelector,
-                const double &minimum, const double &maximum,
-                const QString &minPropertyName, const QString &maxPropertyName);
-=======
->>>>>>> 1fca1d0c
-
+  void setRangeLimits(MantidWidgets::RangeSelector *rangeSelector,
+                      const double &minimum, const double &maximum,
+                      const QString &minPropertyName,
+                      const QString &maxPropertyName);
   Mantid::API::IAlgorithm_sptr
   calibrationAlgorithm(const QString &inputFiles) const;
   Mantid::API::IAlgorithm_sptr
