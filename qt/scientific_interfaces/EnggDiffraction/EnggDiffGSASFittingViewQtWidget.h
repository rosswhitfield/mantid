#ifndef MANTIDQTCUSTOMINTERFACES_ENGGDIFFRACTION_IENGGDIFFGSASFITTINGVIEWQTWIDGET_H_
#define MANTIDQTCUSTOMINTERFACES_ENGGDIFFRACTION_IENGGDIFFGSASFITTINGVIEWQTWIDGET_H_

#include "DllConfig.h"
#include "IEnggDiffGSASFittingPresenter.h"
#include "IEnggDiffGSASFittingView.h"

#include "ui_EnggDiffractionQtTabGSAS.h"

namespace MantidQt {
namespace CustomInterfaces {

class MANTIDQT_ENGGDIFFRACTION_DLL EnggDiffGSASFittingViewQtWidget
    : public QWidget,
      public IEnggDiffGSASFittingView {
  Q_OBJECT

public:
  EnggDiffGSASFittingViewQtWidget();

  void displayLatticeParams(
      const Mantid::API::ITableWorkspace_sptr latticeParams) const override;

  void displayRwp(const double rwp) const override;

  std::string getFocusedFileName() const override;

  std::string getGSASIIProjectPath() const override;

  std::string getInstrumentFileName() const override;

  std::string getPathToGSASII() const override;

  double getPawleyDMin() const override;

  double getPawleyNegativeWeight() const override;

  std::vector<std::string> getPhaseFileNames() const override;

  GSASRefinementMethod getRefinementMethod() const override;

  std::pair<int, size_t> getSelectedRunLabel() const override;

  void plotCurve(const std::vector<boost::shared_ptr<QwtData>> &curve) override;

  void resetCanvas() override;

  void setEnabled(const bool enabled);

  bool showRefinementResultsSelected() const override;

  void
  updateRunList(const std::vector<std::pair<int, size_t>> &runLabels) override;

  void userWarning(const std::string &warningDescription) const override;

<<<<<<< HEAD
private slots:
  void browseFocusedRun();

private:
=======
 private:
  std::unique_ptr<IEnggDiffGSASFittingPresenter> m_presenter;

>>>>>>> 147ab5bf
  Ui::EnggDiffractionQtTabGSAS m_ui;

  void setFocusedRunFileName(const QString &filename);

  void setupUI();
};

} // MantidQt
} // CustomInterfaces

#endif // MANTIDQTCUSTOMINTERFACES_ENGGDIFFRACTION_IENGGDIFFGSASFITTINGVIEWQTWIDGET_H_<|MERGE_RESOLUTION|>--- conflicted
+++ resolved
@@ -54,16 +54,12 @@
 
   void userWarning(const std::string &warningDescription) const override;
 
-<<<<<<< HEAD
 private slots:
   void browseFocusedRun();
 
 private:
-=======
- private:
   std::unique_ptr<IEnggDiffGSASFittingPresenter> m_presenter;
 
->>>>>>> 147ab5bf
   Ui::EnggDiffractionQtTabGSAS m_ui;
 
   void setFocusedRunFileName(const QString &filename);
