#include "EnggDiffGSASFittingPresenter.h"
#include "EnggDiffGSASRefinementMethod.h"
#include "MantidQtWidgets/LegacyQwt/QwtHelper.h"

namespace MantidQt {
namespace CustomInterfaces {

EnggDiffGSASFittingPresenter::EnggDiffGSASFittingPresenter(
    std::unique_ptr<IEnggDiffGSASFittingModel> model,
<<<<<<< HEAD
    IEnggDiffGSASFittingView *view)
    : m_model(std::move(model)), m_view(view), m_viewHasClosed(false) {}

EnggDiffGSASFittingPresenter::EnggDiffGSASFittingPresenter(
    EnggDiffGSASFittingPresenter &&other)
    : m_model(std::move(other.m_model)), m_view(other.m_view),
      m_viewHasClosed(other.m_viewHasClosed) {}

EnggDiffGSASFittingPresenter &EnggDiffGSASFittingPresenter::
operator=(EnggDiffGSASFittingPresenter &&other) {
  m_model = std::move(other.m_model);
  m_view = std::move(other.m_view);
  return *this;
}

=======
    IEnggDiffGSASFittingView *view,
    boost::shared_ptr<IEnggDiffMultiRunFittingWidgetPresenter> multiRunWidget)
    : m_model(std::move(model)), m_multiRunWidget(multiRunWidget), m_view(view),
      m_viewHasClosed(false) {}

>>>>>>> 9304e0bc
EnggDiffGSASFittingPresenter::~EnggDiffGSASFittingPresenter() {}

void EnggDiffGSASFittingPresenter::notify(
    IEnggDiffGSASFittingPresenter::Notification notif) {

  if (m_viewHasClosed) {
    return;
  }

  switch (notif) {

  case IEnggDiffGSASFittingPresenter::DoRefinement:
    processDoRefinement();
    break;

  case IEnggDiffGSASFittingPresenter::LoadRun:
    processLoadRun();
    break;

  case IEnggDiffGSASFittingPresenter::SelectRun:
    processSelectRun();
    break;

  case IEnggDiffGSASFittingPresenter::Start:
    processStart();
    break;

  case IEnggDiffGSASFittingPresenter::ShutDown:
    processShutDown();
    break;
  }
}

GSASIIRefineFitPeaksParameters
EnggDiffGSASFittingPresenter::collectInputParameters(
    const RunLabel &runLabel, const Mantid::API::MatrixWorkspace_sptr inputWS,
    const GSASRefinementMethod refinementMethod) const {
  const auto instParamFile = m_view->getInstrumentFileName();
  const auto phaseFiles = m_view->getPhaseFileNames();
  const auto pathToGSASII = m_view->getPathToGSASII();
  const auto GSASIIProjectFile = m_view->getGSASIIProjectPath();

  const auto dMin = m_view->getPawleyDMin();
  const auto negativeWeight = m_view->getPawleyNegativeWeight();
  const auto xMin = m_view->getXMin();
  const auto xMax = m_view->getXMax();
  const auto refineSigma = m_view->getRefineSigma();
  const auto refineGamma = m_view->getRefineGamma();

  return GSASIIRefineFitPeaksParameters(inputWS, runLabel, refinementMethod,
                                        instParamFile, phaseFiles, pathToGSASII,
                                        GSASIIProjectFile, dMin, negativeWeight,
                                        xMin, xMax, refineSigma, refineGamma);
}

void EnggDiffGSASFittingPresenter::displayFitResults(const RunLabel &runLabel) {
  const auto latticeParams = m_model->getLatticeParams(runLabel);
  const auto rwp = m_model->getRwp(runLabel);
<<<<<<< HEAD

  if (!fittedPeaks || !latticeParams || !rwp) {
    m_view->userError("Invalid run identifier",
                      "Unexpectedly tried to plot fit results for invalid "
=======
  const auto sigma = m_model->getSigma(runLabel);
  const auto gamma = m_model->getGamma(runLabel);

  if (!latticeParams || !rwp || !sigma || !gamma) {
    m_view->userError("Invalid run identifier",
                      "Unexpectedly tried to display fit results for invalid "
>>>>>>> 9304e0bc
                      "run, run number = " +
                          std::to_string(runLabel.runNumber) + ", bank ID = " +
                          std::to_string(runLabel.bank) +
                          ". Please contact the development team");
    return;
  }

  m_view->displayLatticeParams(*latticeParams);
  m_view->displayRwp(*rwp);
  m_view->displaySigma(*sigma);
  m_view->displayGamma(*gamma);
}

<<<<<<< HEAD
boost::optional<std::string> EnggDiffGSASFittingPresenter::doPawleyRefinement(
    const RunLabel &runLabel, const std::string &instParamFile,
    const std::vector<std::string> &phaseFiles, const std::string &pathToGSASII,
    const std::string &GSASIIProjectFile) {
  const auto dMin = m_view->getPawleyDMin();
  const auto negativeWeight = m_view->getPawleyNegativeWeight();

  return m_model->doPawleyRefinement(runLabel, instParamFile, phaseFiles,
                                     pathToGSASII, GSASIIProjectFile, dMin,
                                     negativeWeight);
}

boost::optional<std::string> EnggDiffGSASFittingPresenter::doRietveldRefinement(
    const RunLabel &runLabel, const std::string &instParamFile,
    const std::vector<std::string> &phaseFiles, const std::string &pathToGSASII,
    const std::string &GSASIIProjectFile) {
  return m_model->doRietveldRefinement(runLabel, instParamFile, phaseFiles,
                                       pathToGSASII, GSASIIProjectFile);
=======
Mantid::API::MatrixWorkspace_sptr
EnggDiffGSASFittingPresenter::doPawleyRefinement(
    const GSASIIRefineFitPeaksParameters &params) {
  return m_model->doPawleyRefinement(params);
}

Mantid::API::MatrixWorkspace_sptr
EnggDiffGSASFittingPresenter::doRietveldRefinement(
    const GSASIIRefineFitPeaksParameters &params) {
  return m_model->doRietveldRefinement(params);
>>>>>>> 9304e0bc
}

void EnggDiffGSASFittingPresenter::processDoRefinement() {
  const auto runLabel = m_multiRunWidget->getSelectedRunLabel();
  if (!runLabel) {
    m_view->userWarning("No run selected",
                        "Please select a run to do refinement on");
    return;
  }

  const auto inputWSOptional = m_multiRunWidget->getFocusedRun(*runLabel);
  if (!inputWSOptional) {
    m_view->userError(
        "Invalid run selected for refinement",
        "Tried to run refinement on invalid focused run, run number " +
            std::to_string(runLabel->runNumber) + " and bank ID " +
            std::to_string(runLabel->bank) +
            ". Please contact the development team with this message");
    return;
  }

  m_view->showStatus("Refining run");
  const auto refinementMethod = m_view->getRefinementMethod();
  const auto refinementParams =
      collectInputParameters(*runLabel, *inputWSOptional, refinementMethod);

<<<<<<< HEAD
  boost::optional<std::string> refinementFailure(boost::none);
=======
  try {
    Mantid::API::MatrixWorkspace_sptr fittedPeaks;
>>>>>>> 9304e0bc

    switch (refinementMethod) {

<<<<<<< HEAD
  case GSASRefinementMethod::PAWLEY:
    refinementFailure = doPawleyRefinement(runLabel, instParamFile, phaseFiles,
                                           pathToGSASII, GSASIIProjectFile);
    break;

  case GSASRefinementMethod::RIETVELD:
    refinementFailure = doRietveldRefinement(
        runLabel, instParamFile, phaseFiles, pathToGSASII, GSASIIProjectFile);
    break;
  }

  if (refinementFailure) {
    m_view->userWarning("Refinement failed", *refinementFailure);
  } else {
    updatePlot(runLabel);
=======
    case GSASRefinementMethod::PAWLEY:
      fittedPeaks = doPawleyRefinement(refinementParams);
      break;

    case GSASRefinementMethod::RIETVELD:
      fittedPeaks = doRietveldRefinement(refinementParams);
      break;
    }

    m_multiRunWidget->addFittedPeaks(*runLabel, fittedPeaks);
    displayFitResults(*runLabel);
  } catch (const std::exception &ex) {
    m_view->showStatus("An error occurred in refinement");
    m_view->userError("Refinement failed", ex.what());
>>>>>>> 9304e0bc
  }
  m_view->showStatus("Ready");
}

void EnggDiffGSASFittingPresenter::processLoadRun() {
  const auto focusedFileNames = m_view->getFocusedFileNames();

<<<<<<< HEAD
  for (const auto fileName : focusedFileNames) {
    const auto loadFailure = m_model->loadFocusedRun(fileName);

    if (loadFailure) {
      m_view->userWarning("Load failed", *loadFailure);
    } else {
      const auto runLabels = m_model->getRunLabels();
      m_view->updateRunList(runLabels);
    }
=======
  try {
    for (const auto fileName : focusedFileNames) {
      const auto focusedRun = m_model->loadFocusedRun(fileName);
      m_multiRunWidget->addFocusedRun(focusedRun);
    }
  } catch (const std::exception &ex) {
    m_view->userWarning("Could not load file", ex.what());
>>>>>>> 9304e0bc
  }
}

void EnggDiffGSASFittingPresenter::processSelectRun() {
  const auto runLabel = m_multiRunWidget->getSelectedRunLabel();
  if (runLabel && m_model->hasFitResultsForRun(*runLabel)) {
    displayFitResults(*runLabel);
  }
}

void EnggDiffGSASFittingPresenter::processStart() {
  auto addMultiRunWidget = m_multiRunWidget->getWidgetAdder();
  (*addMultiRunWidget)(*m_view);
  m_view->showStatus("Ready");
}

void EnggDiffGSASFittingPresenter::processShutDown() { m_viewHasClosed = true; }

<<<<<<< HEAD
void EnggDiffGSASFittingPresenter::updatePlot(const RunLabel &runLabel) {
  const auto focusedWSOptional = m_model->getFocusedWorkspace(runLabel);
  if (!focusedWSOptional) {
    m_view->userError("Invalid run identifier",
                      "Tried to access invalid run, runNumber " +
                          std::to_string(runLabel.runNumber) + " and bank ID " +
                          std::to_string(runLabel.bank) +
                          ". Please contact the development team");
    return;
  }
  const auto focusedWS = *focusedWSOptional;

  const auto plottableCurve = API::QwtHelper::curveDataFromWs(focusedWS);

  m_view->resetCanvas();
  m_view->plotCurve(plottableCurve);

  const auto showRefinementResults = m_view->showRefinementResultsSelected();

  if (showRefinementResults && m_model->hasFittedPeaksForRun(runLabel)) {
    displayFitResults(runLabel);
  }
}

=======
>>>>>>> 9304e0bc
} // MantidQt
} // CustomInterfaces<|MERGE_RESOLUTION|>--- conflicted
+++ resolved
@@ -7,29 +7,11 @@
 
 EnggDiffGSASFittingPresenter::EnggDiffGSASFittingPresenter(
     std::unique_ptr<IEnggDiffGSASFittingModel> model,
-<<<<<<< HEAD
-    IEnggDiffGSASFittingView *view)
-    : m_model(std::move(model)), m_view(view), m_viewHasClosed(false) {}
-
-EnggDiffGSASFittingPresenter::EnggDiffGSASFittingPresenter(
-    EnggDiffGSASFittingPresenter &&other)
-    : m_model(std::move(other.m_model)), m_view(other.m_view),
-      m_viewHasClosed(other.m_viewHasClosed) {}
-
-EnggDiffGSASFittingPresenter &EnggDiffGSASFittingPresenter::
-operator=(EnggDiffGSASFittingPresenter &&other) {
-  m_model = std::move(other.m_model);
-  m_view = std::move(other.m_view);
-  return *this;
-}
-
-=======
     IEnggDiffGSASFittingView *view,
     boost::shared_ptr<IEnggDiffMultiRunFittingWidgetPresenter> multiRunWidget)
     : m_model(std::move(model)), m_multiRunWidget(multiRunWidget), m_view(view),
       m_viewHasClosed(false) {}
 
->>>>>>> 9304e0bc
 EnggDiffGSASFittingPresenter::~EnggDiffGSASFittingPresenter() {}
 
 void EnggDiffGSASFittingPresenter::notify(
@@ -88,19 +70,12 @@
 void EnggDiffGSASFittingPresenter::displayFitResults(const RunLabel &runLabel) {
   const auto latticeParams = m_model->getLatticeParams(runLabel);
   const auto rwp = m_model->getRwp(runLabel);
-<<<<<<< HEAD
-
-  if (!fittedPeaks || !latticeParams || !rwp) {
-    m_view->userError("Invalid run identifier",
-                      "Unexpectedly tried to plot fit results for invalid "
-=======
   const auto sigma = m_model->getSigma(runLabel);
   const auto gamma = m_model->getGamma(runLabel);
 
   if (!latticeParams || !rwp || !sigma || !gamma) {
     m_view->userError("Invalid run identifier",
                       "Unexpectedly tried to display fit results for invalid "
->>>>>>> 9304e0bc
                       "run, run number = " +
                           std::to_string(runLabel.runNumber) + ", bank ID = " +
                           std::to_string(runLabel.bank) +
@@ -114,26 +89,6 @@
   m_view->displayGamma(*gamma);
 }
 
-<<<<<<< HEAD
-boost::optional<std::string> EnggDiffGSASFittingPresenter::doPawleyRefinement(
-    const RunLabel &runLabel, const std::string &instParamFile,
-    const std::vector<std::string> &phaseFiles, const std::string &pathToGSASII,
-    const std::string &GSASIIProjectFile) {
-  const auto dMin = m_view->getPawleyDMin();
-  const auto negativeWeight = m_view->getPawleyNegativeWeight();
-
-  return m_model->doPawleyRefinement(runLabel, instParamFile, phaseFiles,
-                                     pathToGSASII, GSASIIProjectFile, dMin,
-                                     negativeWeight);
-}
-
-boost::optional<std::string> EnggDiffGSASFittingPresenter::doRietveldRefinement(
-    const RunLabel &runLabel, const std::string &instParamFile,
-    const std::vector<std::string> &phaseFiles, const std::string &pathToGSASII,
-    const std::string &GSASIIProjectFile) {
-  return m_model->doRietveldRefinement(runLabel, instParamFile, phaseFiles,
-                                       pathToGSASII, GSASIIProjectFile);
-=======
 Mantid::API::MatrixWorkspace_sptr
 EnggDiffGSASFittingPresenter::doPawleyRefinement(
     const GSASIIRefineFitPeaksParameters &params) {
@@ -144,7 +99,6 @@
 EnggDiffGSASFittingPresenter::doRietveldRefinement(
     const GSASIIRefineFitPeaksParameters &params) {
   return m_model->doRietveldRefinement(params);
->>>>>>> 9304e0bc
 }
 
 void EnggDiffGSASFittingPresenter::processDoRefinement() {
@@ -171,32 +125,11 @@
   const auto refinementParams =
       collectInputParameters(*runLabel, *inputWSOptional, refinementMethod);
 
-<<<<<<< HEAD
-  boost::optional<std::string> refinementFailure(boost::none);
-=======
   try {
     Mantid::API::MatrixWorkspace_sptr fittedPeaks;
->>>>>>> 9304e0bc
 
     switch (refinementMethod) {
 
-<<<<<<< HEAD
-  case GSASRefinementMethod::PAWLEY:
-    refinementFailure = doPawleyRefinement(runLabel, instParamFile, phaseFiles,
-                                           pathToGSASII, GSASIIProjectFile);
-    break;
-
-  case GSASRefinementMethod::RIETVELD:
-    refinementFailure = doRietveldRefinement(
-        runLabel, instParamFile, phaseFiles, pathToGSASII, GSASIIProjectFile);
-    break;
-  }
-
-  if (refinementFailure) {
-    m_view->userWarning("Refinement failed", *refinementFailure);
-  } else {
-    updatePlot(runLabel);
-=======
     case GSASRefinementMethod::PAWLEY:
       fittedPeaks = doPawleyRefinement(refinementParams);
       break;
@@ -211,7 +144,6 @@
   } catch (const std::exception &ex) {
     m_view->showStatus("An error occurred in refinement");
     m_view->userError("Refinement failed", ex.what());
->>>>>>> 9304e0bc
   }
   m_view->showStatus("Ready");
 }
@@ -219,17 +151,6 @@
 void EnggDiffGSASFittingPresenter::processLoadRun() {
   const auto focusedFileNames = m_view->getFocusedFileNames();
 
-<<<<<<< HEAD
-  for (const auto fileName : focusedFileNames) {
-    const auto loadFailure = m_model->loadFocusedRun(fileName);
-
-    if (loadFailure) {
-      m_view->userWarning("Load failed", *loadFailure);
-    } else {
-      const auto runLabels = m_model->getRunLabels();
-      m_view->updateRunList(runLabels);
-    }
-=======
   try {
     for (const auto fileName : focusedFileNames) {
       const auto focusedRun = m_model->loadFocusedRun(fileName);
@@ -237,7 +158,6 @@
     }
   } catch (const std::exception &ex) {
     m_view->userWarning("Could not load file", ex.what());
->>>>>>> 9304e0bc
   }
 }
 
@@ -256,32 +176,5 @@
 
 void EnggDiffGSASFittingPresenter::processShutDown() { m_viewHasClosed = true; }
 
-<<<<<<< HEAD
-void EnggDiffGSASFittingPresenter::updatePlot(const RunLabel &runLabel) {
-  const auto focusedWSOptional = m_model->getFocusedWorkspace(runLabel);
-  if (!focusedWSOptional) {
-    m_view->userError("Invalid run identifier",
-                      "Tried to access invalid run, runNumber " +
-                          std::to_string(runLabel.runNumber) + " and bank ID " +
-                          std::to_string(runLabel.bank) +
-                          ". Please contact the development team");
-    return;
-  }
-  const auto focusedWS = *focusedWSOptional;
-
-  const auto plottableCurve = API::QwtHelper::curveDataFromWs(focusedWS);
-
-  m_view->resetCanvas();
-  m_view->plotCurve(plottableCurve);
-
-  const auto showRefinementResults = m_view->showRefinementResultsSelected();
-
-  if (showRefinementResults && m_model->hasFittedPeaksForRun(runLabel)) {
-    displayFitResults(runLabel);
-  }
-}
-
-=======
->>>>>>> 9304e0bc
 } // MantidQt
 } // CustomInterfaces