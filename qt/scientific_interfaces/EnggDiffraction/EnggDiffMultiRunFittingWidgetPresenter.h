--- conflicted
+++ resolved
@@ -30,24 +30,18 @@
   boost::optional<Mantid::API::MatrixWorkspace_sptr>
   getFocusedRun(const RunLabel &runLabel) const override;
 
-<<<<<<< HEAD
-=======
   boost::optional<RunLabel> getSelectedRunLabel() const override;
 
   std::unique_ptr<IEnggDiffMultiRunFittingWidgetAdder>
   getWidgetAdder() const override;
 
->>>>>>> 9304e0bc
   void
   notify(IEnggDiffMultiRunFittingWidgetPresenter::Notification notif) override;
 
 private:
-<<<<<<< HEAD
-=======
   void processPlotPeaksStateChanged();
   void processPlotToSeparateWindow();
   void processRemoveRun();
->>>>>>> 9304e0bc
   void processSelectRun();
 
   /// Display fitted peaks and any other fit information for a certain run
