name: mantid-developer

channels:
  - conda-forge

dependencies:
  - boost=1.77.* # Also pulls in boost-cpp. 1.78 clashes with icu version from Qt
  - ccache
  - cmake=3.19.*|>=3.21.0 # Avoid bug in 3.20.* with updating external projects
  - doxygen>=1.9.*
  - eigen=3.4.*
  - euphonic=0.6.*
  - graphviz>=2.47.0
  - gsl=2.7 # Keep gsl a specific version to reduce changes in our fitting
  - h5py
  - hdf5>=1.12,<1.13
  - jemalloc>=5.2.1
  - jsoncpp>=1.9.4,<2
  - libopenblas!=0.3.23 # v0.3.23 causes a hang for the system tests on OSX
  - librdkafka>=1.6.0
  - muparser>=2.3.2
  - matplotlib=3.6.*
  - nexus=4.4.*
  - ninja>=1.10.2
  - numpy<1.25
  - occt
  - pip>=21.0.1
  - poco=1.12.1|>=1.12.5 # 1.12.2 introduced an unguarded #define NOMINMAX which causes a compiler warning. It's resolved on their devel branch so should be fine after 1.12.4
  - psutil>=5.8.0
  - pycifrw==4.4.1 # Force to 4.4.1 as later versions cause issues with loading CIF files
  - pyqt>=5.15,<6
  - python-dateutil>=2.8.1
  - python=3.8.*
  - python.app
  - pyyaml>=5.4.1
  - qscintilla2
  - qt=5.15.8 # Avoid unexpected qt upgrades
  - qtconsole!=5.4.2 # 5.4.2 crashes the jupyter console. Bug was fixed in 5.4.3
  - qtpy>=1.9.0
  - requests>=2.25.1
  - scipy>=1.10.0
  - setuptools=49.6.0 # Pinned purposefully due to incompatibility with later versions
  - sphinx >= 4.5.*
  - sphinx_bootstrap_theme=>0.8.1
  - tbb-devel=2021.*
  - texlive-core>=20180414
  - toml>=0.10.2
  - versioningit>=2.1
  # Needed only for development
  - black  # may be out of sync with pre-commit
  - cppcheck==2.10.3
  - pygments==2.11.2 # Had to pin back to 2.11 due to cppcheck error which is only fixed in cppcheck>=2.8
  - pre-commit>=2.12.0
  - importlib_resources==5.12.0
  - libcxx

  # Use conda version of clang to get matching CXXFLAGS.
  # Pinned to same version as conda forge: https://github.com/conda-forge/conda-forge-pinning-feedstock/blob/main/recipe/conda_build_config.yaml
<<<<<<< HEAD
  - clang_osx-64=14
  - clangxx_osx-64=14
  - llvm-openmp=14
=======
  - clang_osx-64=15
  - clangxx_osx-64=15
  - llvm-openmp=15
>>>>>>> 91427570
<|MERGE_RESOLUTION|>--- conflicted
+++ resolved
@@ -56,12 +56,6 @@
 
   # Use conda version of clang to get matching CXXFLAGS.
   # Pinned to same version as conda forge: https://github.com/conda-forge/conda-forge-pinning-feedstock/blob/main/recipe/conda_build_config.yaml
-<<<<<<< HEAD
-  - clang_osx-64=14
-  - clangxx_osx-64=14
-  - llvm-openmp=14
-=======
   - clang_osx-64=15
   - clangxx_osx-64=15
-  - llvm-openmp=15
->>>>>>> 91427570
+  - llvm-openmp=15