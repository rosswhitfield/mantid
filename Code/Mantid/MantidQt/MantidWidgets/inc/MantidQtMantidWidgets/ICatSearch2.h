--- conflicted
+++ resolved
@@ -112,13 +112,7 @@
       /// Obtain all file extensions from the provided column (dataFileResults -> File name).
       std::set<std::string> getDataFileExtensions(Mantid::API::Column_sptr column);
       /// Add the list of file extensions to the "Filter type..." drop-down.
-<<<<<<< HEAD
-      void populateDataFileType(std::set<std::string> extensions);
-=======
       void populateDataFileType(const std::set<std::string> &extensions);
-      /// Allow the user to select multiple files to download in the table.
-      bool eventFilter(QObject* watched, QEvent* event);
->>>>>>> a260d688
 
     private slots:
       /// Selects/deselects ALL rows in dataFile table.
