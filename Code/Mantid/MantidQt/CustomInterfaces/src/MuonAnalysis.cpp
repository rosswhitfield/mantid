//----------------------
// Includes
//----------------------
#include "MantidQtCustomInterfaces/MuonAnalysis.h"
#include "MantidQtCustomInterfaces/MuonAnalysisOptionTab.h"
#include "MantidQtCustomInterfaces/MuonAnalysisFitDataTab.h"
#include "MantidQtCustomInterfaces/MuonAnalysisResultTableTab.h"
#include "MantidQtCustomInterfaces/IO_MuonGrouping.h"
#include "MantidQtAPI/FileDialogHandler.h"
#include "MantidQtMantidWidgets/FitPropertyBrowser.h"
#include "MantidQtMantidWidgets/MuonFitPropertyBrowser.h"

#include "MantidKernel/ConfigService.h"
#include "MantidKernel/Logger.h"
#include "MantidKernel/Exception.h"
#include "MantidAPI/FrameworkManager.h"
#include "MantidAPI/IAlgorithm.h"
#include "MantidAPI/AlgorithmManager.h"
#include "MantidAPI/AnalysisDataService.h"
#include "MantidAPI/WorkspaceGroup.h"
#include "MantidAPI/Run.h"
#include "MantidAPI/TableRow.h"
#include "MantidGeometry/IComponent.h"
#include "MantidGeometry/IDetector.h"
#include "MantidKernel/V3D.h"
#include "MantidKernel/Exception.h"
#include "MantidKernel/FacilityInfo.h"
#include "MantidGeometry/Instrument/XMLlogfile.h"
#include "MantidGeometry/Instrument/DetectorGroup.h"
#include "MantidKernel/cow_ptr.h"

#include <Poco/File.h>
#include <Poco/Path.h>
#include <Poco/StringTokenizer.h>
#include <boost/lexical_cast.hpp>

#include <algorithm>

#include <QLineEdit>
#include <QVariant>
#include <QtProperty>
#include <QFileDialog>
#include <QHash>
#include <QTextStream>
#include <QTreeWidgetItem>
#include <QSettings>
#include <QMessageBox>
#include <QInputDialog>
#include <QSignalMapper>
#include <QHeaderView>
#include <QApplication>
#include <QTemporaryFile>
#include <QDesktopServices>
#include <QUrl>

#include <fstream>

//Add this class to the list of specialised dialogs in this namespace
namespace MantidQt
{
namespace CustomInterfaces
{
  DECLARE_SUBWINDOW(MuonAnalysis);

using namespace Mantid::API;
using namespace Mantid::Kernel;
using namespace MantidQt::MantidWidgets;
using namespace MantidQt::CustomInterfaces;
using namespace MantidQt::CustomInterfaces::Muon;
using namespace Mantid::Geometry;

// Initialize the logger
Logger& MuonAnalysis::g_log = Logger::get("MuonAnalysis");

// Static constants
const QString MuonAnalysis::NOT_AVAILABLE("N/A");

//----------------------
// Public member functions
//----------------------
///Constructor
MuonAnalysis::MuonAnalysis(QWidget *parent) :
  UserSubWindow(parent), m_last_dir(), m_workspace_name("MuonAnalysis"), m_currentDataName(), 
  m_groupTableRowInFocus(0), m_pairTableRowInFocus(0),m_tabNumber(0), m_groupNames(), 
  m_settingsGroup("CustomInterfaces/MuonAnalysis/"),  m_updating(false), m_loaded(false), 
  m_deadTimesChanged(false), m_textToDisplay(""), m_dataTimeZero(0.0), m_dataFirstGoodData(0.0)
{}

/**
 * Initialize local Python environmnet. 
 */
void MuonAnalysis::initLocalPython()
{
  QString code;

  code += "from mantid.simpleapi import *\n";

  // Needed for Python GUI API
  code += "from PyQt4.QtGui import QPen, QBrush, QColor\n"
          "from PyQt4.QtCore import QSize\n";

  runPythonCode(code);

  // TODO: Following shouldn't be here. It is now because ApplicationWindow sets up the Python 
  // environment only after the UserSubWindow is shown.

  // Hide the toolbars, if user wants to
  if(m_uiForm.hideToolbars->isChecked())
    setToolbarsHidden(true);
}

/// Set up the dialog layout
void MuonAnalysis::initLayout()
{
  m_uiForm.setupUi(this);

  m_uiForm.fitBrowser->init();

  // alow appending files
  m_uiForm.mwRunFiles->allowMultipleFiles(true);

  // Further set initial look
  startUpLook();
  m_uiForm.mwRunFiles->readSettings(m_settingsGroup + "mwRunFilesBrowse");

  connect(m_uiForm.previousRun, SIGNAL(clicked()), this, SLOT(checkAppendingPreviousRun()));
  connect(m_uiForm.nextRun, SIGNAL(clicked()), this, SLOT(checkAppendingNextRun()));

  m_optionTab = new MuonAnalysisOptionTab(m_uiForm, m_settingsGroup);
  m_optionTab->initLayout();
  // Add the graphs back to mantid if the user selects not to hide graphs on settings tab.
  connect(m_optionTab, SIGNAL(notHidingGraphs()), this, SLOT(showAllPlotWindows()));

  m_fitDataTab = new MuonAnalysisFitDataTab(m_uiForm);
  m_fitDataTab->init();

  m_resultTableTab = new MuonAnalysisResultTableTab(m_uiForm);
  connect(m_resultTableTab, SIGNAL(runPythonCode(const QString&, bool)),
                      this, SIGNAL(runAsPythonScript(const QString&, bool)));

  setCurrentDataName(NOT_AVAILABLE);

  // connect guess alpha
  connect(m_uiForm.guessAlphaButton, SIGNAL(clicked()), this, SLOT(guessAlphaClicked()));

  // signal/slot connections to respond to changes in instrument selection combo boxes
  connect(m_uiForm.instrSelector, SIGNAL(instrumentSelectionChanged(const QString&)), this, SLOT(userSelectInstrument(const QString&)));

  // Load current
  connect(m_uiForm.loadCurrent, SIGNAL(clicked()), this, SLOT(runLoadCurrent()));

  // If group table change
  // currentCellChanged ( int currentRow, int currentColumn, int previousRow, int previousColumn )
  connect(m_uiForm.groupTable, SIGNAL(cellChanged(int, int)), this, SLOT(groupTableChanged(int, int)));
  connect(m_uiForm.groupTable, SIGNAL(cellClicked(int, int)), this, SLOT(groupTableClicked(int, int)));
  connect(m_uiForm.groupTable->verticalHeader(), SIGNAL(sectionClicked(int)), SLOT(groupTableClicked(int)));

  // group table plot button
  connect(m_uiForm.groupTablePlotButton, SIGNAL(clicked()), this, SLOT(runGroupTablePlotButton()));

  // If pair table change
  connect(m_uiForm.pairTable, SIGNAL(cellChanged(int, int)), this, SLOT(pairTableChanged(int, int)));
  connect(m_uiForm.pairTable, SIGNAL(cellClicked(int, int)), this, SLOT(pairTableClicked(int, int)));
  connect(m_uiForm.pairTable->verticalHeader(), SIGNAL(sectionClicked(int)), SLOT(pairTableClicked(int)));
  // Pair table plot button
  connect(m_uiForm.pairTablePlotButton, SIGNAL(clicked()), this, SLOT(runPairTablePlotButton()));

  // save grouping
  connect(m_uiForm.saveGroupButton, SIGNAL(clicked()), this, SLOT(runSaveGroupButton()));

  // load grouping
  connect(m_uiForm.loadGroupButton, SIGNAL(clicked()), this, SLOT(runLoadGroupButton()));

  // clear grouping
  connect(m_uiForm.clearGroupingButton, SIGNAL(clicked()), this, SLOT(runClearGroupingButton()));

  // front plot button
  connect(m_uiForm.frontPlotButton, SIGNAL(clicked()), this, SLOT(runFrontPlotButton()));

  // front group/ group pair combobox
  connect(m_uiForm.frontGroupGroupPairComboBox, SIGNAL(currentIndexChanged(int)), this,
    SLOT(runFrontGroupGroupPairComboBox(int)));

  connect(m_uiForm.hideToolbars, SIGNAL(toggled(bool)), this, SLOT(setToolbarsHidden(bool)));

  // connect "?" (Help) Button
  connect(m_uiForm.muonAnalysisHelp, SIGNAL(clicked()), this, SLOT(muonAnalysisHelpClicked()));
  connect(m_uiForm.muonAnalysisHelpGrouping, SIGNAL(clicked()), this, SLOT(muonAnalysisHelpGroupingClicked()));

  // add combo boxes to pairTable
  for (int i = 0; i < m_uiForm.pairTable->rowCount(); i++)
  {
    m_uiForm.pairTable->setCellWidget(i,1, new QComboBox);
    m_uiForm.pairTable->setCellWidget(i,2, new QComboBox);
  }

  // file input
  connect(m_uiForm.mwRunFiles, SIGNAL(fileFindingFinished()), this, SLOT(inputFileChanged_MWRunFiles()));

<<<<<<< HEAD
  // Input check for First Good Data
  connect(m_uiForm.firstGoodBinFront, SIGNAL(lostFocus()), this,
    SLOT(runFirstGoodBinFront()));
  connect(m_uiForm.firstGoodBinFront, SIGNAL(lostFocus()), this, SLOT(runFirstGoodBinFront()));

  connect(m_uiForm.timeZeroAuto, SIGNAL(stateChanged(int)), this, SLOT(setTimeZeroState(int)));
  connect(m_uiForm.firstGoodDataAuto, SIGNAL(stateChanged(int)), this, SLOT(setFirstGoodDataState(int)));

=======
>>>>>>> b70f3c24
  // load previous saved values
  loadAutoSavedValues(m_settingsGroup);

  // connect the fit function widget buttons to their respective slots.
  loadFittings();

  // Detect when the tab is changed
  connect(m_uiForm.tabWidget, SIGNAL(currentChanged(int)), this, SLOT(changeTab(int)));

  connectAutoUpdate();

  connectAutoSave();

  // Muon scientists never fits peaks, hence they want the following parameter, set to a high number
  ConfigService::Instance().setString("curvefitting.peakRadius","99");

  connect(m_uiForm.deadTimeType, SIGNAL(currentIndexChanged(int)), this, SLOT(changeDeadTimeType(int) ) );
  connect(m_uiForm.mwRunDeadTimeFile, SIGNAL(fileFindingFinished()), this, SLOT(deadTimeFileSelected() ) );  
}

/**
* Muon Analysis help (slot)
*/
void MuonAnalysis::muonAnalysisHelpClicked()
{
  QDesktopServices::openUrl(QUrl(QString("http://www.mantidproject.org/") +
            "MuonAnalysis"));
}

/**
* Muon Analysis Grouping help (slot)
*/
void MuonAnalysis::muonAnalysisHelpGroupingClicked()
{
  QDesktopServices::openUrl(QUrl(QString("http://www.mantidproject.org/") +
            "MuonAnalysisGrouping"));
}


/**
 * Set the connected workspace name.
 * @param name The new connected ws name
 */
void MuonAnalysis::setCurrentDataName(const QString& name)
{
  m_currentDataName = name;

  // Update labels
  m_uiForm.connectedDataHome->setText("Connected: " + m_currentDataName);
  m_uiForm.connectedDataGrouping->setText("Connected: " + m_currentDataName);
  m_uiForm.connectedDataSettings->setText("Connected: " + m_currentDataName);
}


/**
* Front group/ group pair combobox (slot)
*/
void MuonAnalysis::runFrontGroupGroupPairComboBox(int index)
{
  if ( index >= 0 )
    updateFront();
}

/**
* Front plot button (slot)
*/
void MuonAnalysis::runFrontPlotButton()
{
  if(m_updating)
    return;

  if (m_deadTimesChanged)
  {
    inputFileChanged(m_previousFilenames);
    return;
  }

  plotSelectedItem();
}

/**
 * Creates a plot of selected group/pair.
 */
void MuonAnalysis::plotSelectedItem()
{
  // Get current index
  int index = m_uiForm.frontGroupGroupPairComboBox->currentIndex();

  if (index < 0)
  {
    index = 0;
    m_uiForm.frontGroupGroupPairComboBox->setCurrentIndex(index);
  }
  else if (index >= numGroups())
  {
    // i.e. index points to a pair
    m_pairTableRowInFocus = m_pairToRow[index-numGroups()];  // this can be improved
    std::string str = m_uiForm.frontPlotFuncs->currentText().toStdString();
    plotPair(str);
  }
  else
  {
    m_groupTableRowInFocus = m_groupToRow[index];
    std::string str = m_uiForm.frontPlotFuncs->currentText().toStdString();
    plotGroup(str);
  }
}


/**
* If the instrument selection has changed (slot)
*
* @param prefix :: instrument name from QComboBox object
*/
void MuonAnalysis::userSelectInstrument(const QString& prefix)
{
  if ( prefix != m_curInterfaceSetup )
  {
    runClearGroupingButton();
    m_curInterfaceSetup = prefix;

    // save this new choice
    QSettings group;
    group.beginGroup(m_settingsGroup + "instrument");
    group.setValue("name", prefix);
  }
}


/**
 * Save grouping button (slot)
 */
void MuonAnalysis::runSaveGroupButton()
{
  if ( numGroups() <= 0 )
  {
    QMessageBox::warning(this, "MantidPlot - MuonAnalysis", "No grouping to save.");
    return;
  }

  QSettings prevValues;
  prevValues.beginGroup(m_settingsGroup + "SaveOutput");

  // Get value for "dir". If the setting doesn't exist then use
  // the the path in "defaultsave.directory"
  QString prevPath = prevValues.value("dir", QString::fromStdString(
    ConfigService::Instance().getString("defaultsave.directory"))).toString();

  QString filter;
  filter.append("Files (*.xml *.XML)");
  filter += ";;AllFiles (*.*)";
  QString groupingFile = MantidQt::API::FileDialogHandler::getSaveFileName(this,
                                   "Save Grouping file as", prevPath, filter);

  // Add extension if the groupingFile specified doesn't have one. (Solving Linux problem).
  if (!groupingFile.endsWith(".xml"))
    groupingFile += ".xml";

  if( ! groupingFile.isEmpty() )
  {
    Grouping groupingToSave;
    parseGroupingTable(m_uiForm, groupingToSave);
    saveGroupingToXML(groupingToSave, groupingFile.toStdString());
    
    QString directory = QFileInfo(groupingFile).path();
    prevValues.setValue("dir", directory);
  }
}


/**
 * Load grouping button (slot)
 */
void MuonAnalysis::runLoadGroupButton()
{
  m_updating = true;
  // Get grouping file
  QSettings prevValues;
  prevValues.beginGroup(m_settingsGroup + "LoadGroupFile");

  // Get value for "dir". If the setting doesn't exist then use
  // the the path in "defaultsave.directory"
  QString prevPath = prevValues.value("dir", QString::fromStdString(
    ConfigService::Instance().getString("defaultload.directory"))).toString();

  QString filter;
  filter.append("Files (*.xml *.XML)");
  filter += ";;AllFiles (*.*)";
  QString groupingFile = QFileDialog::getOpenFileName(this, "Load Grouping file", prevPath, filter);
  if( groupingFile.isEmpty() || QFileInfo(groupingFile).isDir() ) 
    return;
    
  QString directory = QFileInfo(groupingFile).path();
  prevValues.setValue("dir", directory);

  Grouping loadedGrouping;

  try
  {
    loadGroupingFromXML(groupingFile.toStdString(), loadedGrouping);
  }
  catch (Exception::FileError& e)
  {
    g_log.error("Unable to load grouping. Data left unchanged");
    g_log.error(e.what());
    m_updating = false;
    return;
  }

  clearTablesAndCombo();
  fillGroupingTable(loadedGrouping, m_uiForm);

  // add number of detectors column to group table
  int numRows = m_uiForm.groupTable->rowCount();
  for (int i = 0; i < numRows; i++)
  {
    QTableWidgetItem *item = m_uiForm.groupTable->item(i,1);
    if (!item)
      break;
    if ( item->text().isEmpty() )
      break;

    std::stringstream detNumRead;
    try
    {
      detNumRead << numOfDetectors(item->text().toStdString());
      m_uiForm.groupTable->setItem(i, 2, new QTableWidgetItem(detNumRead.str().c_str()));
    }
    catch (...)
    {
      m_uiForm.groupTable->setItem(i, 2, new QTableWidgetItem("Invalid"));
    }
  }
  updateFront();
  m_updating = false;
}

/**
 * Clear grouping button (slot)
 */
void MuonAnalysis::runClearGroupingButton()
{
  clearTablesAndCombo();
}

/**
 * Group table plot button (slot)
 */
void MuonAnalysis::runGroupTablePlotButton()
{
  if(m_updating)
    return;

  if (m_deadTimesChanged)
  {
    inputFileChanged(m_previousFilenames);
    return;
  }
  plotGroup(m_uiForm.groupTablePlotChoice->currentText().toStdString());
}

/**
 * Load current (slot)
 */
void MuonAnalysis::runLoadCurrent()
{
  QString instname = m_uiForm.instrSelector->currentText().toUpper();

  // If Argus data then simple
  if ( instname == "ARGUS" )
  {
    QString argusDAE = "\\\\ndw828\\argusdata\\current cycle\\nexus\\argus0000000.nxs";
    Poco::File l_path( argusDAE.toStdString() );
    try
    {
      if ( !l_path.exists() )
      {
        QMessageBox::warning(this,"Mantid - MuonAnalysis",
          QString("Can't load ARGUS Current data since\n") +
          argusDAE + QString("\n") +
          QString("does not seem to exist"));
        return;
      }
    }
    catch(Poco::Exception&)
    {
       QMessageBox::warning(this, "MantidPlot - MuonAnalysis", "Can't read from the selected directory, either the computer you are trying"
         "\nto access is down or your computer is not currently connected to the network.");
       return;
    }
    m_uiForm.mwRunFiles->setUserInput(argusDAE);
    m_uiForm.mwRunFiles->setText("CURRENT RUN");
    return;
  }

  if ( instname == "EMU" || instname == "HIFI" || instname == "MUSR")
  {
    std::string autosavePointsTo = "";
    std::string autosaveFile = "\\\\" + instname.toStdString() + "\\data\\autosave.run";
    Poco::File pathAutosave( autosaveFile );
    
    try // check if exists
    {
      if ( pathAutosave.exists() )
      {
        std::ifstream autofileIn(autosaveFile.c_str(), std::ifstream::in);
        autofileIn >> autosavePointsTo;
      }
    }
    catch(Poco::Exception&)
    {
       QMessageBox::warning(this, "MantidPlot - MuonAnalysis", "Can't read from the selected directory, either the computer you are trying"
         "\nto access is down or your computer is not currently connected to the network.");
       return;
    }

    QString psudoDAE;
    if ( autosavePointsTo.empty() )
      psudoDAE = "\\\\" + instname + "\\data\\" + instname + "auto_A.tmp";
    else
      psudoDAE = "\\\\" + instname + "\\data\\" + autosavePointsTo.c_str();

    Poco::File l_path( psudoDAE.toStdString() );
    try
    {
      if ( !l_path.exists() )
      {
        QMessageBox::warning(this,"Mantid - MuonAnalysis",
          QString("Can't load ") + "Current data since\n" +
          psudoDAE + QString("\n") +
          QString("does not seem to exist"));
        return;
      }
    }
    catch(Poco::Exception&)
    {
      QMessageBox::warning(this,"Mantid - MuonAnalysis",
        QString("Can't load ") + "Current data since\n" +
        psudoDAE + QString("\n") +
        QString("does not seem to exist"));
      return;
    }
    m_uiForm.mwRunFiles->setUserInput(psudoDAE);
    m_uiForm.mwRunFiles->setText("CURRENT RUN");
    return;
  }

  QString daename = "NDX" + instname;

  // Load dae file
  AnalysisDataService::Instance().remove(m_workspace_name);

   //   "  " +  QString(m_workspace_name.c_str()) + "LoadDAE('" + daename + "')\n"

  QString pyString =
      "import sys\n"
      "try:\n"
      "  " +  QString(m_workspace_name.c_str()) + "LoadDAE('" + daename + "')\n"
      "except SystemExit, message:\n"
      "  print str(message)";
  QString pyOutput = runPythonCode( pyString ).trimmed();

  // if output is none empty something has gone wrong
  if ( !pyOutput.toStdString().empty() )
  {
    m_optionTab->noDataAvailable();
    QMessageBox::warning(this, "MantidPlot - MuonAnalysis", "Can't read from " + daename + ". Plotting disabled");
    return;
  }

  m_optionTab->nowDataAvailable();

  // Get hold of a pointer to a matrix workspace and apply grouping if applicatable
  Workspace_sptr workspace_ptr = AnalysisDataService::Instance().retrieve(m_workspace_name);
  WorkspaceGroup_sptr wsPeriods = boost::dynamic_pointer_cast<WorkspaceGroup>(workspace_ptr);
  MatrixWorkspace_sptr matrix_workspace;
  int numPeriods = 1;   // 1 may mean either a group with one period or simply just 1 normal matrix workspace
  if (wsPeriods)
  {
    numPeriods = wsPeriods->getNumberOfEntries();

    Workspace_sptr workspace_ptr1 = AnalysisDataService::Instance().retrieve(m_workspace_name + "_1");
    matrix_workspace = boost::dynamic_pointer_cast<MatrixWorkspace>(workspace_ptr1);
  }
  else
  {
    matrix_workspace = boost::dynamic_pointer_cast<MatrixWorkspace>(workspace_ptr);
  }

  if ( !isGroupingSet() )
  {
    std::stringstream idstr;
    idstr << "1-" << matrix_workspace->getNumberHistograms();
    m_uiForm.groupTable->setItem(0, 0, new QTableWidgetItem("NoGroupingDetected"));
    m_uiForm.groupTable->setItem(0, 1, new QTableWidgetItem(idstr.str().c_str()));
    updateFrontAndCombo();
  }

  if ( !applyGroupingToWS(m_workspace_name, m_workspace_name+"Grouped") )
    return;

  // Populate instrument fields
  std::stringstream str;
  str << "Description: ";
  int nDet = static_cast<int>(matrix_workspace->getInstrument()->getDetectorIDs().size());
  str << nDet;
  str << " detector spectrometer, main field ";
  str << "unknown"; 
  str << " to muon polarisation";
  m_uiForm.instrumentDescription->setText(str.str().c_str());

  // Populate run information text field
  std::string infoStr = "Number of spectra in data = ";
  infoStr += boost::lexical_cast<std::string>(matrix_workspace->getNumberHistograms()) + "\n";
  infoStr += "Title: ";
  infoStr += matrix_workspace->getTitle() + "\n" + "Comment: "
    + matrix_workspace->getComment();
  m_uiForm.infoBrowser->setText(infoStr.c_str());

  // If number of periods has changed -> update period widgets
  if(numPeriods != m_uiForm.homePeriodBox1->count())
    updatePeriodWidgets(numPeriods);
}

/**
 * Pair table plot button (slot)
 */
void MuonAnalysis::runPairTablePlotButton()
{
  if(m_updating)
    return;

  if (m_deadTimesChanged)
  {
    inputFileChanged(m_previousFilenames);
    return;
  }

  m_uiForm.frontPlotFuncs->setCurrentIndex(m_uiForm.pairTablePlotChoice->currentIndex());
  // if something sensible in row then update front
  int currentSelection(m_uiForm.pairTable->currentRow());
  if (currentSelection >= 0)
  {
    int index (numGroups() + currentSelection);
    if (m_uiForm.frontGroupGroupPairComboBox->count() >= index)
    {
      m_uiForm.frontGroupGroupPairComboBox->setCurrentIndex(index);
      plotPair(m_uiForm.pairTablePlotChoice->currentText().toStdString());
    }
  }
  else
  {
    m_uiForm.frontGroupGroupPairComboBox->setCurrentIndex(numGroups()); //if two groups then index 2 will be pair group
    plotPair(m_uiForm.pairTablePlotChoice->currentText().toStdString());
  }
}

/**
 * Pair table vertical lable clicked (slot)
 */
void MuonAnalysis::pairTableClicked(int row)
{
  m_pairTableRowInFocus = row;

  // if something sensible in row then update front
  int pNum = getPairNumberFromRow(row);
  if ( pNum >= 0 )
  {
    m_uiForm.frontGroupGroupPairComboBox->setCurrentIndex(pNum+numGroups());
    updateFront();
  }
}

/**
 * Pair table clicked (slot)
 */
void MuonAnalysis::pairTableClicked(int row, int column)
{
  (void) column;

  pairTableClicked(row);
}

/**
 * Group table clicked (slot)
 */
void MuonAnalysis::groupTableClicked(int row, int column)
{
  (void) column;

  groupTableClicked(row);
}

/**
* Group table clicked (slot)
*/
void MuonAnalysis::groupTableClicked(int row)
{
  m_groupTableRowInFocus = row;

  // if something sensible in row then update front
  int gNum = getGroupNumberFromRow(row);
  if ( gNum >= 0 )
  {
    m_uiForm.frontGroupGroupPairComboBox->setCurrentIndex(gNum);
    updateFront();
    m_uiForm.frontPlotFuncs->setCurrentIndex(m_uiForm.groupTablePlotChoice->currentIndex());
  }
}


/**
* Group table changed, e.g. if:         (slot)
*
*    1) user changed detector sequence
*    2) user type in a group name
*
* @param row :: row number
* @param column :: column number
*/
void MuonAnalysis::groupTableChanged(int row, int column)
{
  // changes to the IDs
  if ( column == 1 )
  {
    QTableWidgetItem* itemNdet = m_uiForm.groupTable->item(row,2);
    QTableWidgetItem *item = m_uiForm.groupTable->item(row,1);

    // if IDs list has been changed to empty string
    if (item->text() == "")
    {
      if (itemNdet)
        itemNdet->setText("");
    }
    else
    {
      int numDet = numOfDetectors(item->text().toStdString());
      std::stringstream detNumRead;
      if (numDet > 0 )
      {
        detNumRead << numDet;
        if (itemNdet == NULL)
          m_uiForm.groupTable->setItem(row,2, new QTableWidgetItem(detNumRead.str().c_str()));
        else
        {
          itemNdet->setText(detNumRead.str().c_str());
        }
      }
      else
      {
        if (itemNdet == NULL)
          m_uiForm.groupTable->setItem(row,2, new QTableWidgetItem("Invalid IDs string"));
        else
          m_uiForm.groupTable->item(row, 2)->setText("Invalid IDs string");
      }
    }
  }

  // Change to group name
  if ( column == 0 )
  {
    QTableWidgetItem *itemName = m_uiForm.groupTable->item(row,0);

    if ( itemName == NULL )  // this should never happen
      m_uiForm.groupTable->setItem(row,0, new QTableWidgetItem(""));
      
    if ( itemName->text() != "" )
    {
      // check that the group name entered does not already exist
      for (int i = 0; i < m_uiForm.groupTable->rowCount(); i++)
      {
        if (i==row)
          continue;

        QTableWidgetItem *item = m_uiForm.groupTable->item(i,0);
        if (item)
        {
          if ( item->text() == itemName->text() )
          {
            QMessageBox::warning(this, "MantidPlot - MuonAnalysis", "Group names must be unique. Please re-enter Group name.");
            itemName->setText("");
            break;
          }
        }
      }
    }
  }
  whichGroupToWhichRow(m_uiForm, m_groupToRow);
  applyGroupingToWS(m_workspace_name, m_workspace_name+"Grouped");
  updatePairTable();
  updateFrontAndCombo();
}


/**
* Pair table changed, e.g. if:         (slot)
*
*    1) user changed alpha value
*    2) pair name changed
*
* @param row :: row number
* @param column:: column number
*/
void MuonAnalysis::pairTableChanged(int row, int column)
{
  // alpha been modified
  if ( column == 3 )
  {
    QTableWidgetItem* itemAlpha = m_uiForm.pairTable->item(row,3);

    if ( !itemAlpha->text().toStdString().empty() )
    {
      try
      {
         boost::lexical_cast<double>(itemAlpha->text().toStdString().c_str());
      }  catch (boost::bad_lexical_cast&)
      {
        QMessageBox::warning(this, "MantidPlot - MuonAnalysis", "Alpha must be a number.");
        itemAlpha->setText("");
        return;
      }
    }
    whichPairToWhichRow(m_uiForm, m_pairToRow);
    updateFrontAndCombo();
  }

  // pair name been modified
  if ( column == 0 )
  {
    QTableWidgetItem *itemName = m_uiForm.pairTable->item(row,0);

    if ( itemName == NULL )  // this should never happen
      m_uiForm.pairTable->setItem(row,0, new QTableWidgetItem(""));
      
    if ( itemName->text() != "" )
    {
      // check that the group name entered does not already exist
      for (int i = 0; i < m_uiForm.pairTable->rowCount(); i++)
      {
        if (i==row)
          continue;

        QTableWidgetItem *item = m_uiForm.pairTable->item(i,0);
        if (item)
        {
          if ( item->text() == itemName->text() )
          {
            QMessageBox::warning(this, "MantidPlot - MuonAnalysis", "Pair names must be unique. Please re-enter Pair name.");
            itemName->setText("");
          }
        }
      }
    }

    whichPairToWhichRow(m_uiForm, m_pairToRow);
    updateFrontAndCombo();

    // check to see if alpha is specified (if name!="") and if not
    // assign a default of 1.0
    if ( itemName->text() != "" )
    {
      QTableWidgetItem* itemAlpha = m_uiForm.pairTable->item(row,3);

      if (itemAlpha)
      {
        if ( itemAlpha->text().toStdString().empty() )
        {
          itemAlpha->setText("1.0");
        }
      }
      else
      {
        m_uiForm.pairTable->setItem(row,3, new QTableWidgetItem("1.0"));
      }
    }
  }
}

/**
 * Update pair table
 */
void MuonAnalysis::updatePairTable()
{
  // number of groups has dropped below 2 and pair names specified then
  // clear pair table
  if ( numGroups() < 2 && numPairs() > 0 )
  {
    m_uiForm.pairTable->clearContents();
    for (int i = 0; i < m_uiForm.pairTable->rowCount(); i++)
    {
      m_uiForm.pairTable->setCellWidget(i,1, new QComboBox);
      m_uiForm.pairTable->setCellWidget(i,2, new QComboBox);
    }
    updateFrontAndCombo();
    return;
  }
  else if ( numGroups() < 2 && numPairs() <= 0 )
  {
    return;
  }

  // get previous number of groups as listed in the pair comboboxes
  QComboBox* qwF = static_cast<QComboBox*>(m_uiForm.pairTable->cellWidget(0,1));
  int previousNumGroups = qwF->count(); // how many groups listed in pair combobox
  int newNumGroups = numGroups();

  // reset context of combo boxes
  for (int i = 0; i < m_uiForm.pairTable->rowCount(); i++)
  {
    QComboBox* qwF = static_cast<QComboBox*>(m_uiForm.pairTable->cellWidget(i,1));
    QComboBox* qwB = static_cast<QComboBox*>(m_uiForm.pairTable->cellWidget(i,2));

    if (previousNumGroups < newNumGroups)
    {
      // then need to increase the number of entrees in combo box
      for (int ii = 1; ii <= newNumGroups-previousNumGroups; ii++)
      {
        qwF->addItem(""); // effectively here just allocate space for extra items
        qwB->addItem("");
      }
    }
    else if (previousNumGroups > newNumGroups)
    {
      // then need to decrease the number of entrees in combo box
      for (int ii = 1; ii <= previousNumGroups-newNumGroups; ii++)
      {
        qwF->removeItem(qwF->count()-1); // remove top items
        qwB->removeItem(qwB->count()-1);
      }

      // further for this case check that none of the current combo box
      // indexes are larger than the number of groups
      if ( qwF->currentIndex()+1 > newNumGroups || qwB->currentIndex()+1 > newNumGroups )
      {
        qwF->setCurrentIndex(0);
        qwB->setCurrentIndex(1);
      }
    }

    if ( qwF->currentIndex() == 0 && qwB->currentIndex() == 0 )
      qwB->setCurrentIndex(1);

    // re-populate names in combo boxes with group names
    for (int ii = 0; ii < newNumGroups; ii++)
    {
      qwF->setItemText(ii, m_uiForm.groupTable->item(m_groupToRow[ii],0)->text());
      qwB->setItemText(ii, m_uiForm.groupTable->item(m_groupToRow[ii],0)->text());
    }
  }
}

/**
 * Slot called when the input file is changed.
 */
void MuonAnalysis::inputFileChanged_MWRunFiles()
{
  // Handle changed input, then turn buttons back on.
  handleInputFileChanges();
  allowLoading(true);
}

/**
 * Do some check when reading from MWRun, before actually reading new data file, to see if file is valid
 */
void MuonAnalysis::handleInputFileChanges()
{ 

  if ( m_uiForm.mwRunFiles->getText().isEmpty() )
    return;

  if ( !m_uiForm.mwRunFiles->isValid() )
  { 
    QMessageBox::warning(this,"Mantid - MuonAnalysis", m_uiForm.mwRunFiles->getFileProblem() );
    if (m_textToDisplay == "")
      m_uiForm.mwRunFiles->setFileProblem("Error. No File specified.");
    else
      m_uiForm.mwRunFiles->setFileProblem("Error finding file. Reset to last working data.");
    m_uiForm.mwRunFiles->setText(m_textToDisplay);
    return;
  }

  if (!m_updating)
  {
    QStringList runFiles = m_uiForm.mwRunFiles->getFilenames();
  
    m_previousFilenames.clear();
    m_previousFilenames = runFiles;
    m_textToDisplay =  m_uiForm.mwRunFiles->getText();

    // save selected browse file directory to be reused next time interface is started up
    m_uiForm.mwRunFiles->saveSettings(m_settingsGroup + "mwRunFilesBrowse");

    inputFileChanged(m_previousFilenames);
  }
}

/**
 * Input file changed. Update GUI accordingly. Note this method does no check of input filename assumed
 * done elsewhere depending on e.g. whether filename came from MWRunFiles or 'get current run' button.
 *
 * @param files :: All file names for the files loading.
 */
void MuonAnalysis::inputFileChanged(const QStringList& files)
{
  if (files.size() <= 0)
    return;

  m_updating = true;
  m_uiForm.tabWidget->setTabEnabled(3, false);

  try
  {
    // Whether the instrument in the file is different from the one used
    bool instrumentChanged = false;

    std::string mainFieldDirection("");
    double timeZero(0.0);
    double firstGoodData(0.0);
    std::vector<double> deadTimes;

    for (int i=0; i<files.size(); ++i)
    {
      QString filename = files[i];
      Poco::File l_path( filename.toStdString() );

      // and check if file is from a recognised instrument and update instrument combo box
      QString filenamePart = (Poco::Path(l_path.path()).getFileName()).c_str();
      filenamePart = filenamePart.toLower();
      bool foundInst = false;
      for (int j=0; j < m_uiForm.instrSelector->count(); j++)
      {
        QString instName = m_uiForm.instrSelector->itemText(j).toLower();
      
        std::string sfilename = filenamePart.toStdString();
        std::string sinstName = instName.toStdString();
        size_t found;
        found = sfilename.find(sinstName);
        if ( found != std::string::npos )
        {
          foundInst = true;

          // If currently used instrument has changed
          if(j != m_uiForm.instrSelector->currentIndex())
          {
            m_uiForm.instrSelector->setCurrentIndex(j);
            instrumentChanged = true;
          }
          
          break;
        }
      }
      if ( !foundInst )
        throw std::runtime_error("Muon file " + filename.toStdString() + " not recognised.");

      // Setup Load Nexus Algorithm
      Mantid::API::IAlgorithm_sptr loadMuonAlg = Mantid::API::AlgorithmManager::Instance().create("LoadMuonNexus");
      loadMuonAlg->setPropertyValue("Filename", filename.toStdString() );
      if (i > 0)
      {
        QString tempRangeNum;
        tempRangeNum.setNum(i);
        loadMuonAlg->setPropertyValue("OutputWorkspace", m_workspace_name + tempRangeNum.toStdString() );
      }
      else
      {
        loadMuonAlg->setPropertyValue("OutputWorkspace", m_workspace_name);
      }
      loadMuonAlg->setProperty("AutoGroup", false);
      if (loadMuonAlg->execute() )
      {
        
        timeZero = loadMuonAlg->getProperty("TimeZero");
        firstGoodData = loadMuonAlg->getProperty("FirstGoodData");


        if (m_uiForm.instrSelector->currentText().toUpper() == "ARGUS")
        {
          // ARGUS doesn't support dead time correction, so leave deadTimes empty.

          // Some of the ARGUS data files contain wrong information about the instrument main field
          // direction. It is alway longitudinal.
          mainFieldDirection = "longitudinal";
        }
        else
        {
          mainFieldDirection = loadMuonAlg->getPropertyValue("MainFieldDirection");
          deadTimes = loadMuonAlg->getProperty("DeadTimes");
        }
      }
      else
      {
        throw std::runtime_error("Problem when executing LoadMuonNexus algorithm.");
      }
    }

    if (m_previousFilenames.size() > 1)
      plusRangeWorkspaces();

    try // ... to apply dead time correction
    {
      // ARGUS does not support dead time corr.
      if (m_uiForm.instrSelector->currentText().toUpper() == "ARGUS" && m_uiForm.deadTimeType->currentIndex() != 0)
        throw std::runtime_error("Dead times are currently not implemented in ARGUS files.");

      // Get dead times from data.
      if (m_uiForm.deadTimeType->currentIndex() == 1)
      {
        getDeadTimeFromData(deadTimes);
      }
      // Get dead times from file.
      else if (m_uiForm.deadTimeType->currentIndex() == 2)
      {
        if(!m_uiForm.mwRunDeadTimeFile->isValid())
          throw std::runtime_error("Specified Dead Time file is not valid.");

        QString deadTimeFile(m_uiForm.mwRunDeadTimeFile->getFirstFilename() );

        getDeadTimeFromFile(deadTimeFile);
      }
    }
    // TODO: Shouldn't catch these exception. Done like this to minimize the impact of #8020.
    catch(std::exception& e)
    {
      QString errorMsg(e.what());
      errorMsg += "\n\nNo Dead Time correction applied.";

      QMessageBox::warning(this, "Mantid - MuonAnalysis", errorMsg);
    }

    // Make the options available
    m_optionTab->nowDataAvailable();

    // Get hold of a pointer to a matrix workspace and apply grouping if applicatable
    Workspace_sptr workspace_ptr = AnalysisDataService::Instance().retrieve(m_workspace_name);
    WorkspaceGroup_sptr wsPeriods = boost::dynamic_pointer_cast<WorkspaceGroup>(workspace_ptr);
    MatrixWorkspace_sptr matrix_workspace;
    int numPeriods = 1;   // 1 may mean either a group with one period or simply just 1 normal matrix workspace
    if (wsPeriods)
    {
      numPeriods = wsPeriods->getNumberOfEntries();

      Workspace_sptr workspace_ptr1 = AnalysisDataService::Instance().retrieve(m_workspace_name + "_1");
      matrix_workspace = boost::dynamic_pointer_cast<MatrixWorkspace>(workspace_ptr1);
    }
    else
    {
      matrix_workspace = boost::dynamic_pointer_cast<MatrixWorkspace>(workspace_ptr);
    }

    // if grouping not set, first see if grouping defined in Nexus
    if ( !isGroupingSet() )
      setGroupingFromNexus(files[0]);
    // if grouping still not set, then take grouping from IDF
    if ( !isGroupingSet() )
      setGroupingFromIDF(mainFieldDirection, matrix_workspace);
    // finally if nothing else works set dummy grouping and display
    // message to user
    if ( !isGroupingSet() )
      setDummyGrouping(static_cast<int>(matrix_workspace->getInstrument()->getDetectorIDs().size()));

    if ( !applyGroupingToWS(m_workspace_name, m_workspace_name+"Grouped") )
      throw std::runtime_error("Couldn't apply grouping");

    // Populate instrument fields
    std::stringstream str;
    str << "Description: ";
    int nDet = static_cast<int>(matrix_workspace->getInstrument()->getDetectorIDs().size());
    str << nDet;
    str << " detector spectrometer, main field ";
    str << QString(mainFieldDirection.c_str()).toLower().toStdString();
    str << " to muon polarisation";
    m_uiForm.instrumentDescription->setText(str.str().c_str());

    // Save loaded values
    m_dataTimeZero = timeZero;
    m_dataFirstGoodData = firstGoodData - timeZero;

    if(instrumentChanged)
    {
      // When instrument changes we use information from data no matter what user has chosen before
      m_uiForm.timeZeroAuto->setCheckState(Qt::Checked);
      m_uiForm.firstGoodDataAuto->setCheckState(Qt::Checked);
    }

<<<<<<< HEAD
    // Update boxes, as values have been changed
    setTimeZeroState();
    setFirstGoodDataState();

=======
>>>>>>> b70f3c24
    std::string infoStr("");
    
    // Populate run information with the run number
    QString run(getGroupName());
    if (m_previousFilenames.size() > 1)
      infoStr += "Runs: ";
    else
      infoStr += "Run: ";

    // Remove instrument and leading zeros
    int zeroCount(0);
    for (int i=0; i<run.size(); ++i)
    {
      if ( (run[i] == '0') || (run[i].isLetter() ) )
        ++zeroCount;
      else
      {
        run = run.right(run.size() - zeroCount);
        break;
      }
    }

    // Add to run information.
    infoStr += run.toStdString();

    // Populate run information text field
    m_title = matrix_workspace->getTitle();
    infoStr += "\nTitle: ";
    infoStr += m_title;
    
    // Add the comment to run information
    infoStr += "\nComment: ";
    infoStr += matrix_workspace->getComment();
    
    const Run& runDetails = matrix_workspace->run();

    Mantid::Kernel::DateAndTime start, end;

    // Add the start time for the run
    infoStr += "\nStart: ";
    if ( runDetails.hasProperty("run_start") )
    {
      start = runDetails.getProperty("run_start")->value();
      infoStr += start.toSimpleString();
    }

    // Add the end time for the run
    infoStr += "\nEnd: ";
    if ( runDetails.hasProperty("run_end") )
    {
      end = runDetails.getProperty("run_end")->value();
      infoStr += end.toSimpleString();
    }

    // Add counts to run information
    infoStr += "\nCounts: ";
    double counts(0.0);
    for (size_t i=0; i<matrix_workspace->getNumberHistograms(); ++i)
    {
      for (size_t j=0; j<matrix_workspace->blocksize(); ++j)
      {
        counts += matrix_workspace->dataY(i)[j];
      }
    }
    std::ostringstream ss;
    ss << std::fixed << std::setprecision(12) << counts/1000000;
    infoStr += ss.str();
    infoStr += " MEv";

    // Add average temperature.
    infoStr += "\nAverage Temperature: ";
    if ( runDetails.hasProperty("Temp_Sample") )
    {
      // Filter the temperatures by the start and end times for the run.
      runDetails.getProperty("Temp_Sample")->filterByTime(start, end);
      QString allRuns = QString::fromStdString(runDetails.getProperty("Temp_Sample")->value() );
      QStringList runTemp = allRuns.split("\n");
      int tempCount(0);
      double total(0.0);

      // Go through each temperature entry, remove the date and time, and total the temperatures.
      for (int i=0; i<runTemp.size(); ++i)
      {
        if (runTemp[i].contains("  ") )
        {
          QStringList dateTimeTemperature = runTemp[i].split("  ");
          total += dateTimeTemperature[dateTimeTemperature.size() - 1].toDouble();
          ++tempCount;
        }
      }

      // Find the average and display it.
      double average(total/tempCount);
      if (average != 0.0)
      {
        std::ostringstream ss;
        ss << std::fixed << std::setprecision(12) << average;
        infoStr += ss.str();
      }
      else // Show appropriate error message.
        infoStr += "Errror - Not set in data file.";
    }
    else // Show appropriate error message.
      infoStr += "Errror - Not found in data file.";

    // Include all the run information.
    m_uiForm.infoBrowser->setText(infoStr.c_str());

    // If instrument or number of periods has changed -> update period widgets
    if(instrumentChanged || numPeriods != m_uiForm.homePeriodBox1->count())
      updatePeriodWidgets(numPeriods);

    // Populate bin width info in Plot options
    double binWidth = matrix_workspace->dataX(0)[1]-matrix_workspace->dataX(0)[0];
    static const QChar MU_SYM(956);
    m_uiForm.optionLabelBinWidth->setText(QString("Data collected with histogram bins of ") + QString::number(binWidth) + QString(" %1s").arg(MU_SYM));

    if(m_uiForm.frontPlotButton->isEnabled())
      plotSelectedItem();
  }
  catch(std::exception& e)
  {
    deleteRangedWorkspaces();

    QMessageBox::warning(this,"Mantid - MuonAnalysis", e.what());
  }

  m_uiForm.tabWidget->setTabEnabled(3, true);
  m_updating = false;

  m_deadTimesChanged = false;
}


/**
* Uses the algorithm plus to add all the workspaces from a range.
*/
void MuonAnalysis::plusRangeWorkspaces()
{
  // Start at 1 because 0 is MuonAnalysis without a number
  for (int i=1; i<m_previousFilenames.size(); ++i)
  {
    QString tempNum;
    tempNum.setNum(i);

    Mantid::API::IAlgorithm_sptr alg = Mantid::API::AlgorithmManager::Instance().create("Plus");
    alg->setPropertyValue("LHSWorkspace", m_workspace_name);
    alg->setPropertyValue("RHSWorkspace", m_workspace_name + tempNum.toStdString());
    alg->setPropertyValue("OutputWorkspace", m_workspace_name);
    if (!alg->execute())
      throw std::runtime_error("Error in adding range together.");
  }
  deleteRangedWorkspaces();
}


/**
* Delete ranged workspaces.
*/
void MuonAnalysis::deleteRangedWorkspaces()
{
  // Start at 1 because 0 is MuonAnalysis without a number
  for (int i=1; i<m_previousFilenames.size(); ++i)
  {
    QString tempNum;
    tempNum.setNum(i);
    if (Mantid::API::AnalysisDataService::Instance().doesExist(m_workspace_name + tempNum.toStdString() ) )
      Mantid::API::AnalysisDataService::Instance().remove(m_workspace_name + tempNum.toStdString() );
    if (Mantid::API::AnalysisDataService::Instance().doesExist(m_workspace_name + tempNum.toStdString() + "_1") )
      Mantid::API::AnalysisDataService::Instance().remove(m_workspace_name + tempNum.toStdString() + "_1");
    if (Mantid::API::AnalysisDataService::Instance().doesExist(m_workspace_name + tempNum.toStdString() + "_2") )
      Mantid::API::AnalysisDataService::Instance().remove(m_workspace_name + tempNum.toStdString() + "_2");
  }
}


/**
* Create a table of dead times and apply them to the data.
*
* @param deadTimes :: a vector of all the dead times starting at spectrum 1.
*/
void MuonAnalysis::getDeadTimeFromData(const std::vector<double> & deadTimes)
{
  int numData(0); // Number of data sets under muon analysis.
  if (Mantid::API::AnalysisDataService::Instance().doesExist(m_workspace_name) )
  {
    ++numData;
    int loop(1);
    while(loop == numData)
    {
      std::stringstream ss; //create a stringstream
      ss << (numData + 1);
      if (Mantid::API::AnalysisDataService::Instance().doesExist(m_workspace_name + '_' + ss.str() ) )
      {
        ++numData;
      }
      ++loop;
    }
  }

  // Setup the dead time table.
  for (int i=1; i<=numData; ++i)
  {
    std::string workspaceName("");
    Mantid::API::ITableWorkspace_sptr deadTimeTable = Mantid::API::WorkspaceFactory::Instance().createTable("TableWorkspace");
    deadTimeTable->addColumn("int","spectrum");
    deadTimeTable->addColumn("double","dead-time");

    Mantid::API::MatrixWorkspace_sptr muonData;

    if (i==1 && 1==numData)
    {
      workspaceName = m_workspace_name;
      muonData = boost::dynamic_pointer_cast<Mantid::API::MatrixWorkspace>(Mantid::API::AnalysisDataService::Instance().retrieve(workspaceName) );
    }
    else
    {
      std::stringstream ss; //create a stringstream
      ss << i;
      workspaceName = m_workspace_name + '_' + ss.str();
      muonData = boost::dynamic_pointer_cast<Mantid::API::MatrixWorkspace>(Mantid::API::AnalysisDataService::Instance().retrieve(workspaceName) );
    }

    //check dead time size
    if (deadTimes.size() >= (muonData->getNumberHistograms() + (i-1)*muonData->getNumberHistograms() ) )
    {
      for (size_t j=0; j<muonData->getNumberHistograms(); ++j)
      {
        Mantid::API::TableRow row = deadTimeTable->appendRow();
        row << boost::lexical_cast<int>(j+1) << deadTimes[j+((i-1)*muonData->getNumberHistograms() ) ];
      }
    }

    // Add to the ADS for use with algorithm. (Unique name chosen so not to cause conflict)
    Mantid::API::AnalysisDataService::Instance().addOrReplace("tempMuonDeadTime123qwe", deadTimeTable);

    // Setup and run the ApplyDeadTimeCorr algorithm.
    Mantid::API::IAlgorithm_sptr applyDeadTimeAlg = Mantid::API::AlgorithmManager::Instance().create("ApplyDeadTimeCorr");
    applyDeadTimeAlg->setPropertyValue("InputWorkspace", workspaceName );
    applyDeadTimeAlg->setProperty("DeadTimeTable", deadTimeTable);
    applyDeadTimeAlg->setPropertyValue("OutputWorkspace", workspaceName );
    if (!applyDeadTimeAlg->execute())
      throw std::runtime_error("Error in applying dead time.");
    
    // Make sure to remove the table from the ADS because it isn't used anymore.
    Mantid::API::AnalysisDataService::Instance().remove("tempMuonDeadTime123qwe");
  }
}


/**
* Load up a dead time table or a group of dead time tables and apply them to the workspace.
*
* @param fileName :: The file where the dead times are kept.
*/
void MuonAnalysis::getDeadTimeFromFile(const QString & fileName)
{
  Mantid::API::IAlgorithm_sptr loadDeadTimes = Mantid::API::AlgorithmManager::Instance().create("LoadNexusProcessed");
  loadDeadTimes->setPropertyValue("Filename", fileName.toStdString() );
  loadDeadTimes->setPropertyValue("OutputWorkspace", "tempMuonDeadTime123qwe");
  if (loadDeadTimes->execute() )
  {
    Mantid::API::ITableWorkspace_sptr deadTimeTable = boost::dynamic_pointer_cast<Mantid::API::ITableWorkspace>(Mantid::API::AnalysisDataService::Instance().retrieve("tempMuonDeadTime123qwe") );
    if (deadTimeTable)
    {
      // Must be deadtime
      Mantid::API::IAlgorithm_sptr applyDeadTimeAlg = Mantid::API::AlgorithmManager::Instance().create("ApplyDeadTimeCorr");
      applyDeadTimeAlg->setPropertyValue("InputWorkspace", m_workspace_name );
      applyDeadTimeAlg->setProperty("DeadTimeTable", deadTimeTable);
      applyDeadTimeAlg->setPropertyValue("OutputWorkspace", m_workspace_name );
      if (!applyDeadTimeAlg->execute())
        throw std::runtime_error("Error in applying dead time.");
      Mantid::API::AnalysisDataService::Instance().remove("tempMuonDeadTime123qwe");
    }
    else
    {
      // Check to see if it is a group of dead time tables
      Mantid::API::WorkspaceGroup_sptr deadTimeTables = boost::dynamic_pointer_cast<Mantid::API::WorkspaceGroup>(Mantid::API::AnalysisDataService::Instance().retrieve("tempMuonDeadTime123qwe") );
      if (deadTimeTables)
      {
        std::vector<std::string> groupNames(deadTimeTables->getNames() );

        size_t numData(0); // Number of data sets under muon analysis.
        if (Mantid::API::AnalysisDataService::Instance().doesExist(m_workspace_name) )
        {
          ++numData;
          size_t loop(1);
          while(loop == numData)
          {
            std::stringstream ss; //create a stringstream
            ss << (numData + 1);
            if (Mantid::API::AnalysisDataService::Instance().doesExist(m_workspace_name + '_' + ss.str() ) )
            {
              ++numData;
            }
            ++loop;
          }
        }

        if (numData == groupNames.size() )
        {
          bool allTables(true);
          for (size_t i=0; i<groupNames.size(); ++i)
          {
            deadTimeTable = boost::dynamic_pointer_cast<Mantid::API::ITableWorkspace>(Mantid::API::AnalysisDataService::Instance().retrieve(groupNames[i] ) );
            if (!deadTimeTable)
              allTables = false;
          }
          if (allTables == true)
          {
            for (size_t i=0; i<groupNames.size(); ++i)
            {
              std::string workspaceName("");

              Mantid::API::MatrixWorkspace_sptr muonData;

              if (i==0 && 1==numData)
              {
                workspaceName = m_workspace_name;
              }
              else
              {
                std::stringstream ss; //create a stringstream
                ss << (i+1);
                workspaceName = m_workspace_name + '_' + ss.str();
              }
              deadTimeTable = boost::dynamic_pointer_cast<Mantid::API::ITableWorkspace>(Mantid::API::AnalysisDataService::Instance().retrieve(groupNames[i] ) );
              Mantid::API::IAlgorithm_sptr applyDeadTimeAlg = Mantid::API::AlgorithmManager::Instance().create("ApplyDeadTimeCorr");
              applyDeadTimeAlg->setPropertyValue("InputWorkspace", workspaceName );
              applyDeadTimeAlg->setProperty("DeadTimeTable", deadTimeTable);
              applyDeadTimeAlg->setPropertyValue("OutputWorkspace", workspaceName );
              if (!applyDeadTimeAlg->execute())
                throw std::runtime_error("Error in applying dead time.");
            }
          }
        }
      }
      else
      {
        Mantid::API::AnalysisDataService::Instance().remove("tempMuonDeadTime123qwe");
        throw std::runtime_error("This kind of workspace is not compatible with applying dead times");
      }
      Mantid::API::AnalysisDataService::Instance().remove("tempMuonDeadTime123qwe");
    }
  }
  else
  {
    Mantid::API::AnalysisDataService::Instance().remove("tempMuonDeadTime123qwe");
    throw std::runtime_error("Failed to load dead times from the file " + fileName.toStdString());
  }
}


/**
* Get the group name for the workspace.
*
* @return wsGroupName :: The name of the group workspace.
*/
QString MuonAnalysis::getGroupName()
{
  std::string workspaceGroupName("");

  // Decide on name for workspaceGroup
  if (m_previousFilenames.size() == 1)
  {
    Poco::File l_path( m_previousFilenames[0].toStdString() );
    workspaceGroupName = Poco::Path(l_path.path()).getFileName();
    changeCurrentRun(workspaceGroupName);
  }
  else
  {
    workspaceGroupName = getRangedName();
  }

  std::size_t extPos = workspaceGroupName.find(".");
  if ( extPos!=std::string::npos)
    workspaceGroupName = workspaceGroupName.substr(0,extPos);

  QString wsGroupName(workspaceGroupName.c_str());
  wsGroupName = wsGroupName.toUpper();
  return wsGroupName;
}


/**
* Get ranged name.
*
* @return rangedName :: The name to be used to identify the workspace.
*/
std::string MuonAnalysis::getRangedName()
{
  QString filePath("");
  QString firstFile(m_previousFilenames[0]);
  QString lastFile(m_previousFilenames[m_previousFilenames.size()-1]);

  QString firstRun("");
  QString lastRun("");
  int runSize(-1);
  
  separateMuonFile(filePath, firstFile, firstRun, runSize);

  separateMuonFile(filePath, lastFile, lastRun, runSize);
  
  for (int i=0; i<lastRun.size(); ++i)
  {
    if (firstRun[i] != lastRun[i])
    {
      lastRun = lastRun.right(lastRun.size() - i);
      break;
    }
  }

  if (firstFile.contains('.') )
    firstFile.chop(firstFile.size()-firstFile.find('.') );

  return (firstFile.toStdString() + '-' + lastRun.toStdString());
}


/**
 * Guess Alpha (slot). For now include all data from first good data(bin)
 */
void MuonAnalysis::guessAlphaClicked()
{
  m_updating = true;

  if ( getPairNumberFromRow(m_pairTableRowInFocus) >= 0 )
  {
    QComboBox* qwF = static_cast<QComboBox*>(m_uiForm.pairTable->cellWidget(m_pairTableRowInFocus,1));
    QComboBox* qwB = static_cast<QComboBox*>(m_uiForm.pairTable->cellWidget(m_pairTableRowInFocus,2));

    if (!qwF || !qwB)
      return;

    // group IDs
    QTableWidgetItem *idsF = m_uiForm.groupTable->item(m_groupToRow[qwF->currentIndex()],1);
    QTableWidgetItem *idsB = m_uiForm.groupTable->item(m_groupToRow[qwB->currentIndex()],1);

    if (!idsF || !idsB)
      return;

    QString inputWS = m_workspace_name.c_str();
    if ( m_uiForm.homePeriodBox2->isEnabled() )
      inputWS += "_" + m_uiForm.homePeriodBox1->currentText();

    Mantid::API::IAlgorithm_sptr alphaAlg = Mantid::API::AlgorithmManager::Instance().create("AlphaCalc");
    alphaAlg->setPropertyValue("InputWorkspace", inputWS.toStdString());
    alphaAlg->setPropertyValue("ForwardSpectra", idsF->text().toStdString());
    alphaAlg->setPropertyValue("BackwardSpectra", idsB->text().toStdString());
    alphaAlg->setPropertyValue("FirstGoodValue", firstGoodBin().toStdString());
    alphaAlg->execute();  

    const QString alpha(alphaAlg->getPropertyValue("Alpha").c_str());

    QComboBox* qwAlpha = static_cast<QComboBox*>(m_uiForm.pairTable->cellWidget(m_pairTableRowInFocus,3));
    if (qwAlpha)
      m_uiForm.pairTable->item(m_pairTableRowInFocus,3)->setText(alpha);
    else
      m_uiForm.pairTable->setItem(m_pairTableRowInFocus,3, new QTableWidgetItem(alpha));
  }

  m_updating = false;

  // See if auto-update is on and if so update the plot
  groupTabUpdatePair();
}

/**
 * Return number of groups defined (not including pairs)
 *
 * @return number of groups
 */
int MuonAnalysis::numGroups()
{
  whichGroupToWhichRow(m_uiForm, m_groupToRow);
  return static_cast<int>(m_groupToRow.size());
}

/**
 * Return number of pairs
 *
 * @return number of pairs
 */
int MuonAnalysis::numPairs()
{
  whichPairToWhichRow(m_uiForm, m_pairToRow);
  return static_cast<int>(m_pairToRow.size());
}

/**
 * Update front "group / group-pair" combo-box based on what the currentIndex now is
 */
void MuonAnalysis::updateFront()
{
  // get current index
  int index = m_uiForm.frontGroupGroupPairComboBox->currentIndex();

  m_uiForm.frontPlotFuncs->clear();
  int numG = numGroups();
  if (numG)
  {
    if (index >= numG && numG >= 2)
    {
      // i.e. index points to a pair
      m_uiForm.frontPlotFuncs->addItems(m_pairPlotFunc);

      m_uiForm.frontAlphaLabel->setVisible(true);
      m_uiForm.frontAlphaNumber->setVisible(true);

      m_uiForm.frontAlphaNumber->setText(m_uiForm.pairTable->item(m_pairToRow[index-numG],3)->text());

      m_uiForm.frontAlphaNumber->setCursorPosition(0);
    }
    else
    {
      // i.e. index points to a group
      m_uiForm.frontPlotFuncs->addItems(m_groupPlotFunc);

      m_uiForm.frontAlphaLabel->setVisible(false);
      m_uiForm.frontAlphaNumber->setVisible(false);
    }
  }
}


/**
 * Update front including first re-populate pair list combo box
 */
void MuonAnalysis::updateFrontAndCombo()
{
  // for now brute force clearing and adding new context
  // could go for softer approach and check if is necessary
  // to complete reset this combo box
  int currentI = m_uiForm.frontGroupGroupPairComboBox->currentIndex();
  if (currentI < 0)  // in case this combobox has not been set yet
    currentI = 0;
  m_uiForm.frontGroupGroupPairComboBox->clear();

  int numG = numGroups();
  int numP = numPairs();
  for (int i = 0; i < numG; i++)
    m_uiForm.frontGroupGroupPairComboBox->addItem(
      m_uiForm.groupTable->item(m_groupToRow[i],0)->text());
  for (int i = 0; i < numP; i++)
    m_uiForm.frontGroupGroupPairComboBox->addItem(
      m_uiForm.pairTable->item(m_pairToRow[i],0)->text());
  
  if ( currentI >= m_uiForm.frontGroupGroupPairComboBox->count() )
    m_uiForm.frontGroupGroupPairComboBox->setCurrentIndex(0);
  else
    m_uiForm.frontGroupGroupPairComboBox->setCurrentIndex(currentI);

  updateFront();
}

/**
 * Updates widgets related to period algebra
 * @param newNumPeriods Number of periods available
 */
void MuonAnalysis::updatePeriodWidgets(int numPeriods)
{
  QString periodLabel = "Data collected in " + QString::number(numPeriods)
                        + " periods. Plot/analyse period: ";
  m_uiForm.homePeriodsLabel->setText(periodLabel);

  // Remove all the previous items
  m_uiForm.homePeriodBox1->clear();
  m_uiForm.homePeriodBox2->clear();

  m_uiForm.homePeriodBox2->addItem("None");

  for ( int i = 1; i <= numPeriods; i++ )
  {
    m_uiForm.homePeriodBox1->addItem(QString::number(i));
    m_uiForm.homePeriodBox2->addItem(QString::number(i));
  }

  // We only need period widgets enabled if we have more than 1 period
  if(numPeriods > 1)
  {
    m_uiForm.homePeriodBox2->setEnabled(true);
    m_uiForm.homePeriodBoxMath->setEnabled(true);
  }
  else
  {
    m_uiForm.homePeriodBox2->setEnabled(false);
    m_uiForm.homePeriodBoxMath->setEnabled(false);
  }  
}


/**
 * Return the group-number for the group in a row. Return -1 if
 * invalid group in row
 *
 * @param row :: A row in the group table
 * @return Group number
 */
int MuonAnalysis::getGroupNumberFromRow(int row)
{
  whichGroupToWhichRow(m_uiForm, m_groupToRow);
  for (unsigned int i = 0; i < m_groupToRow.size(); i++)
  {
    if ( m_groupToRow[i] == row )
      return i;
  }
  return -1;
}

/**
 * Return the pair-number for the pair in a row. Return -1 if
 * invalid pair in row
 *
 * @param row :: A row in the pair table
 * @return Pair number
 */
int MuonAnalysis::getPairNumberFromRow(int row)
{
  whichPairToWhichRow(m_uiForm, m_pairToRow);
  for (unsigned int i = 0; i < m_pairToRow.size(); i++)
  {
    if ( m_pairToRow[i] == row )
      return i;
  }
  return -1;
}


/**
 * Return the pair which is in focus and -1 if none
 */
int MuonAnalysis::pairInFocus()
{
  // plus some code here which double checks that pair
  // table in focus actually sensible
  return m_pairTableRowInFocus;
}


/**
 * Clear tables and front combo box
 */
void MuonAnalysis::clearTablesAndCombo()
{
  m_uiForm.groupTable->clearContents();
  m_uiForm.frontGroupGroupPairComboBox->clear();
  m_uiForm.frontPlotFuncs->clear();

  m_uiForm.pairTable->clearContents();
  for (int i = 0; i < m_uiForm.pairTable->rowCount(); i++)
  {
    m_uiForm.pairTable->setCellWidget(i,1, new QComboBox);
    m_uiForm.pairTable->setCellWidget(i,2, new QComboBox);
  }
}


/**
 * Create WS contained the data for a plot
 * Take the MuonAnalysisGrouped WS and reduce(crop) histograms according to Plot Options.
 * If period data then the resulting cropped WS is on for the period, or sum/difference of, selected
 * by the user on the front panel. Also create raw workspace for fitting against if the user wants.
 * @param groupName  WorkspaceGroup name to add created workspace to
 * @param inputWS Name of the input workspace equal unprocessed data, but which have been groupped  
 * @param outWS Name of output workspace created by this method
 */
void MuonAnalysis::createPlotWS(const std::string& groupName, 
                                const std::string& inputWS, const std::string& outWS)
{
  m_loaded = true;
  // adjust for time zero if necessary
  if ( m_dataTimeZero != timeZero())
  {
    try {
      double shift = m_dataTimeZero - timeZero();
      Mantid::API::IAlgorithm_sptr rebinAlg = Mantid::API::AlgorithmManager::Instance().create("ChangeBinOffset");
      rebinAlg->setPropertyValue("InputWorkspace", inputWS);
      rebinAlg->setPropertyValue("OutputWorkspace", outWS);
      rebinAlg->setProperty("Offset", shift);
      rebinAlg->execute();    
    }
    catch(...) {
      QMessageBox::information(this, "Mantid - Muon Analysis", "The workspace couldn't be corrected for time zero.");
    }
  }

  Mantid::API::IAlgorithm_sptr cropAlg = Mantid::API::AlgorithmManager::Instance().create("CropWorkspace");
  if ( m_dataTimeZero != timeZero() )
    cropAlg->setPropertyValue("InputWorkspace", outWS);
  else 
    cropAlg->setPropertyValue("InputWorkspace", inputWS);
  cropAlg->setPropertyValue("OutputWorkspace", outWS);
  cropAlg->setProperty("Xmin", plotFromTime());
  if ( !m_uiForm.timeAxisFinishAtInput->text().isEmpty() )
    cropAlg->setProperty("Xmax", plotToTime());
  cropAlg->execute();

  // Copy the data and keep as raw for later
  m_fitDataTab->makeRawWorkspace(outWS);

  // rebin data if option set in Plot Options
  if (m_uiForm.rebinComboBox->currentIndex() != 0)
  {
    try
    {
      Mantid::API::MatrixWorkspace_sptr tempWs =  boost::dynamic_pointer_cast<Mantid::API::MatrixWorkspace>(Mantid::API::AnalysisDataService::Instance().retrieve(outWS));
      std::string rebinParams("");
      double binSize = tempWs->dataX(0)[1]-tempWs->dataX(0)[0];
      if(m_uiForm.rebinComboBox->currentIndex() == 1) // Fixed
      {
        double bunchedBinSize = binSize*m_uiForm.optionStepSizeText->text().toDouble();
        rebinParams = boost::lexical_cast<std::string>(bunchedBinSize);
      }
      else // Variable
      {
        rebinParams = m_uiForm.binBoundaries->text().toStdString();
      }
      // bunch data
      Mantid::API::IAlgorithm_sptr rebinAlg = Mantid::API::AlgorithmManager::Instance().create("Rebin");
      rebinAlg->setPropertyValue("InputWorkspace", outWS);
      rebinAlg->setPropertyValue("OutputWorkspace", outWS);
      rebinAlg->setPropertyValue("Params", rebinParams);
      rebinAlg->execute();

      // however muon group don't want last bin if shorter than previous bins
      tempWs =  boost::dynamic_pointer_cast<Mantid::API::MatrixWorkspace>(Mantid::API::AnalysisDataService::Instance().retrieve(outWS));
      binSize = tempWs->dataX(0)[1]-tempWs->dataX(0)[0]; 
      double firstX = tempWs->dataX(0)[0];
      double lastX = tempWs->dataX(0)[tempWs->dataX(0).size()-1];
      double numberOfFullBunchedBins =  std::floor((lastX - firstX) / binSize );

      if ( numberOfFullBunchedBins )
      {
        lastX = firstX + numberOfFullBunchedBins*binSize;

        Mantid::API::IAlgorithm_sptr cropAlg = Mantid::API::AlgorithmManager::Instance().create("CropWorkspace");
        cropAlg->setPropertyValue("InputWorkspace", outWS);
        cropAlg->setPropertyValue("OutputWorkspace", outWS);
        cropAlg->setPropertyValue("Xmax", boost::lexical_cast<std::string>(lastX));
        cropAlg->setProperty("Xmax", lastX);
        cropAlg->execute();
      }

    }
    catch(std::exception&)
    {
      QMessageBox::information(this, "Mantid - Muon Analysis", "The workspace couldn't be rebunched.");
    }
  }

  // Make group to display more organised in Mantidplot workspace list
  if ( !AnalysisDataService::Instance().doesExist(groupName) )
  {
    QString rubbish = "boevsMoreBoevs";
    QString groupStr = rubbish + QString("=CloneWorkspace(InputWorkspace='") + outWS.c_str() + "')\n";
    groupStr += groupName.c_str() + QString("=GroupWorkspaces(InputWorkspaces='") + outWS.c_str() + "," + rubbish
      + "')\n";
    runPythonCode( groupStr ).trimmed();
    AnalysisDataService::Instance().remove(rubbish.toStdString());
  }
  else
  {
    QString groupStr = QString(groupName.c_str()) + QString("=GroupWorkspaces(InputWorkspaces='") + outWS.c_str() + "," + groupName.c_str()
      + "')\n";
    runPythonCode( groupStr ).trimmed();
  }


  // Group the raw workspace
  std::vector<std::string> groupWorkspaces;
  groupWorkspaces.push_back(groupName);
  groupWorkspaces.push_back(outWS + "_Raw");
  m_fitDataTab->groupWorkspaces(groupWorkspaces, groupName);
}


/**
 * Used by plotGroup and plotPair. 
 */
void MuonAnalysis::handlePeriodChoice(const QString wsName, const QStringList& periodLabel, const QString& /*groupName*/)
{
  if ( periodLabel.size() == 2 )
  {
    if ( m_uiForm.homePeriodBoxMath->currentText()=="+" )
    {
      Mantid::API::IAlgorithm_sptr alg = Mantid::API::AlgorithmManager::Instance().create("Plus");
      alg->setPropertyValue("LHSWorkspace", wsName.toStdString() + periodLabel.at(0).toStdString());
      alg->setPropertyValue("RHSWorkspace", wsName.toStdString() + periodLabel.at(1).toStdString());
      alg->setPropertyValue("OutputWorkspace", wsName.toStdString() + periodLabel.at(0).toStdString());
      alg->execute();

      alg = Mantid::API::AlgorithmManager::Instance().create("Plus");
      alg->setPropertyValue("LHSWorkspace", wsName.toStdString() + periodLabel.at(0).toStdString() + "_Raw");
      alg->setPropertyValue("RHSWorkspace", wsName.toStdString() + periodLabel.at(1).toStdString() + "_Raw");
      alg->setPropertyValue("OutputWorkspace", wsName.toStdString() + periodLabel.at(0).toStdString() + "_Raw");
      alg->execute();
    }
    else
    {
      Mantid::API::IAlgorithm_sptr alg = Mantid::API::AlgorithmManager::Instance().create("Minus");
      alg->setPropertyValue("LHSWorkspace", wsName.toStdString() + periodLabel.at(0).toStdString());
      alg->setPropertyValue("RHSWorkspace", wsName.toStdString() + periodLabel.at(1).toStdString());
      alg->setPropertyValue("OutputWorkspace", wsName.toStdString() + periodLabel.at(0).toStdString());
      alg->execute();

      alg = Mantid::API::AlgorithmManager::Instance().create("Minus");
      alg->setPropertyValue("LHSWorkspace", wsName.toStdString() + periodLabel.at(0).toStdString() + "_Raw");
      alg->setPropertyValue("RHSWorkspace", wsName.toStdString() + periodLabel.at(1).toStdString() + "_Raw");
      alg->setPropertyValue("OutputWorkspace", wsName.toStdString() + periodLabel.at(0).toStdString() + "_Raw");
      alg->execute();
    }

    Mantid::API::AnalysisDataService::Instance().remove((wsName + periodLabel.at(1)).toStdString() );
    Mantid::API::AnalysisDataService::Instance().remove((wsName + periodLabel.at(1) + "_Raw").toStdString() ); 

    Mantid::API::AnalysisDataService::Instance().rename((wsName + periodLabel.at(0)).toStdString(), wsName.toStdString());
    Mantid::API::AnalysisDataService::Instance().rename((wsName + periodLabel.at(0)+"_Raw").toStdString(), (wsName+"_Raw").toStdString()); 
  }
  else
  {
    if ( periodLabel.at(0) != "" )
    {
      Mantid::API::AnalysisDataService::Instance().rename((wsName + periodLabel.at(0)).toStdString(), wsName.toStdString());
      Mantid::API::AnalysisDataService::Instance().rename((wsName + periodLabel.at(0)+"_Raw").toStdString(), (wsName+"_Raw").toStdString());      
    }
  }
}




/**
 * Get period labels for the periods selected in the GUI
 * @return Return empty string if no periods (well just one period). If more 
 *         one period then return "_#" string for the periods selected by user
 */
QStringList MuonAnalysis::getPeriodLabels() const
{
  QStringList retVal;
  if ( m_uiForm.homePeriodBox2->isEnabled() && m_uiForm.homePeriodBox2->currentText()!="None" )
  {
    retVal.append( "_" + m_uiForm.homePeriodBox1->currentText());
    retVal.append( "_" + m_uiForm.homePeriodBox2->currentText());
  }
  else if ( m_uiForm.homePeriodBox2->isEnabled() )
  {
    retVal.append( "_" + m_uiForm.homePeriodBox1->currentText());
  }
  else
    retVal.append("");

  return retVal;
}

/**
 * plots specific WS spectrum (used by plotPair and plotGroup)
 * @param wsName workspace name
 * @param wsIndex workspace index
 */
void MuonAnalysis::plotSpectrum(const QString& wsName, const int wsIndex, const bool ylogscale)
{
    // create first part of plotting Python string
    QString gNum = QString::number(wsIndex);
    QString pyS;

    // Plot error bars by default. If not needed they will get hidden when plot style if applied.
    pyS = "gs = plotSpectrum(\"" + wsName + "\"," + gNum + ",True)\n";

    // Add the objectName for the peakPickerTool to find
    pyS += "gs.setObjectName(\"" + wsName + "\")\n"
           "l = gs.activeLayer()\n"
           "l.setCurveTitle(0, \"" + wsName + "\")\n"
           "l.setTitle(\"" + m_title.c_str() + "\")\n";

    if ( ylogscale )
      pyS += "l.logYlinX()\n";

    // plot the spectrum
    runPythonCode( pyS );
}

/**
 * Set various style parameters for the plot of the given ws
 * @param wsName Workspace which plot to style
 * @param params Maps of the parameters, see MuonAnalysisOptionTab::parsePlotStyleParams for list
                 of possible keys
 */
void MuonAnalysis::setPlotStyle(const QString& wsName, const QMap<QString, QString>& params)
{
  QString code;

  // Get the active layer of the graph
  code += "l = graph('"+ wsName + "-1').activeLayer()\n";

  // Set whether to show symbols
  QString symbolStyle = (params["ConnectType"] == "0") ? QString("PlotSymbol.NoSymbol") : QString("PlotSymbol.Ellipse");
  code += "l.setCurveSymbol(0, PlotSymbol(" + symbolStyle +", QBrush(), QPen(), QSize(5,5)))\n";

  // Set whether to show line
  QString penStyle = (params["ConnectType"] == "1") ? QString("Qt.NoPen") : QString("Qt.SolidLine");
  code += "pen = QPen(Qt.black)\n"
          "pen.setStyle(" + penStyle +")\n"
          "l.setCurvePen(0, pen)\n";

  // Set error settings
  QString showErrors = (params["ShowErrors"] == "True") ? QString("True") : QString("False");
  code += "errorSettings = l.errorBarSettings(0, 0)\n"
          "errorSettings.drawMinusSide(" + showErrors + ")\n"
          "errorSettings.drawPlusSide(" + showErrors + ")\n";

  // If autoscaling disabled - set manual Y axis values
  if(params["YAxisAuto"] == "False")
    code += "l.setAxisScale(Layer.Left," + params["YAxisMin"] + "," + params["YAxisMax"] + ")\n";
  else
    code += "l.setAutoScale()\n";

  // Replot
  code += "l.replot()\n";

  runPythonCode(code);
}

/**
 * Get current plot style parameters. wsName and wsIndex are used to get default values if 
 * something is not specified.
 * @param wsName Workspace plot of which we want to style
 * @param wsIndex Workspace index of the plot data
 * @return Maps of the parameters, see MuonAnalysisOptionTab::parsePlotStyleParams for list
           of possible keys
 */
QMap<QString, QString> MuonAnalysis::getPlotStyleParams(const QString& wsName, const int wsIndex)
{
  // Get parameter values from the options tab
  QMap<QString, QString> params = m_optionTab->parsePlotStyleParams();

  // If autoscale disabled
  if(params["YAxisAuto"] == "False")
  {
    // Get specified min/max values for Y axis
    QString min = params["YAxisMin"];
    QString max = params["YAxisMax"];

    // If any of those is not specified - get min and max by default
    if(min.isEmpty() || max.isEmpty())
    {
      Workspace_sptr ws_ptr = AnalysisDataService::Instance().retrieve(wsName.toStdString());
      MatrixWorkspace_sptr matrix_workspace = boost::dynamic_pointer_cast<MatrixWorkspace>(ws_ptr);
      const Mantid::MantidVec& dataY = matrix_workspace->readY(wsIndex);

      if(min.isEmpty())
        params["YAxisMin"] = QString::number(*min_element(dataY.begin(), dataY.end()));

      if(max.isEmpty())
        params["YAxisMax"] = QString::number(*max_element(dataY.begin(), dataY.end()));
    }
  }

  return params;
}

/**
 * Closes the window with the plot of the given ws.
 * @param wsName Name of the workspace which plot window to close
 */
void MuonAnalysis::closePlotWindow(const QString& wsName)
{
  QString code;

  code += "g = graph('"+ wsName + "-1')\n"
          "if g != None:\n"
          "  g.confirmClose(False)\n"
          "  g.close()\n";

  runPythonCode(code);
}

/**
 * Checks if the plot for the workspace does exist.
 * @param wsName Name of the workspace
 * @return True if exists, false if not
 */
bool MuonAnalysis::plotExists(const QString& wsName)
{
  QString code;

  code += "g = graph('%1-1')\n"
          "if g != None:\n"
          "  print('1')\n"
          "else:\n"
          "  print('0')\n";
  
  QString output = runPythonCode(code.arg(wsName));

  bool ok;
  int outputCode = output.toInt(&ok);

  if(!ok)
    throw std::logic_error("Script should print 0 or 1");

  return (outputCode == 1);
}

/**
 * Enable PP tool for the plot of the given WS.
 * @param wsName Name of the WS which plot PP tool will be attached to.
 */
void MuonAnalysis::selectMultiPeak(const QString& wsName)
{
  disableAllTools();

  QString code;

  code += "g = graph('" + wsName + "-1')\n"
          "if g != None:\n"
          "  g.show()\n"
          "  g.setFocus()\n"
          "  selectMultiPeak(g)\n";

  runPythonCode(code);
}

/**
 * Disable tools for all the graphs within MantidPlot.
 */
void MuonAnalysis::disableAllTools()
{
  runPythonCode("disableTools()");
}

/**
 * Hides all the plot windows (MultiLayer ones)
 */
void MuonAnalysis::hideAllPlotWindows()
{
  QString code;

  code += "for w in windows():\n"
          "  if w.inherits('MultiLayer'):\n"
          "    w.hide()\n";

  runPythonCode(code);
}

/**
 * Shows all the plot windows (MultiLayer ones)
 */
void MuonAnalysis::showAllPlotWindows()
{
  QString code;

  code += "for w in windows():\n"
          "  if w.inherits('MultiLayer'):\n"
          "    w.show()\n";

  runPythonCode(code);
}

/**
 * Show a plot for a given workspace. Closes previous plot if exists.
 * @param wsName The name of workspace to be plotted. Should exist in ADS.
 */
void MuonAnalysis::showPlot(const QString& wsName)
{
  // TODO: use selected wsIndex, as two groups might be in one ws (before we make ws contain 
  //       only one groups)

  // If empty -> no workspaces available to choose (e.g. all were deleted)
  if(wsName.isEmpty())
  {
    setCurrentDataName(NOT_AVAILABLE);
  }
  // Just in case, check if exists. Shouldn't happen normally.
  // TODO: can happen if currently connected ws gets deleted. Observe deletion event and do 
  //       something in that case
  else if(!AnalysisDataService::Instance().doesExist(wsName.toStdString()))
  {
    g_log.warning("Can't show workspace which doesn't exist.");
  }
  else
  {
    setCurrentDataName(wsName);

    if(!plotExists(wsName))
    {
      plotSpectrum(m_currentDataName, 0, false);
      setPlotStyle(m_currentDataName, getPlotStyleParams(m_currentDataName, 0));
    }

    selectMultiPeak(m_currentDataName);
  }
}

/**
 * Plot group
 */
void MuonAnalysis::plotGroup(const std::string& plotType)
{
  if (plotToTime() <= plotFromTime())
    return;

  m_updating = true;

  int groupNum = getGroupNumberFromRow(m_groupTableRowInFocus);
  if ( groupNum >= 0 )
  {
    QTableWidgetItem *itemName = m_uiForm.groupTable->item(m_groupTableRowInFocus,0);
    QString groupName = itemName->text();
    QString wsGroupName(getGroupName());

    // create plot workspace name
    QString plotTypeTitle("");
    if (plotType == "Asymmetry")
    {
      plotTypeTitle = "Asym";
    }
    else
    {
      if(plotType == "Counts")
        plotTypeTitle = "Counts";
      else
        plotTypeTitle = "Logs";
    }
    QString cropWSfirstPart = wsGroupName + "; Group="
      + groupName + "; " + plotTypeTitle + "";

    // decide on name for workspace to be plotted
    QString cropWS(getNewPlotName(cropWSfirstPart));
    
    // curve plot label
    QString titleLabel = cropWS;

    // Hide all the previous plot windows, if requested by user
    if (m_uiForm.hideGraphs->isChecked())
      hideAllPlotWindows();

    // check if user specified periods - if multiple period data 
    QStringList periodLabel = getPeriodLabels();

    // create the binned etc plot workspace for the first period
    QString cropWS_1 = cropWS + periodLabel.at(0);
    QString cropWS_2 = ""; // user may not have selected a 2nd period in GUI
    createPlotWS(wsGroupName.toStdString(), 
                 m_workspace_name + "Grouped" + periodLabel.at(0).toStdString(), 
                 cropWS_1.toStdString());
    // and the binned etc plot workspace for the second period
    if (periodLabel.size() == 2)
    {
      cropWS_2 = cropWS + periodLabel.at(1);
      createPlotWS(wsGroupName.toStdString(),
                   m_workspace_name + "Grouped" + periodLabel.at(1).toStdString(), 
                   cropWS_2.toStdString());
    }

    // set to true if plot y axis on log scale
    bool plotOnLogScale = false;

    if (plotType.compare("Counts") == 0)
    {
      // nothing to do
    }
    else if (plotType.compare("Asymmetry") == 0)
    {
      Mantid::API::IAlgorithm_sptr alg = Mantid::API::AlgorithmManager::Instance().create("RemoveExpDecay");
      alg->setPropertyValue("InputWorkspace", cropWS_1.toStdString());
      alg->setPropertyValue("OutputWorkspace", cropWS_1.toStdString());
      alg->execute();
      alg = Mantid::API::AlgorithmManager::Instance().create("RemoveExpDecay");
      alg->setPropertyValue("InputWorkspace", cropWS_1.toStdString() + "_Raw");
      alg->setPropertyValue("OutputWorkspace", cropWS_1.toStdString() + "_Raw");
      alg->execute();

      if (periodLabel.size() == 2)  
      {    
        alg = Mantid::API::AlgorithmManager::Instance().create("RemoveExpDecay");
        alg->setPropertyValue("InputWorkspace", cropWS_2.toStdString());
        alg->setPropertyValue("OutputWorkspace", cropWS_2.toStdString());
        alg->execute();
        alg = Mantid::API::AlgorithmManager::Instance().create("RemoveExpDecay");
        alg->setPropertyValue("InputWorkspace", cropWS_2.toStdString() + "_Raw");
        alg->setPropertyValue("OutputWorkspace", cropWS_2.toStdString() + "_Raw");
        alg->execute();  
      }
    }
    else if (plotType.compare("Logorithm") == 0)
    {
      // nothing to do since plot as count but with the y-axis set to logarithm scale
      plotOnLogScale = true;
    }
    else
    {
      g_log.error("Unknown group table plot function");
      m_updating = false;
      return;
    }
    
    // If user has specified this do algebra on periods
    // note after running this method you are just left with the processed cropWS (and curresponding _Raw)
    handlePeriodChoice(cropWS, periodLabel, wsGroupName);

    // set the workspace Y Unit label
    Workspace_sptr ws_ptr = AnalysisDataService::Instance().retrieve(cropWS.toStdString());
    MatrixWorkspace_sptr matrix_workspace = boost::dynamic_pointer_cast<MatrixWorkspace>(ws_ptr);
    matrix_workspace->setYUnitLabel(plotType);
    ws_ptr = AnalysisDataService::Instance().retrieve((cropWS+"_Raw").toStdString());
    matrix_workspace = boost::dynamic_pointer_cast<MatrixWorkspace>(ws_ptr);
    matrix_workspace->setYUnitLabel(plotType);

    // plot the spectrum
    plotSpectrum(cropWS, groupNum, plotOnLogScale);

    // Change the plot style of the graph so that it matches what is selected on
    // the plot options tab.
    setPlotStyle(titleLabel, getPlotStyleParams(titleLabel, groupNum));

    setCurrentDataName(titleLabel);
  }
  m_updating = false;
}

/**
 * Plot pair
 *
 * @param plotType :: Whether it is Asym, count, etc
 */
void MuonAnalysis::plotPair(const std::string& plotType)
{
  if (plotToTime() <= plotFromTime())
    return;

  m_updating = true;

  int pairNum = getPairNumberFromRow(m_pairTableRowInFocus);
  if ( pairNum >= 0 )
  {
    QTableWidgetItem *itemAlpha = m_uiForm.pairTable->item(m_pairTableRowInFocus,3);
    QTableWidgetItem *itemName = m_uiForm.pairTable->item(m_pairTableRowInFocus,0);
    QString pairName = itemName->text();
    QString wsGroupName(getGroupName());

    // create plot workspace name
    QString plotTypeTitle("");
    if (plotType == "Asymmetry")
    {
      plotTypeTitle = "Asym";
    }    
    QString cropWSfirstPart = wsGroupName + "; Group=" + pairName + "; " + plotTypeTitle + "";
    
    // decide on name for workspace to be plotted
    QString cropWS(getNewPlotName(cropWSfirstPart));

    // curve plot label
    QString titleLabel = cropWS;

    // Hide all the previous plot windows, if requested by user
    if (m_uiForm.hideGraphs->isChecked())
      hideAllPlotWindows();

    // check if user specified periods - if multiple period data 
    QStringList periodLabel = getPeriodLabels();
    
    // create the binned etc plot workspace for the first period
    QString cropWS_1 = cropWS + periodLabel.at(0);
    QString cropWS_2 = ""; // user may not have selected a 2nd period in GUI
    createPlotWS(wsGroupName.toStdString(), 
                 m_workspace_name + "Grouped" + periodLabel.at(0).toStdString(), 
                 cropWS_1.toStdString());
    // and the binned etc plot workspace for the second period
    if (periodLabel.size() == 2)
    {
      cropWS_2 = cropWS + periodLabel.at(1);
      createPlotWS(wsGroupName.toStdString(),
                   m_workspace_name + "Grouped" + periodLabel.at(1).toStdString(), 
                   cropWS_2.toStdString());
    }

    if (plotType.compare("Asymmetry") == 0)
    {
      QComboBox* qw1 = static_cast<QComboBox*>(m_uiForm.pairTable->cellWidget(m_pairTableRowInFocus,1));
      QComboBox* qw2 = static_cast<QComboBox*>(m_uiForm.pairTable->cellWidget(m_pairTableRowInFocus,2));

      Mantid::API::IAlgorithm_sptr alg = Mantid::API::AlgorithmManager::Instance().create("AsymmetryCalc");
      alg->setPropertyValue("InputWorkspace", cropWS_1.toStdString());
      alg->setPropertyValue("OutputWorkspace", cropWS_1.toStdString());
      alg->setPropertyValue("ForwardSpectra", QString::number(qw1->currentIndex()).toStdString());
      alg->setPropertyValue("BackwardSpectra", QString::number(qw2->currentIndex()).toStdString());
      alg->setPropertyValue("Alpha", itemAlpha->text().toStdString());
      alg->execute();
      alg = Mantid::API::AlgorithmManager::Instance().create("AsymmetryCalc");
      alg->setPropertyValue("InputWorkspace", cropWS_1.toStdString() + "_Raw");
      alg->setPropertyValue("OutputWorkspace", cropWS_1.toStdString() + "_Raw");
      alg->setPropertyValue("ForwardSpectra", QString::number(qw1->currentIndex()).toStdString());
      alg->setPropertyValue("BackwardSpectra", QString::number(qw2->currentIndex()).toStdString());
      alg->setPropertyValue("Alpha", itemAlpha->text().toStdString());
      alg->execute();

      if (periodLabel.size() == 2)  
      {    
        Mantid::API::IAlgorithm_sptr alg = Mantid::API::AlgorithmManager::Instance().create("AsymmetryCalc");
        alg->setPropertyValue("InputWorkspace", cropWS_2.toStdString());
        alg->setPropertyValue("OutputWorkspace", cropWS_2.toStdString());
        alg->setPropertyValue("ForwardSpectra", QString::number(qw1->currentIndex()).toStdString());
        alg->setPropertyValue("BackwardSpectra", QString::number(qw2->currentIndex()).toStdString());
        alg->setPropertyValue("Alpha", itemAlpha->text().toStdString());
        alg->execute();
        alg = Mantid::API::AlgorithmManager::Instance().create("AsymmetryCalc");
        alg->setPropertyValue("InputWorkspace", cropWS_2.toStdString() + "_Raw");
        alg->setPropertyValue("OutputWorkspace", cropWS_2.toStdString() + "_Raw");
        alg->setPropertyValue("ForwardSpectra", QString::number(qw1->currentIndex()).toStdString());
        alg->setPropertyValue("BackwardSpectra", QString::number(qw2->currentIndex()).toStdString());
        alg->setPropertyValue("Alpha", itemAlpha->text().toStdString());
        alg->execute(); 
      }
    }
    else
    {
      g_log.error("Unknown pair table plot function");
      m_updating = false;
      return;
    }

    // If user has specified this do algebra on periods
    // note after running this method you are just left with the processed cropWS (and curresponding _Raw)
    handlePeriodChoice(cropWS, periodLabel, wsGroupName);

    // set the workspace Y Unit label
    Workspace_sptr ws_ptr = AnalysisDataService::Instance().retrieve(cropWS.toStdString());
    MatrixWorkspace_sptr matrix_workspace = boost::dynamic_pointer_cast<MatrixWorkspace>(ws_ptr);
    matrix_workspace->setYUnitLabel(plotType);
    ws_ptr = AnalysisDataService::Instance().retrieve((cropWS+"_Raw").toStdString());
    matrix_workspace = boost::dynamic_pointer_cast<MatrixWorkspace>(ws_ptr);
    matrix_workspace->setYUnitLabel(plotType);
    
    // plot the spectrum
    plotSpectrum(cropWS, 0);

    // Change the plot style of the graph so that it matches what is selected on
    // the plot options tab
    setPlotStyle(titleLabel, getPlotStyleParams(titleLabel, 0));
    
    setCurrentDataName(titleLabel);
  }
  m_updating = false;
}

QString MuonAnalysis::getNewPlotName(const QString & cropWSfirstPart)
{
  // check if this workspace already exist to avoid replotting an existing workspace
  QString cropWS("");
  int plotNum = 1;
  while (1==1)
  {
    cropWS = cropWSfirstPart + "; #" + boost::lexical_cast<std::string>(plotNum).c_str();
    if ( AnalysisDataService::Instance().doesExist(cropWS.toStdString()) ) 
    {
      if((m_uiForm.plotCreation->currentIndex() == 0) || (m_uiForm.plotCreation->currentIndex() == 2) )
      {
        closePlotWindow(cropWS);
        AnalysisDataService::Instance().remove(cropWS.toStdString());
        break;
      }
      else
        plotNum++;
    }
    else
    {
      break;
    }
  }
  return cropWS;
}

/**
 * Is Grouping set.
 *
 * @return true if set
 */
bool MuonAnalysis::isGroupingSet()
{
  std::vector<int> dummy;
  whichGroupToWhichRow(m_uiForm, dummy);

  if (dummy.empty())
    return false;
  else
    return true;
}

/**
 * Apply whatever grouping is specified in GUI tables to workspace.
 */
bool MuonAnalysis::applyGroupingToWS( const std::string& inputWsName,  const std::string& outputWsName)
{
  if (!isGroupingSet() || !AnalysisDataService::Instance().doesExist(inputWsName))
    return false;

  std::string complaint = isGroupingAndDataConsistent();
  if (!( complaint.empty() ) )
  {
    if (m_uiForm.frontPlotButton->isEnabled() )
      QMessageBox::warning(this, "MantidPlot - MuonAnalysis", complaint.c_str());
    m_optionTab->noDataAvailable();
    return false;
  }
  else
  {
    if (!m_uiForm.frontPlotButton->isEnabled() )
      m_optionTab->nowDataAvailable();
  }

  // If output workspace exists, remove explicitly, so even if something goes wrong - old data 
  // is not used
  if(AnalysisDataService::Instance().doesExist(outputWsName))
  {
    // Using DeleteWorkspace algorithm so if outputWs is a group - it is fully removed
    Mantid::API::IAlgorithm_sptr rmWs = AlgorithmManager::Instance().create("DeleteWorkspace");
    rmWs->initialize();
    rmWs->setPropertyValue("Workspace", outputWsName);
    rmWs->execute();
  }

  Grouping tableGrouping;
  parseGroupingTable(m_uiForm, tableGrouping);

  // Retrieve input workspace
  Workspace_sptr inputWs = AnalysisDataService::Instance().retrieve(inputWsName);

  Workspace_sptr outputWs;

  try // ... to group
  {
    // Single workspace
    if(MatrixWorkspace_sptr ws = boost::dynamic_pointer_cast<MatrixWorkspace>(inputWs))
    {
      outputWs = groupWorkspace(ws, tableGrouping);
    }
    // Workspace group
    else if(WorkspaceGroup_sptr group = boost::dynamic_pointer_cast<WorkspaceGroup>(inputWs))
    { 
      // Create output group
      WorkspaceGroup_sptr outputGroup = boost::make_shared<WorkspaceGroup>();
  
      for(size_t i = 0; i < group->size(); i++)
      {
        if(MatrixWorkspace_sptr member = boost::dynamic_pointer_cast<MatrixWorkspace>(group->getItem(i)))
        {
          MatrixWorkspace_sptr groupedMember = groupWorkspace(member, tableGrouping);

          outputGroup->addWorkspace(groupedMember);
        }
        else
          throw std::invalid_argument("Group contains unsupported workspace type");
      }

      outputWs = outputGroup;
    }
    else
      throw std::invalid_argument("Unsupported workspace type");
  }
  catch(std::exception& e)
  {
    m_optionTab->noDataAvailable();
    g_log.error(e.what());
    return false;
  }

  AnalysisDataService::Instance().add(outputWsName, outputWs);

  return true;
}

/**
 * Calculate number of detectors from string of type 1-3, 5, 10-15
 *
 * @param str :: String of type "1-3, 5, 10-15"
 * @return Number of detectors. Return 0 if not recognised
 */
int MuonAnalysis::numOfDetectors(const std::string& str) const
{
  return static_cast<int>(spectrumIDs(str).size());
}


/**
 * Return a vector of IDs for row number from string of type 1-3, 5, 10-15
 *
 * @param str :: String of type "1-3, 5, 10-15"
 * @return Vector of IDs
 */
std::vector<int> MuonAnalysis::spectrumIDs(const std::string& str) const
{
  std::vector<int> retVal;

  if (str.empty())
    return retVal;

  typedef Poco::StringTokenizer tokenizer;
  tokenizer values(str, ",", tokenizer::TOK_TRIM);

  for (int i = 0; i < static_cast<int>(values.count()); i++)
  {
    std::size_t found= values[i].find("-");
    if (found!=std::string::npos)
    {
      tokenizer aPart(values[i], "-", tokenizer::TOK_TRIM);

      if ( aPart.count() != 2 )
      {
        retVal.clear();
        return retVal;
      }
      else
      {
        if ( !(isNumber(aPart[0]) && isNumber(aPart[1])) )
        {
          retVal.clear();
          return retVal;
        }
      }

      int leftInt;
      std::stringstream leftRead(aPart[0]);
      leftRead >> leftInt;
      int rightInt;
      std::stringstream rightRead(aPart[1]);
      rightRead >> rightInt;

      if (leftInt > rightInt)
      {
        retVal.clear();
        return retVal;
      }
      for (int step = leftInt; step <= rightInt; step++)
        retVal.push_back(step);
    }
    else
    {

      if (isNumber(values[i]))
        retVal.push_back(boost::lexical_cast<int>(values[i].c_str()));
      else
      {
        retVal.clear();
        return retVal;
      }
    }
  }
  return retVal;
}


/**
* Change the workspace group name to the instrument and run number if load current run was pressed.
*
* @param workspaceGroupName :: The name of the group that needs to be changed or is already in correct format.
*/
void MuonAnalysis::changeCurrentRun(std::string & workspaceGroupName)
{
  QString tempGroupName(QString::fromStdString(workspaceGroupName) );

  if ( (tempGroupName.contains("auto") ) || (tempGroupName.contains("argus0000000") ) )
  {
    Workspace_sptr workspace_ptr = AnalysisDataService::Instance().retrieve(m_workspace_name);
    MatrixWorkspace_sptr matrix_workspace = boost::dynamic_pointer_cast<MatrixWorkspace>(workspace_ptr);
    if(!matrix_workspace) // Data collected in periods.
    {
      // Get run number from first period data.
      workspace_ptr = AnalysisDataService::Instance().retrieve(m_workspace_name + "_1");
      matrix_workspace = boost::dynamic_pointer_cast<MatrixWorkspace>(workspace_ptr);
      if(!matrix_workspace)
      {
        QMessageBox::information(this, "Mantid - Muon Analysis", "Mantid expected period data but no periods were found.\n"
                      "Default plot name will be used insead of run number.");
        return;
      }
    }
    const Run& runDetails = matrix_workspace->run();
    
    std::string runNumber = runDetails.getProperty("run_number")->value();
    QString instname = m_uiForm.instrSelector->currentText().toUpper();

    size_t zeroPadding(8);

    if (instname == "ARGUS")
      zeroPadding = 7;  

    for (size_t i=runNumber.size(); i<zeroPadding; ++i)
    {
      runNumber = '0' + runNumber;
    }

    workspaceGroupName = instname.toStdString() + runNumber;
  }
}


/** Is input string a number?
 *
 *  @param s :: The input string
 *  @return True is input string is a number
 */
bool MuonAnalysis::isNumber(const std::string& s) const
{
  if( s.empty() )
  {
    return false;
  }

  const std::string allowed("0123456789");

  for (unsigned int i = 0; i < s.size(); i++)
  {
    if (allowed.find_first_of(s[i]) == std::string::npos)
    {
      return false;
    }
  }

  return true;
}


/**
* Return true if data are loaded
*/
bool MuonAnalysis::areDataLoaded()
{
  return AnalysisDataService::Instance().doesExist(m_workspace_name);
}

/**
* Set start up interface look and populate local attributes
* initiated from info set in QT designer
*/
void MuonAnalysis::startUpLook()
{
  // populate group plot functions
  for (int i = 0; i < m_uiForm.groupTablePlotChoice->count(); i++)
    m_groupPlotFunc.append(m_uiForm.groupTablePlotChoice->itemText(i));

  // pair plot functions
  for (int i = 0; i < m_uiForm.pairTablePlotChoice->count(); i++)
    m_pairPlotFunc.append(m_uiForm.pairTablePlotChoice->itemText(i));
  
  // Set initial front 
  m_uiForm.frontAlphaLabel->setVisible(false);
  m_uiForm.frontAlphaNumber->setVisible(false);
  m_uiForm.frontAlphaNumber->setEnabled(false);
  m_uiForm.homePeriodBox2->setEditable(false);
  m_uiForm.homePeriodBox2->setEnabled(false);

  // Set validators for number-only boxes
  m_uiForm.timeZeroFront->setValidator(createDoubleValidator(m_uiForm.timeZeroFront));
  m_uiForm.firstGoodBinFront->setValidator(createDoubleValidator(m_uiForm.firstGoodBinFront));

  // set various properties of the group table
  m_uiForm.groupTable->setColumnWidth(0, 100);
  m_uiForm.groupTable->setColumnWidth(1, 200);
  for (int i = 0; i < m_uiForm.groupTable->rowCount(); i++)
  {
    QTableWidgetItem* item = m_uiForm.groupTable->item(i,2);
    if (!item)
    {
      QTableWidgetItem* it = new QTableWidgetItem("");
      it->setFlags(it->flags() & (~Qt::ItemIsEditable));
      m_uiForm.groupTable->setItem(i,2, it);
    }
    else
    {
      item->setFlags(item->flags() & (~Qt::ItemIsEditable));
    }
    item = m_uiForm.groupTable->item(i,0);
    if (!item)
    {
      QTableWidgetItem* it = new QTableWidgetItem("");
      m_uiForm.groupTable->setItem(i,0, it);
    }
  }
}

/**
* set grouping in table from information from nexus raw file
*/
void MuonAnalysis::setGroupingFromNexus(const QString& nexusFile)
{
  if ( isGroupingSet() )
    return;

  std::string groupedWS = m_workspace_name+"Grouped";

  // Setup Load Nexus Algorithm
  Mantid::API::IAlgorithm_sptr loadMuonAlg = Mantid::API::AlgorithmManager::Instance().create("LoadMuonNexus");
  loadMuonAlg->setPropertyValue("Filename", nexusFile.toStdString());
  loadMuonAlg->setPropertyValue("OutputWorkspace", groupedWS);
  loadMuonAlg->setProperty("AutoGroup", true);
  if (! (loadMuonAlg->execute() ) )
  {
    QMessageBox::warning(this,"Mantid - MuonAnalysis", "Problem when executing LoadMuonNexus algorithm.");
  }

  // get hold of a matrix-workspace. If period data assume each period has
  // the same grouping
  Workspace_sptr ws_ptr = AnalysisDataService::Instance().retrieve(groupedWS);
  WorkspaceGroup_sptr wsPeriods = boost::dynamic_pointer_cast<WorkspaceGroup>(ws_ptr);
  MatrixWorkspace_sptr matrix_workspace;
  if (wsPeriods)
  {
    Workspace_sptr ws_ptr1 = AnalysisDataService::Instance().retrieve(groupedWS + "_1");
    matrix_workspace = boost::dynamic_pointer_cast<MatrixWorkspace>(ws_ptr1);
  }
  else
  {
    matrix_workspace = boost::dynamic_pointer_cast<MatrixWorkspace>(ws_ptr);
  }

  // check if there is any grouping in file
  bool thereIsGrouping = false;
  int numOfHist = static_cast<int>(matrix_workspace->getNumberHistograms()); //Qt has no size_t understanding
  for (int wsIndex = 0; wsIndex < numOfHist; wsIndex++)
  {
    IDetector_const_sptr det;
    try // for some bizarry reason when reading EMUautorun_A.tmp this
        // underlying nexus file think there are more histogram than there is
        // hence the reason for this try/catch here
    {
      det = matrix_workspace->getDetector(wsIndex);
    }
    catch (...)
    {
      break;
    }

    if( boost::dynamic_pointer_cast<const DetectorGroup>(det) )
    {
      // prepare IDs string

      boost::shared_ptr<const DetectorGroup> detG = boost::dynamic_pointer_cast<const DetectorGroup>(det);
      std::vector<Mantid::detid_t> detIDs = detG->getDetectorIDs();
      if (detIDs.size() > 1)
      {
        thereIsGrouping = true;
        break;
      }
    }
  }

  // if no grouping in nexus then return
  if ( thereIsGrouping == false )
  {
    return;
  }

  // Add info about grouping from Nexus file to group table
  for (int wsIndex = 0; wsIndex < numOfHist; wsIndex++)
  {
    IDetector_const_sptr det = matrix_workspace->getDetector(wsIndex);

    if( boost::dynamic_pointer_cast<const DetectorGroup>(det) )
    {
      // prepare IDs string

      boost::shared_ptr<const DetectorGroup> detG = boost::dynamic_pointer_cast<const DetectorGroup>(det);
      std::vector<Mantid::detid_t> detIDs = detG->getDetectorIDs();
      std::stringstream idstr;
      int leftInt = detIDs[0];  // meaning left as in the left number of the range 8-18 for instance
      int numIDs = static_cast<int>(detIDs.size());
      idstr << detIDs[0];
      for (int i = 1; i < numIDs; i++)
      {
        if (detIDs[i] != detIDs[i-1]+1 )
        {
          if (detIDs[i-1] == leftInt)
          {
              idstr << ", " << detIDs[i];
              leftInt = detIDs[i];
          }
          else
            {
              idstr << "-" << detIDs[i-1] << ", " << detIDs[i];
              leftInt = detIDs[i];
            }
          }
        else if ( i == numIDs-1 )
        {
          idstr << "-" << detIDs[i];
        }
      }

      // prepare group name string

      std::stringstream gName;
      gName << wsIndex;

      // create table row
      QTableWidgetItem* it = m_uiForm.groupTable->item(wsIndex, 0);
      if (it)
        it->setText(gName.str().c_str());
      else
      {
        m_uiForm.groupTable->setItem(wsIndex, 0, new QTableWidgetItem(gName.str().c_str()));
      }

      it = m_uiForm.groupTable->item(wsIndex, 1);
      if (it)
        it->setText(idstr.str().c_str());
      else
        m_uiForm.groupTable->setItem(wsIndex, 1, new QTableWidgetItem(idstr.str().c_str()));
    }
  }  // end loop over wsIndex

  // check if exactly two groups added in which case assume these are forward/backward groups
  // and automatically then create a pair from which, where the first group is assumed to be
  // the forward group

  updatePairTable();
  if ( numGroups() == 2 && numPairs() <= 0 )
  {
      QTableWidgetItem* it = m_uiForm.pairTable->item(0, 0);
      if (it)
        it->setText("pair");
      else
      {
        m_uiForm.pairTable->setItem(0, 0, new QTableWidgetItem("long"));
      }
      it = m_uiForm.pairTable->item(0, 3);
      if (it)
        it->setText("1.0");
      else
      {
        m_uiForm.pairTable->setItem(0, 3, new QTableWidgetItem("1.0"));
      }
      updatePairTable();
      updateFrontAndCombo();
      m_uiForm.frontGroupGroupPairComboBox->setCurrentIndex(2);
      runFrontGroupGroupPairComboBox(2);
  }
  updatePairTable();
  updateFrontAndCombo();
}


/**
 * If nothing else work set dummy grouping and display comment to user
 */
void MuonAnalysis::setDummyGrouping(const int numDetectors)
{
  // if no grouping in nexus then set dummy grouping and display warning to user
  std::stringstream idstr;
  idstr << "1-" << numDetectors;
  m_uiForm.groupTable->setItem(0, 0, new QTableWidgetItem("NoGroupingDetected"));
  m_uiForm.groupTable->setItem(0, 1, new QTableWidgetItem(idstr.str().c_str()));

  updateFrontAndCombo();

  QMessageBox::warning(this, "MantidPlot - MuonAnalysis", QString("No grouping detected in Nexus file.\n")
    + "and no default grouping file specified in IDF\n"
    + "therefore dummy grouping created.");
}


/**
 * Try to load default grouping file specified in IDF
 */
void MuonAnalysis::setGroupingFromIDF(const std::string& mainFieldDirection, MatrixWorkspace_sptr matrix_workspace)
{
  Instrument_const_sptr inst = matrix_workspace->getInstrument();

  QString instname = m_uiForm.instrSelector->currentText().toUpper();

  QString groupParameter = "Default grouping file";
  // for now hard coded in the special case of MUSR
  if (instname == "MUSR")
  {
    if ( mainFieldDirection == "Transverse" )
      groupParameter += " - Transverse";
    else
      groupParameter += " - Longitudinal";
  }

  std::vector<std::string> groupFile = inst->getStringParameter(groupParameter.toStdString());

  // get search directory for XML instrument definition files (IDFs)
  std::string directoryName = ConfigService::Instance().getInstrumentDirectory();

  if ( groupFile.size() == 1 )
  {
    Grouping loadedGrouping;

    try
    {
      loadGroupingFromXML(directoryName+groupFile[0], loadedGrouping);
    }
    catch (...)
    {
      QMessageBox::warning(this, "MantidPlot - MuonAnalysis", 
        QString("Can't load default grouping file in IDF. \n With name: ") + groupFile[0].c_str());
      return;
    }

    fillGroupingTable(loadedGrouping, m_uiForm);
  }
}


 /**
 * Time zero returend in ms
 */
double MuonAnalysis::timeZero()
{
  QString boxText = m_uiForm.timeZeroFront->text();
  double timeZero = 0.0;
  try
  {
    timeZero = boost::lexical_cast<double>(boxText.toStdString());
  }
  catch(boost::bad_lexical_cast)
  {
    QMessageBox::warning(this, "MantidPlot - Muon Analysis", "Unable to interpret time zero as number, setting to 0.0");
    m_uiForm.timeZeroFront->setText("0.0");
  }
  return timeZero;
}

 /**
 * first good bin returend in ms
 * returned as the absolute value of first-good-bin minus time zero
 */
QString MuonAnalysis::firstGoodBin()
{
  return m_uiForm.firstGoodBinFront->text();
}

 /**
 * According to Plot Options what time should we plot from in ms
 * @return time to plot from in ms
 */
double MuonAnalysis::plotFromTime()
{
  QLineEdit* startTimeBox;
  double defaultValue;

  // If is first good bin used - we use a different box
  if(m_uiForm.timeComboBox->currentIndex() == 0)
  {
    startTimeBox = m_uiForm.firstGoodBinFront;
    defaultValue = 0.3;
  }
  else
  {
    startTimeBox = m_uiForm.timeAxisStartAtInput;
    defaultValue = 0.0;
  }

  bool ok;
  double returnValue = startTimeBox->text().toDouble(&ok);

  if(!ok)
  {
    returnValue = defaultValue;

    startTimeBox->setText(QString::number(defaultValue));

    QMessageBox::warning(this, "Mantid - MuonAnalysis", 
      QString("Start time number not recognized. Reset to default of %1").arg(defaultValue));
  }
  
  return returnValue;
}


 /**
 * According to Plot Options what time should we plot to in ms
 * @return time to plot to in ms
 */
double MuonAnalysis::plotToTime()
{
  double retVal;
  try
  {
    retVal = boost::lexical_cast<double>(m_uiForm.timeAxisFinishAtInput->text().toStdString());
  }
  catch (...)
  {
    retVal = 1.0;
    QMessageBox::warning(this,"Mantid - MuonAnalysis", "Number not recognised in Plot Option 'Finish at (ms)' input box. Plot to time=1.0.");
  }
  return retVal;
}


/**
* Check if grouping in table is consistent with data file
*
* @return empty string if OK otherwise a complaint
*/
std::string MuonAnalysis::isGroupingAndDataConsistent()
{
  std::string complaint = "Grouping inconsistent with data file. Plotting disabled.\n";

  // should probably farm the getting of matrix workspace out into separate method or store
  // as attribute assigned in inputFileChanged
  Workspace_sptr workspace_ptr = AnalysisDataService::Instance().retrieve(m_workspace_name);
  WorkspaceGroup_sptr wsPeriods = boost::dynamic_pointer_cast<WorkspaceGroup>(workspace_ptr);
  MatrixWorkspace_sptr matrix_workspace;
  if (wsPeriods)
  {
    Workspace_sptr workspace_ptr1 = AnalysisDataService::Instance().retrieve(m_workspace_name + "_1");
    matrix_workspace = boost::dynamic_pointer_cast<MatrixWorkspace>(workspace_ptr1);
  }
  else
  {
    matrix_workspace = boost::dynamic_pointer_cast<MatrixWorkspace>(workspace_ptr);
  }

  int nDet = static_cast<int>(matrix_workspace->getNumberHistograms());

  complaint += "Number of spectra in data = " + boost::lexical_cast<std::string>(nDet) + ". ";

  int numG = numGroups();
  bool returnComplaint = false;
  for (int iG = 0; iG < numG; iG++)
  {
    typedef Poco::StringTokenizer tokenizer;
    tokenizer values(m_uiForm.groupTable->item(m_groupToRow[iG],1)->text().toStdString(), ",", tokenizer::TOK_TRIM);

    for (int i = 0; i < static_cast<int>(values.count()); i++)
    {
      std::size_t found= values[i].find("-");
      if (found!=std::string::npos)
      {
        tokenizer aPart(values[i], "-", tokenizer::TOK_TRIM);

        int rightInt;
        std::stringstream rightRead(aPart[1]);
        rightRead >> rightInt;

        if ( rightInt > nDet )
        {
          complaint += " Group-table row " + boost::lexical_cast<std::string>(m_groupToRow[iG]+1) + " refers to spectrum "
            + boost::lexical_cast<std::string>(rightInt) + ".";
          returnComplaint = true;
          break;
        }
      }
      else
      {
        if ( (boost::lexical_cast<int>(values[i].c_str()) > nDet) || (boost::lexical_cast<int>(values[i].c_str()) < 1) )
        {
          complaint += " Group-table row " + boost::lexical_cast<std::string>(m_groupToRow[iG]+1) + " refers to spectrum "
            + values[i] + ".";
          returnComplaint = true;
          break;
        }
      }
    }
  }
  if ( returnComplaint )
    return complaint;
  else
    return std::string("");
}


/**
* Check if dublicate ID between different rows
*/
void MuonAnalysis::checkIf_ID_dublicatesInTable(const int row)
{
  QTableWidgetItem *item = m_uiForm.groupTable->item(row,1);

  // row of IDs to compare against
  std::vector<int> idsNew = spectrumIDs(item->text().toStdString());

  int numG = numGroups();
  int rowInFocus = getGroupNumberFromRow(row);
  for (int iG = 0; iG < numG; iG++)
  {
    if (iG != rowInFocus)
    {
      std::vector<int> ids = spectrumIDs(m_uiForm.groupTable->item(m_groupToRow[iG],1)->text().toStdString());

      for (unsigned int i = 0; i < ids.size(); i++)
      {
        for (unsigned int j = 0; j < idsNew.size(); j++)
        {
          if ( ids[i] == idsNew[j] )
          {
            item->setText(QString("Dublicate ID: " + item->text()));
            return;
          }
        }
      }
    }
  }
}


/**
 * Load auto saved values
 */
void MuonAnalysis::loadAutoSavedValues(const QString& group)
{
  QSettings prevInstrumentValues;
  prevInstrumentValues.beginGroup(group + "instrument");
  QString instrumentName = prevInstrumentValues.value("name", "MUSR").toString();
  m_uiForm.instrSelector->setCurrentIndex(m_uiForm.instrSelector->findText(instrumentName));

  // load Plot Style options
  QSettings prevPlotStyle;
  prevPlotStyle.beginGroup(group + "plotStyleOptions");

  double timeAxisStart = prevPlotStyle.value("timeAxisStart", 0.3).toDouble();
  double timeAxisFinish = prevPlotStyle.value("timeAxisFinish", 16.0).toDouble();

  m_uiForm.timeAxisStartAtInput->setText(QString::number(timeAxisStart));
  m_uiForm.timeAxisFinishAtInput->setText(QString::number(timeAxisFinish));

  m_optionTab->setStoredCustomTimeValue(prevPlotStyle.value("customTimeValue").toString());
  
  int timeComboBoxIndex = prevPlotStyle.value("timeComboBoxIndex", 0).toInt();
  m_uiForm.timeComboBox->setCurrentIndex(timeComboBoxIndex);
  m_optionTab->runTimeComboBox(timeComboBoxIndex);

  bool axisAutoScaleOnOff = prevPlotStyle.value("axisAutoScaleOnOff", 1).toBool();
  m_uiForm.yAxisAutoscale->setChecked(axisAutoScaleOnOff);
  m_optionTab->runyAxisAutoscale(axisAutoScaleOnOff);

  QStringList kusse = prevPlotStyle.childKeys();
  if ( kusse.contains("yAxisStart") )
  {
    if( ! m_uiForm.yAxisAutoscale->isChecked() )
    {
      double yAxisStart = prevPlotStyle.value("yAxisStart").toDouble();
      m_uiForm.yAxisMinimumInput->setText(QString::number(yAxisStart));
    }
    else
    {
      m_optionTab->setStoredYAxisMinimum(prevPlotStyle.value("yAxisStart").toString());
    }
  }
  if ( kusse.contains("yAxisFinish") )
  {
    if( ! m_uiForm.yAxisAutoscale->isChecked() )
    {
      double yAxisFinish = prevPlotStyle.value("yAxisFinish").toDouble();
      m_uiForm.yAxisMaximumInput->setText(QString::number(yAxisFinish));
    }
    else
    {
      m_optionTab->setStoredYAxisMaximum(prevPlotStyle.value("yAxisFinish").toString());
    }
  }

  // Load Plot Binning Options
  QSettings prevPlotBinning;
  prevPlotBinning.beginGroup(group + "BinningOptions");
  int rebinFixed = prevPlotBinning.value("rebinFixed", 1).toInt();
  m_uiForm.optionStepSizeText->setText(QString::number(rebinFixed));
  m_uiForm.binBoundaries->setText(prevPlotBinning.value("rebinVariable", 1).toCString());

  int rebinComboBoxIndex = prevPlotBinning.value("rebinComboBoxIndex", 0).toInt();
  m_uiForm.rebinComboBox->setCurrentIndex(rebinComboBoxIndex);
  m_optionTab->runRebinComboBox(rebinComboBoxIndex);

  // Load Setting tab options
  QSettings prevSettingTabOptions;
  prevSettingTabOptions.beginGroup(group + "SettingOptions");

  int plotCreationIndex = prevSettingTabOptions.value("plotCreation", 0).toInt();
  m_uiForm.plotCreation->setCurrentIndex(plotCreationIndex);

  int connectPlotStyleIndex = prevSettingTabOptions.value("connectPlotStyle", 0).toInt();
  m_uiForm.connectPlotType->setCurrentIndex(connectPlotStyleIndex);

  bool errorBars = prevSettingTabOptions.value("errorBars", 1).toBool();
  m_uiForm.showErrorBars->setChecked(errorBars);

  bool hideTools = prevSettingTabOptions.value("toolbars", 1).toBool();
  m_uiForm.hideToolbars->setChecked(hideTools);

  bool hideGraphs = prevSettingTabOptions.value("hiddenGraphs", 1).toBool();
  m_uiForm.hideGraphs->setChecked(hideGraphs);

  // Load dead time options.
  QSettings deadTimeOptions;
  deadTimeOptions.beginGroup(group + "DeadTimeOptions");

  int deadTimeTypeIndex = deadTimeOptions.value("deadTimes", 0).toInt();
  m_uiForm.deadTimeType->setCurrentIndex(deadTimeTypeIndex);

  changeDeadTimeType(deadTimeTypeIndex);

  QString savedDeadTimeFile = deadTimeOptions.value("deadTimeFile").toString();
  m_uiForm.mwRunDeadTimeFile->setUserInput(savedDeadTimeFile);

  // Load values saved using saveWidgetValue()
  loadWidgetValue(m_uiForm.timeZeroFront, 0.2);
  loadWidgetValue(m_uiForm.firstGoodBinFront, 0.3);
  loadWidgetValue(m_uiForm.timeZeroAuto, Qt::Checked);
  loadWidgetValue(m_uiForm.firstGoodDataAuto, Qt::Checked);
}


/**
*   Loads up the options for the fit browser so that it works in a muon analysis tab
*/
void MuonAnalysis::loadFittings()
{
  // Title of the fitting dock widget that now lies within the fittings tab. Should be made
  // dynamic so that the Chi-sq can be displayed alongside like original fittings widget
  m_uiForm.fitBrowser->setWindowTitle("Fit Function");
  // Make sure that the window can't be moved or closed within the tab.
  m_uiForm.fitBrowser->setFeatures(QDockWidget::NoDockWidgetFeatures);
}

/**
 * Allow/disallow loading.
 */
void MuonAnalysis::allowLoading(bool enabled)
{
  m_uiForm.nextRun->setEnabled(enabled);
  m_uiForm.previousRun->setEnabled(enabled);
  m_uiForm.loadCurrent->setEnabled(enabled);
  m_uiForm.mwRunFiles->setEnabled(enabled);
}

/**
*   Check to see if the appending option is true when the previous button has been pressed and acts accordingly
*/
void MuonAnalysis::checkAppendingPreviousRun()
{
  if ( m_uiForm.mwRunFiles->getText().isEmpty() )
  {
    return;
  }
  
  allowLoading(false);
  
  if (m_uiForm.mwRunFiles->getText().contains("-"))
  {
    setAppendingRun(-1);
  }
  else
  {
    //Subtact one from the current run and load
    changeRun(-1);
  }
}

/**
*   Check to see if the appending option is true when the next button has been pressed and acts accordingly
*/
void MuonAnalysis::checkAppendingNextRun()
{
  if (m_uiForm.mwRunFiles->getText().isEmpty() )
    return;

  allowLoading(false);

  if (m_uiForm.mwRunFiles->getText().contains("-"))
  {
    setAppendingRun(1);
  }
  else
  {
    //Add one to current run and laod
    changeRun(1);
  }
}


/**
*   This sets up an appending lot of files so that when the user hits enter
*   all files within the range will open.
*
*   @param inc :: The number to increase the run by, this can be
*   -1 if previous has been selected.
*/
void MuonAnalysis::setAppendingRun(int inc)
{
  QString filePath("");

  // Get hold of the files to increment or decrement the range to.
  QStringList currentFiles(m_uiForm.mwRunFiles->getFilenames() );
  if (currentFiles.empty())
    currentFiles = m_previousFilenames;

  // Name and size of the run to change.
  QString run("");
  int runSize(-1);
 
  // The file number that needs to be incremented or decremented.
  int fileNumber(-1);

  if (inc < 0) // If the files list only includes one file.
  {
    fileNumber = 0; // Pick the first file in the list to decrement.
  }
  else // must be next that has been clicked.
  {
    fileNumber = currentFiles.size() - 1; // Pick the last file to increment.
  }

  // File path should be the same for both.
  separateMuonFile(filePath, currentFiles[fileNumber], run, runSize);

  int fileExtensionSize(currentFiles[fileNumber].size()-currentFiles[fileNumber].find('.') );
  QString fileExtension = currentFiles[fileNumber].right(fileExtensionSize);
  currentFiles[fileNumber].chop(fileExtensionSize);

  int firstRunNumber = currentFiles[fileNumber].right(runSize).toInt();
  currentFiles[fileNumber].chop(runSize);

  firstRunNumber = firstRunNumber + inc;
  QString newRun("");
  newRun.setNum(firstRunNumber);

  getFullCode(runSize, newRun);

  // Increment is positive (next button)
  if (inc < 0)
  {
    // Add the file to the beginning of mwRunFiles text box.
    QString lastName = m_previousFilenames[m_previousFilenames.size()-1];
    separateMuonFile(filePath, lastName, run, runSize);
    getFullCode(runSize, run);
    m_uiForm.mwRunFiles->setUserInput(newRun + '-' + run);
  }
  else // Increment is negative (previous button)
  {
    // Add the file onto the end of mwRunFiles text box
    QString firstName = m_previousFilenames[0];
    separateMuonFile(filePath, firstName, run, runSize);
    getFullCode(runSize, run);
    m_uiForm.mwRunFiles->setUserInput(run + '-' + newRun);
  }
}

/**
*   Opens up the next file if clicked next or previous on the muon analysis
*
*   @param amountToChange :: if clicked next then you need to open the next
*   file so 1 is passed, -1 is passed if previous was clicked by the user.
*/
void MuonAnalysis::changeRun(int amountToChange)
{
  QString filePath("");
  QString currentFile = m_uiForm.mwRunFiles->getFirstFilename();
  if ( (currentFile.isEmpty() ) )
    currentFile = m_previousFilenames[0];
  
  QString run("");
  int runSize(-1);

  // If load current run get the correct run number.
  if (currentFile.contains("auto") || currentFile.contains("argus0000000"))
  {
    separateMuonFile(filePath, currentFile, run, runSize);
    currentFile = filePath + getGroupName() + ".nxs";
  }
    
  separateMuonFile(filePath, currentFile, run, runSize);

  int fileExtensionSize(currentFile.size()-currentFile.find('.') );
  QString fileExtension(currentFile.right(fileExtensionSize) );
  currentFile.chop(fileExtensionSize);

  int runNumber = currentFile.right(runSize).toInt();
  currentFile.chop(runSize);
  
  runNumber = runNumber + amountToChange;
  QString newRun("");
  newRun.setNum(runNumber);

  getFullCode(runSize, newRun);

  if (m_textToDisplay.contains("\\") || m_textToDisplay.contains("/") || m_textToDisplay == "CURRENT RUN")
    m_uiForm.mwRunFiles->setUserInput(filePath + currentFile + newRun);
  else
    m_uiForm.mwRunFiles->setUserInput(newRun);
}


/**
*   Seperates the a given file into instrument, code and size of the code.
*   i.e c:/data/MUSR0002419.nxs becomes c:/data/, MUSR0002419.nxs, 2419, 7.
*
*   @param filePath :: The file path of the data file.
*   @param currentFile :: This is the file with path. Can be network path. Return as file with extension.
*   @param run :: The run as a string without 0's at the beginning.
*   @param runSize :: contains the size of the run number.
*/
void MuonAnalysis::separateMuonFile(QString &filePath, QString &currentFile, QString &run, int &runSize)
{
  int fileStart(-1);
  int firstRunDigit(-1);

  //Find where the file begins
  for (int i = 0; i<currentFile.size(); i++)
  {
    if(currentFile[i] == '/' || currentFile[i] == '\\')  //.isDigit())
    {
      fileStart = i+1;
    }
  }

  filePath = currentFile.left(fileStart);
  currentFile = currentFile.right(currentFile.size() - fileStart);

  for (int i = 0; i<currentFile.size(); i++)
  {
    if(currentFile[i].isDigit())  //.isDigit())
    {
      firstRunDigit = i;
      break;
    }
  }

  runSize = 0;
  if (! (firstRunDigit < 0) )
  {
    //Find where the run number ends
    for (int i = firstRunDigit; i<currentFile.size(); i++)
    {
      if(currentFile[i] == '.')
        break;
      if(currentFile[i].isDigit())
      {
        ++runSize;
      }
    }
  }
  run = currentFile.right(currentFile.size()-firstRunDigit);
  run = run.left(runSize);
}


/**
* Adds the 0's back onto the run which were lost when converting it to an integer.
*
* @param originalSize :: The size of the original run before conversion
* @param run :: This is the run after it was incremented or decremented.
*/
void MuonAnalysis::getFullCode(int originalSize, QString & run)
{
  while (originalSize > run.size())
  {
    run = "0" + run;
  }
}


/**
 * Is called every time when tab gets changed
 *
 * @param tabNumber The index value of the current tab
 */
void MuonAnalysis::changeTab(int newTabNumber)
{
  int oldTabNumber = m_tabNumber;

  m_tabNumber = newTabNumber;

  // Make sure all toolbars are still not visible. May have brought them back to do a plot.
  if (m_uiForm.hideToolbars->isChecked())
    setToolbarsHidden(true);

  m_uiForm.fitBrowser->setStartX(m_uiForm.timeAxisStartAtInput->text().toDouble());
  m_uiForm.fitBrowser->setEndX(m_uiForm.timeAxisFinishAtInput->text().toDouble());

  if(oldTabNumber == 3) // Closing DA tab
  {
    // Say MantidPlot to use default fit prop. browser
    emit setFitPropertyBrowser(NULL);

    // Remove PP tool from any plots it was attached to
    disableAllTools();

    // Disconnect to avoid problems when filling list of workspaces in fit prop. browser
    disconnect(m_uiForm.fitBrowser, SIGNAL(workspaceNameChanged(const QString&)),
                              this, SLOT(showPlot(const QString&)));
  }

  if (newTabNumber == 3) // Opening DA tab
  {
    // Say MantidPlot to use Muon Analysis fit prop. browser
    emit setFitPropertyBrowser(m_uiForm.fitBrowser);

    // Show connected plot and attach PP tool to it (if has been assigned)
    if(m_currentDataName != NOT_AVAILABLE)
      showPlot(m_currentDataName);
    
    // In future, when workspace gets changed, show its plot and attach PP tool to it
    connect(m_uiForm.fitBrowser, SIGNAL(workspaceNameChanged(const QString&)),
                           this, SLOT(showPlot(const QString&)), Qt::QueuedConnection);
  }
  else if(newTabNumber == 4) // Opening results table tab
  {
    m_resultTableTab->populateTables(m_uiForm.fitBrowser->getWorkspaceNames());
  }
}

/**
* Set up the signals and slots for auto updating the plots
*/
void MuonAnalysis::connectAutoUpdate()
{
  // Home tab Auto Updates
  connect(m_uiForm.timeZeroFront, SIGNAL(returnPressed()), this, SLOT(homeTabUpdatePlot()));
  connect(m_uiForm.firstGoodBinFront, SIGNAL(returnPressed ()), this, SLOT(homeTabUpdatePlot()));
  connect(m_uiForm.homePeriodBox1, SIGNAL(currentIndexChanged(int)), this, SLOT(firstPeriodSelectionChanged()));
  connect(m_uiForm.homePeriodBoxMath, SIGNAL(currentIndexChanged(int)), this, SLOT(homeTabUpdatePlot()));
  connect(m_uiForm.homePeriodBox2, SIGNAL(currentIndexChanged(int)), this, SLOT(secondPeriodSelectionChanged()));
  connect(m_uiForm.frontPlotFuncs, SIGNAL(currentIndexChanged(int)), this, SLOT(changeHomeFunction()));
  connect(m_uiForm.frontAlphaNumber, SIGNAL(returnPressed ()), this, SLOT(homeTabUpdatePlot()));

  // Grouping tab Auto Updates
  // Group Table
  connect(m_uiForm.groupTablePlotChoice, SIGNAL(currentIndexChanged(int)), this, SLOT(groupTabUpdateGroup()));
  // Pair Table (Guess Alpha button attached in another function)
  connect(m_uiForm.pairTablePlotChoice, SIGNAL(currentIndexChanged(int)), this, SLOT(groupTabUpdatePair()));

  // Settings tab Auto Updates
  connect(m_uiForm.binBoundaries, SIGNAL(editingFinished()), this, SLOT(settingsTabUpdatePlot()));
  connect(m_uiForm.optionStepSizeText, SIGNAL(editingFinished()), this, SLOT(settingsTabUpdatePlot()));

  connect(m_optionTab, SIGNAL(settingsTabUpdatePlot()), this, SLOT(settingsTabUpdatePlot()));
  connect(m_optionTab, SIGNAL(plotStyleChanged()), this, SLOT(updateCurrentPlotStyle()));
}

/**
 * Connect widgets to saveWidgetValue() slot so their values are automatically saved when they are
 * getting changed.
 */
void MuonAnalysis::connectAutoSave()
{
  connect(m_uiForm.timeZeroFront, SIGNAL(textChanged(const QString&)), this, SLOT(saveWidgetValue()));
  connect(m_uiForm.firstGoodBinFront, SIGNAL(textChanged(const QString&)), this, SLOT(saveWidgetValue()));

  connect(m_uiForm.timeZeroAuto, SIGNAL(stateChanged(int)), this, SLOT(saveWidgetValue()));
  connect(m_uiForm.firstGoodDataAuto, SIGNAL(stateChanged(int)), this, SLOT(saveWidgetValue()));
}

/**
 * Saves the value of the widget which called the slot.
 */
void MuonAnalysis::saveWidgetValue()
{
  // Get the widget which called the slot
  QWidget* sender = qobject_cast<QWidget*>(QObject::sender());

  if(!sender)
    throw std::runtime_error("Unable to save value of non-widget QObject");

  QString name = sender->objectName();

  QSettings settings;
  settings.beginGroup(m_settingsGroup + "SavedWidgetValues");

  // Save value for QLineEdit
  if(QLineEdit* w = qobject_cast<QLineEdit*>(sender))
  {
    settings.setValue(name, w->text());
  }
  // Save value for QCheckBox
  else if(QCheckBox* w = qobject_cast<QCheckBox*>(sender))
  {
    settings.setValue(name, static_cast<int>(w->checkState()));
  }
  // ... add more as neccessary
  else
    throw std::runtime_error("Value saving for this widget type is not supported");

  settings.endGroup();
}

/**
 * Load previously saved value for the widget.
 * @param       target :: Widget where the value will be loaded to
 * @param defaultValue :: Values which will be set if there is no saved value
 */
void MuonAnalysis::loadWidgetValue(QWidget* target, const QVariant& defaultValue)
{
  QString name = target->objectName();

  QSettings settings;
  settings.beginGroup(m_settingsGroup + "SavedWidgetValues");


  // Load value for QLineEdit
  if(QLineEdit* w = qobject_cast<QLineEdit*>(target))
  {
    w->setText(settings.value(name, defaultValue).toString());
  }
  // Load value for QCheckBox
  else if(QCheckBox* w = qobject_cast<QCheckBox*>(target))
  {
    w->setCheckState(static_cast<Qt::CheckState>(settings.value(name, defaultValue).toInt()));
  }
  // ... add more as neccessary
  else
    throw std::runtime_error("Value loading for this widget type is not supported");

  settings.endGroup();
}

void MuonAnalysis::changeHomeFunction()
{
  if (m_tabNumber == 0)
  {
    m_uiForm.groupTablePlotChoice->setCurrentIndex(m_uiForm.frontPlotFuncs->currentIndex());
    homeTabUpdatePlot();
  }
}

void MuonAnalysis::firstPeriodSelectionChanged()
{
  if ( m_uiForm.homePeriodBox2->currentText() == m_uiForm.homePeriodBox1->currentText() )
  {
    m_uiForm.homePeriodBox2->setCurrentIndex(0);
  }
  else
    homeTabUpdatePlot();
}

void MuonAnalysis::secondPeriodSelectionChanged()
{
  if ( m_uiForm.homePeriodBox2->currentText() == m_uiForm.homePeriodBox1->currentText() )
  {
    m_uiForm.homePeriodBox2->setCurrentIndex(0);
  }
  else
    homeTabUpdatePlot();
}


void MuonAnalysis::homeTabUpdatePlot()
{
  if (isAutoUpdateEnabled() && m_tabNumber == 0 && m_loaded)
      runFrontPlotButton();
}

void MuonAnalysis::groupTabUpdateGroup()
{
  if (m_tabNumber == 1)
  {
    if (m_uiForm.frontPlotFuncs->count() <= 1)
    {
      m_uiForm.frontGroupGroupPairComboBox->setCurrentIndex(0);
      updateFront();
    }
    m_uiForm.frontPlotFuncs->setCurrentIndex(m_uiForm.groupTablePlotChoice->currentIndex());

    if (isAutoUpdateEnabled() && m_loaded == true)
      runGroupTablePlotButton();
  }
}

void MuonAnalysis::groupTabUpdatePair()
{
  if (isAutoUpdateEnabled() && m_tabNumber == 1 && m_loaded == true)
    runPairTablePlotButton();
}

void MuonAnalysis::settingsTabUpdatePlot()
{
  if (isAutoUpdateEnabled() && m_tabNumber == 2 && m_loaded == true)
    runFrontPlotButton();
}

/**
 * Updates the style of the current plot according to actual parameters on settings tab.
 */
void MuonAnalysis::updateCurrentPlotStyle()
{
  if (isAutoUpdateEnabled() && m_currentDataName != NOT_AVAILABLE)
  {
    if(plotExists(m_currentDataName))
    {
      // TODO: This index magic wouldn't be needed if we'd store only a single group in a workspace.

      // Get selected group index
      int index = m_uiForm.frontGroupGroupPairComboBox->currentIndex();

      // Check if pair is selected
      if(index >= numGroups())
        index = 0;

      setPlotStyle(m_currentDataName, getPlotStyleParams(m_currentDataName, index));
    }
    else
      runFrontPlotButton();
  }
}

bool MuonAnalysis::isAutoUpdateEnabled()
{
  int choice(m_uiForm.plotCreation->currentIndex());
  return (choice == 0 || choice == 1);
}

/**
 * Executed when interface gets hidden or closed
 */
void MuonAnalysis::hideEvent(QHideEvent *e)
{
  // Show the toolbars
  if (m_uiForm.hideToolbars->isChecked())
    setToolbarsHidden(false);

  // If closed while on DA tab, reassign fit property browser to default one
  if(m_tabNumber == 3)
    emit setFitPropertyBrowser(NULL);

  // Delete the peak picker tool because it is no longer needed.
  disableAllTools();

  e->accept();
}


/**
 * Executed when interface gets shown
 */
void MuonAnalysis::showEvent(QShowEvent *e)
{
  const std::string facility = ConfigService::Instance().getFacility().name();
  if (facility != "ISIS")
  {
    QMessageBox::critical(this, "Unsupported facility", QString("Only the ISIS facility is supported by this interface.\n")
                         + "Select ISIS as your default facility in View->Preferences...->Mantid to continue.");
    m_uiForm.loadCurrent->setDisabled(true);
  }
  else
  {
    m_uiForm.loadCurrent->setDisabled(false);
  }

  // Hide the toolbars
  if (m_uiForm.hideToolbars->isChecked() )
    setToolbarsHidden(true);

  e->accept();
}

/**
 * Hide/show MantidPlot toolbars.
 * @param hidden If true, toolbars will be hidden, if false - shown
 */
void MuonAnalysis::setToolbarsHidden(bool hidden)
{
  if (hidden == true)
    runPythonCode("setToolbarsVisible(False)");
  else
    runPythonCode("setToolbarsVisible(True)");
}


/**
* Change what type of deadtime to use and the options available for the user's choice.
*
* @param choice :: The current index of dead time type combo box.
*/
void MuonAnalysis::changeDeadTimeType(int choice)
{
  m_deadTimesChanged = true;

  if (choice == 0 || choice == 1) // if choice == none || choice == from file
  {
    m_uiForm.mwRunDeadTimeFile->setVisible(false);
    m_uiForm.dtcFileLabel->setVisible(false);
    homeTabUpdatePlot();
  }
  else // choice must be from workspace
  {
    m_uiForm.mwRunDeadTimeFile->setVisible(true);
    m_uiForm.mwRunDeadTimeFile->setUserInput("");
    m_uiForm.dtcFileLabel->setVisible(true);
  }

  QSettings group;
  group.beginGroup(m_settingsGroup + "DeadTimeOptions");
  group.setValue("deadTimes", choice);
}


/**
* If the user selects/changes the file to be used to apply the dead times then 
* see if the plot needs updating and make sure next time the user plots that the
* dead times are applied.
*/
void MuonAnalysis::deadTimeFileSelected()
{
  if(!m_uiForm.mwRunDeadTimeFile->isValid())
    return;

  // Remember the filename for the next time interface is opened
  QSettings group;
  group.beginGroup(m_settingsGroup + "DeadTimeOptions");
  group.setValue("deadTimeFile", m_uiForm.mwRunDeadTimeFile->getText());

  m_deadTimesChanged = true;
  homeTabUpdatePlot();
}

/**
 * Creates new double validator which accepts numbers in standard notation only.
 * @param parent :: Parent of the new validator
 * @return New created validator
 */
QDoubleValidator* MuonAnalysis::createDoubleValidator(QObject* parent)
{
  QDoubleValidator* newValidator = new QDoubleValidator(parent);
  newValidator->setNotation(QDoubleValidator::StandardNotation);
  return newValidator;
}

/**
 * Updates the enabled-state and value of Time Zero using "auto" check-box state.
 * @param checkBoxState :: State of "auto" check-box. If -1 will retrieve it from the form
 */
void MuonAnalysis::setTimeZeroState(int checkBoxState)
{
  if(checkBoxState == -1)
    checkBoxState = m_uiForm.timeZeroAuto->checkState();

  if(checkBoxState == Qt::Checked) // From data file
  {
    m_uiForm.timeZeroFront->setEnabled(false);
    m_uiForm.timeZeroFront->setText(QString::number(m_dataTimeZero, 'g', 2));
    homeTabUpdatePlot(); // Auto-update
  }
  else // Custom
  {
    m_uiForm.timeZeroFront->setEnabled(true);
  }
}

/**
 * Updates the enabled-state and value of First Good Data using "auto" check-box state.
 * @param checkBoxState :: State of "auto" check-box. If -1 will retrieve it from the form
 */
void MuonAnalysis::setFirstGoodDataState(int checkBoxState)
{
  if(checkBoxState == -1)
    checkBoxState = m_uiForm.firstGoodDataAuto->checkState();

  if(checkBoxState == Qt::Checked) // From data file
  {
    m_uiForm.firstGoodBinFront->setEnabled(false);
    m_uiForm.firstGoodBinFront->setText(QString::number(m_dataFirstGoodData, 'g', 2));
    homeTabUpdatePlot(); // Auto-update
  }
  else // Custom
  {
    m_uiForm.firstGoodBinFront->setEnabled(true);
  }
}

}//namespace MantidQT
}//namespace CustomInterfaces<|MERGE_RESOLUTION|>--- conflicted
+++ resolved
@@ -197,17 +197,9 @@
   // file input
   connect(m_uiForm.mwRunFiles, SIGNAL(fileFindingFinished()), this, SLOT(inputFileChanged_MWRunFiles()));
 
-<<<<<<< HEAD
-  // Input check for First Good Data
-  connect(m_uiForm.firstGoodBinFront, SIGNAL(lostFocus()), this,
-    SLOT(runFirstGoodBinFront()));
-  connect(m_uiForm.firstGoodBinFront, SIGNAL(lostFocus()), this, SLOT(runFirstGoodBinFront()));
-
   connect(m_uiForm.timeZeroAuto, SIGNAL(stateChanged(int)), this, SLOT(setTimeZeroState(int)));
   connect(m_uiForm.firstGoodDataAuto, SIGNAL(stateChanged(int)), this, SLOT(setFirstGoodDataState(int)));
 
-=======
->>>>>>> b70f3c24
   // load previous saved values
   loadAutoSavedValues(m_settingsGroup);
 
@@ -1192,13 +1184,10 @@
       m_uiForm.firstGoodDataAuto->setCheckState(Qt::Checked);
     }
 
-<<<<<<< HEAD
     // Update boxes, as values have been changed
     setTimeZeroState();
     setFirstGoodDataState();
 
-=======
->>>>>>> b70f3c24
     std::string infoStr("");
     
     // Populate run information with the run number
