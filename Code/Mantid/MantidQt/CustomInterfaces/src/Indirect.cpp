#include "MantidQtCustomInterfaces/Indirect.h"
#include "MantidQtCustomInterfaces/Transmission.h"
#include "MantidQtCustomInterfaces/IndirectMoments.h"
#include "MantidQtCustomInterfaces/UserInputValidator.h"
#include "MantidQtCustomInterfaces/Background.h"

#include "MantidKernel/ConfigService.h"
#include "MantidAPI/AnalysisDataService.h"
#include "MantidAPI/MatrixWorkspace.h"

#include <Poco/NObserver.h>

#include <QUrl>
#include <QDesktopServices>
#include <QDir>
#include <QFileDialog>
#include <QInputDialog>
#include <QLineEdit>

// Suppress a warning coming out of code that isn't ours
#if defined(__INTEL_COMPILER)
  #pragma warning disable 1125
#elif defined(__GNUC__)
  #if (__GNUC__ >= 4 && __GNUC_MINOR__ >= 6 )
    #pragma GCC diagnostic push
  #endif
  #pragma GCC diagnostic ignored "-Woverloaded-virtual"
#endif
#include "qttreepropertybrowser.h"
#include "qtpropertymanager.h"
#include "qteditorfactory.h"
#include "DoubleEditorFactory.h"
#if defined(__INTEL_COMPILER)
  #pragma warning enable 1125
#elif defined(__GNUC__)
  #if (__GNUC__ >= 4 && __GNUC_MINOR__ >= 6 )
    #pragma GCC diagnostic pop
  #endif
#endif
#include <QtCheckBoxFactory>

using namespace MantidQt::CustomInterfaces;
using namespace MantidQt;
using Mantid::MantidVec;

/**
* This is the constructor for the Indirect Instruments Interface.
* It is used primarily to ensure sane values for member variables.
*/
Indirect::Indirect(QWidget *parent, Ui::ConvertToEnergy & uiForm) : 
  UserSubWindow(parent), m_uiForm(uiForm), m_backgroundDialog(NULL),
  m_changeObserver(*this, &Indirect::handleDirectoryChange),
  m_bgRemoval(false), m_valInt(NULL), m_valDbl(NULL), m_valPosDbl(NULL), 
  // Null pointers - Calibration Tab
  m_calCalPlot(NULL), m_calResPlot(NULL),
  m_calCalR1(NULL), m_calCalR2(NULL), m_calResR1(NULL),
  m_calCalCurve(NULL), m_calResCurve(NULL),
  // Null pointers - Diagnostics Tab
  m_sltPlot(NULL), m_sltR1(NULL), m_sltR2(NULL), m_sltDataCurve(NULL),
  // Additional tab interfaces
  m_tab_trans(new Transmission(m_uiForm,this)),
  m_tab_moments(new IndirectMoments(m_uiForm,this))
{
  // Constructor
}
/**
* This function performs any one-time actions needed when the Inelastic interface
* is first selected, such as connecting signals to slots.
*/
void Indirect::initLayout()
{
  Mantid::Kernel::ConfigService::Instance().addObserver(m_changeObserver);

  m_settingsGroup = "CustomInterfaces/ConvertToEnergy/Indirect/";

  setupCalibration(); // setup the calibration miniplots
  setupSlice(); // setup the slice miniplot

  // "Energy Transfer" tab
  connect(m_uiForm.cbAnalyser, SIGNAL(activated(int)), this, SLOT(analyserSelected(int)));
  connect(m_uiForm.cbReflection, SIGNAL(activated(int)), this, SLOT(reflectionSelected(int)));
  connect(m_uiForm.cbMappingOptions, SIGNAL(currentIndexChanged(const QString&)), this, SLOT(mappingOptionSelected(const QString&)));
  connect(m_uiForm.pbBack_2, SIGNAL(clicked()), this, SLOT(backgroundClicked()));
  connect(m_uiForm.pbPlotRaw, SIGNAL(clicked()), this, SLOT(plotRaw()));
  connect(m_uiForm.rebin_ckDNR, SIGNAL(toggled(bool)), this, SLOT(rebinCheck(bool)));
  connect(m_uiForm.ckDetailedBalance, SIGNAL(toggled(bool)), this, SLOT(detailedBalanceCheck(bool)));

  connect(m_uiForm.ckScaleMultiplier, SIGNAL(toggled(bool)), this, SLOT(scaleMultiplierCheck(bool)));

  connect(m_uiForm.ind_calibFile, SIGNAL(fileTextChanged(const QString &)), this, SLOT(calibFileChanged(const QString &)));
  connect(m_uiForm.ckUseCalib, SIGNAL(toggled(bool)), this, SLOT(useCalib(bool)));

  connect(m_uiForm.tabWidget, SIGNAL(currentChanged(int)), this, SLOT(tabChanged(int)));
  connect(m_uiForm.cbIndRebType, SIGNAL(currentIndexChanged(int)), m_uiForm.swIndRebin, SLOT(setCurrentIndex(int)));

  connect(m_uiForm.ind_runFiles, SIGNAL(fileTextChanged(const QString &)), this, SLOT(pbRunEditing()));
  connect(m_uiForm.ind_runFiles, SIGNAL(findingFiles()), this, SLOT(pbRunFinding()));
  connect(m_uiForm.ind_runFiles, SIGNAL(fileFindingFinished()), this, SLOT(pbRunFinished()));

  // "Calibration" tab
  connect(m_uiForm.cal_leRunNo, SIGNAL(filesFound()), this, SLOT(calPlotRaw()));
  connect(m_uiForm.cal_pbPlot, SIGNAL(clicked()), this, SLOT(calPlotRaw()));
  connect(m_uiForm.cal_ckRES, SIGNAL(toggled(bool)), this, SLOT(resCheck(bool)));
  connect(m_uiForm.cal_ckRES, SIGNAL(toggled(bool)), m_uiForm.cal_ckResScale, SLOT(setEnabled(bool)));
  connect(m_uiForm.cal_ckResScale, SIGNAL(toggled(bool)), m_uiForm.cal_leResScale, SLOT(setEnabled(bool)));
  connect(m_uiForm.cal_ckIntensityScaleMultiplier, SIGNAL(toggled(bool)), this, SLOT(intensityScaleMultiplierCheck(bool)));
  connect(m_uiForm.cal_leIntensityScaleMultiplier, SIGNAL(textChanged(const QString &)), this, SLOT(calibValidateIntensity(const QString &)));

  // "SofQW" tab
  connect(m_uiForm.sqw_ckRebinE, SIGNAL(toggled(bool)), this, SLOT(sOfQwRebinE(bool)));
  connect(m_uiForm.sqw_cbInput, SIGNAL(currentIndexChanged(int)), m_uiForm.sqw_swInput, SLOT(setCurrentIndex(int)));
  connect(m_uiForm.sqw_cbWorkspace, SIGNAL(currentIndexChanged(int)), this, SLOT(validateSofQ(int)));

  connect(m_uiForm.sqw_pbPlotInput, SIGNAL(clicked()), this, SLOT(sOfQwPlotInput()));

  // "Slice" tab
  connect(m_uiForm.slice_inputFile, SIGNAL(filesFound()), this, SLOT(slicePlotRaw()));
  connect(m_uiForm.slice_pbPlotRaw, SIGNAL(clicked()), this, SLOT(slicePlotRaw()));
  connect(m_uiForm.slice_ckUseCalib, SIGNAL(toggled(bool)), this, SLOT(sliceCalib(bool)));

  // additional tabs
  connect(m_tab_trans, SIGNAL(runAsPythonScript(const QString&, bool)), this, SIGNAL(runAsPythonScript(const QString&, bool)));
  connect(m_tab_moments, SIGNAL(runAsPythonScript(const QString&, bool)), this, SIGNAL(runAsPythonScript(const QString&, bool)));
  
  connect(m_tab_trans, SIGNAL(showMessageBox(const QString&)), this, SLOT(showMessageBox(const QString&)));
  connect(m_tab_moments, SIGNAL(showMessageBox(const QString&)), this, SLOT(showMessageBox(const QString&)));

  // create validators
  m_valInt = new QIntValidator(this);
  m_valDbl = new QDoubleValidator(this);
  m_valPosDbl = new QDoubleValidator(this);


  // Tolerance chosen arbitrarily. Avoids dividing by zero elsewhere.
  const double tolerance = 0.00001;
  m_valPosDbl->setBottom(tolerance);

  // apply validators
  m_uiForm.leNoGroups->setValidator(m_valInt);
  m_uiForm.leDetailedBalance->setValidator(m_valPosDbl);
  m_uiForm.leSpectraMin->setValidator(m_valInt);
  m_uiForm.leSpectraMax->setValidator(m_valInt);
  m_uiForm.rebin_leELow->setValidator(m_valDbl);
  m_uiForm.rebin_leEWidth->setValidator(m_valDbl);
  m_uiForm.rebin_leEHigh->setValidator(m_valDbl);

  m_uiForm.leScaleMultiplier->setValidator(m_valPosDbl);
  m_uiForm.cal_leIntensityScaleMultiplier->setValidator(m_valDbl);
  m_uiForm.cal_leResScale->setValidator(m_valDbl);
  
  m_uiForm.sqw_leELow->setValidator(m_valDbl);
  m_uiForm.sqw_leEWidth->setValidator(m_valDbl);
  m_uiForm.sqw_leEHigh->setValidator(m_valDbl);
  m_uiForm.sqw_leQLow->setValidator(m_valDbl);
  m_uiForm.sqw_leQWidth->setValidator(m_valDbl);
  m_uiForm.sqw_leQHigh->setValidator(m_valDbl);


  // set default values for save formats
  m_uiForm.save_ckSPE->setChecked(false);
  m_uiForm.save_ckNexus->setChecked(true);

  m_uiForm.cal_valIntensityScaleMultiplier->setText(" ");

  // nudge "Background Removal" button to display whether it is
  // set to "OFF" or "ON".
  backgroundRemoval();
  // nudge tabChanged too, so that we start off with a "Run Energy Transfer" button
  // instead of a "Run" button which then changes when clicking on a different tab.
  tabChanged(0);

  loadSettings();
}
/**
* This function will hold any Python-dependent setup actions for the interface.
*/
void Indirect::initLocalPython()
{
  // Nothing to do here at the moment.
}

/**
* This function opens a web browser window to the Mantid Project wiki page for this
* interface ("Inelastic" subsection of ConvertToEnergy).
*/
void Indirect::helpClicked()
{
  QString tabName = m_uiForm.tabWidget->tabText(m_uiForm.tabWidget->currentIndex());
  QString url = "http://www.mantidproject.org/Indirect:";
  if ( tabName == "Energy Transfer" )
    url += "EnergyTransfer";
  else if ( tabName == "Calibration" )
    url += "Calibration";
  else if ( tabName == "Diagnostics" )
    url += "Diagnostics";
  else if ( tabName == "S(Q, w)" )
    url += "SofQW";
  else if (tabName == "Transmission")
    url += "Transmission";
  else if (tabName == "Moments")
    url += "Moments";
  QDesktopServices::openUrl(QUrl(url));
}
/**
* This function will control the actions needed for the Indirect interface when the
* "Run" button is clicked by the user.
*/
void Indirect::runClicked()
{
  QString tabName = m_uiForm.tabWidget->tabText(m_uiForm.tabWidget->currentIndex());

  if ( tabName == "Energy Transfer" )
  {
    runConvertToEnergy();
  }
  else if ( tabName == "Calibration" )
  {
    calibCreate();
  }
  else if ( tabName == "Diagnostics" )
  {
    sliceRun();
  }
  else if ( tabName == "S(Q, w)" )
  {
    sOfQwClicked();
  }
  else if (tabName == "Transmission")
  {
    m_tab_trans->runTab();
  }
  else if(tabName == "Moments")
  {
    m_tab_moments->runTab();
  }
}

void Indirect::runConvertToEnergy()
{
  if ( ! validateInput() )
  {
    showInformationBox("Please check the input highlighted in red.");
    return;
  }

  QString pyInput =
    "import inelastic_indirect_reducer as iir\n"
    "reducer = iir.IndirectReducer()\n"
    "reducer.set_instrument_name('" + m_uiForm.cbInst->currentText() + "')\n"
    "reducer.set_detector_range(" +m_uiForm.leSpectraMin->text()+ "-1, " +m_uiForm.leSpectraMax->text()+ "-1)\n"
    "reducer.set_parameter_file('" + QString::fromStdString(Mantid::Kernel::ConfigService::Instance().getString("instrumentDefinition.directory")) + m_uiForm.cbInst->currentText() + "_" + m_uiForm.cbAnalyser->currentText() + "_" + m_uiForm.cbReflection->currentText() + "_Parameters.xml')\n";

  QStringList files = m_uiForm.ind_runFiles->getFilenames();
  for ( QStringList::iterator it = files.begin(); it != files.end(); ++it )
  {
    pyInput += "reducer.append_data_file(r'" + *it + "')\n";
  }

  if ( m_uiForm.ckSumFiles->isChecked() )
  {
    pyInput += "reducer.set_sum_files(True)\n";
  }

  if ( m_bgRemoval )
  {
    QPair<double,double> background = m_backgroundDialog->getRange();
    pyInput += "reducer.set_background("+QString::number(background.first)+", "+QString::number(background.second)+")\n";
  }

  if ( m_uiForm.ckUseCalib->isChecked() )
  {
    pyInput +=
      "from IndirectCommon import loadNexus\n"
      "reducer.set_calibration_workspace(loadNexus(r'"+m_uiForm.ind_calibFile->getFirstFilename()+"'))\n";
  }

  if ( m_uiForm.ckLoadLogs->isChecked() )
  {
    pyInput += "reducer.set_load_logs(True)\n";
  }

  if ( ! m_uiForm.rebin_ckDNR->isChecked() )
  {
    QString rebin;
    if ( m_uiForm.cbIndRebType->currentIndex() == 0 )
    {
      rebin = m_uiForm.rebin_leELow->text() + "," + m_uiForm.rebin_leEWidth->text() + "," + m_uiForm.rebin_leEHigh->text();
    }
    else
    {
      rebin = m_uiForm.leRebinString->text();
    }
    pyInput += "reducer.set_rebin_string('"+rebin+"')\n";
  }

  if ( m_uiForm.ckDetailedBalance->isChecked() )
  {
    pyInput += "reducer.set_detailed_balance(" + m_uiForm.leDetailedBalance->text() + ")\n";
  }

  if ( m_uiForm.ckScaleMultiplier->isChecked() )
  {
    pyInput += "reducer.set_scale_factor(" + m_uiForm.leScaleMultiplier->text() + ")\n";
  }

  if ( m_uiForm.cbMappingOptions->currentText() != "Default" )
  {
    QString grouping = createMapFile(m_uiForm.cbMappingOptions->currentText());
    pyInput += "reducer.set_grouping_policy('" + grouping + "')\n";
  }

  if ( ! m_uiForm.ckRenameWorkspace->isChecked() )
  {
    pyInput += "reducer.set_rename(False)\n";
  }

  if ( ! m_uiForm.ckFold->isChecked() )
  {
    pyInput += "reducer.set_fold_multiple_frames(False)\n";
  }

  if( m_uiForm.ckCm1Units->isChecked() )
  {
    pyInput += "reducer.set_save_to_cm_1(True)\n";
  }
  
  if ( m_uiForm.ckCreateInfoTable->isChecked() )
  {
    pyInput += "reducer.create_info_table()\n";
  }

  pyInput += "reducer.set_save_formats([" + savePyCode() + "])\n";

  pyInput +=
    "reducer.reduce()\n"
    "ws_list = reducer.get_result_workspaces()\n";

  // Plot Output options
  switch ( m_uiForm.ind_cbPlotOutput->currentIndex() )
  {
  case 0: // "None"
    break;
  case 1: // "Spectra"
    {
      // Plot a spectra of the first result workspace
      pyInput += 
        "if ( len(ws_list) > 0 ):\n"
        "  nSpec = mtd[ws_list[0]].getNumberHistograms()\n"
        "  plotSpectrum(ws_list[0], range(0, nSpec))\n";
    }
    break;
  case 2: // "Contour"
    {
      // Plot a 2D Contour Lines of the first result workspace
      pyInput += 
        "if ( len(ws_list) > 0 ):\n"
        "  ws = importMatrixWorkspace(ws_list[0])\n"
        "  ws.plotGraph2D()\n";
    }
    break;
  }

  // add sample logs to each of the workspaces
  QString calibChecked = m_uiForm.ckUseCalib->isChecked() ? "True" : "False";
  QString detailedBalance = m_uiForm.ckDetailedBalance->isChecked() ? "True" : "False";
  QString scaled = m_uiForm.ckScaleMultiplier->isChecked() ? "True" : "False";
  pyInput += "calibCheck = "+calibChecked+"\n"
             "detailedBalance = "+detailedBalance+"\n"
             "scaled = "+scaled+"\n"
             "for ws in ws_list:\n"
             "  AddSampleLog(Workspace=ws, LogName='calib_file', LogType='String', LogText=str(calibCheck))\n"
             "  if calibCheck:\n"
             "    AddSampleLog(Workspace=ws, LogName='calib_file_name', LogType='String', LogText='"+m_uiForm.ind_calibFile->getFirstFilename()+"')\n"
             "  AddSampleLog(Workspace=ws, LogName='detailed_balance', LogType='String', LogText=str(detailedBalance))\n"
             "  if detailedBalance:\n"
             "    AddSampleLog(Workspace=ws, LogName='detailed_balance_temp', LogType='Number', LogText='"+m_uiForm.leDetailedBalance->text()+"')\n"
             "  AddSampleLog(Workspace=ws, LogName='scale', LogType='String', LogText=str(scaled))\n"
             "  if scaled:\n"
             "    AddSampleLog(Workspace=ws, LogName='scale_factor', LogType='Number', LogText='"+m_uiForm.leScaleMultiplier->text()+"')\n";

  QString pyOutput = runPythonCode(pyInput).trimmed();
}

/**
* This function holds any steps that must be performed on the selection of an instrument,
* for example loading values from the Instrument Definition File (IDF).
* @param prefix :: The selected instruments prefix in Mantid.
*/
void Indirect::setIDFValues(const QString & prefix)
{
  UNUSED_ARG(prefix);
  // empty ComboBoxes, LineEdits,etc of previous values
  m_uiForm.cbAnalyser->clear();
  m_uiForm.cbReflection->clear();
  clearReflectionInfo();

  rebinCheck(m_uiForm.rebin_ckDNR->isChecked());
  detailedBalanceCheck(m_uiForm.ckDetailedBalance->isChecked());
  resCheck(m_uiForm.cal_ckRES->isChecked());

  scaleMultiplierCheck(m_uiForm.ckScaleMultiplier->isChecked());

  // Get list of analysers and populate cbAnalyser
  QString pyInput = 
    "from IndirectEnergyConversion import getInstrumentDetails\n"
    "result = getInstrumentDetails('" + m_uiForm.cbInst->currentText() + "')\n"
    "print result\n";

  QString pyOutput = runPythonCode(pyInput).trimmed();

  if ( pyOutput == "" )
  {
    showInformationBox("Could not get list of analysers from Instrument Parameter file.");
  }
  else
  {
    QStringList analysers = pyOutput.split("\n", QString::SkipEmptyParts);

    for (int i = 0; i< analysers.count(); i++ )
    {
      QString text; // holds Text field of combo box (name of analyser)

      if ( text != "diffraction" ) // do not put diffraction into the analyser list
      {
        QVariant data; // holds Data field of combo box (list of reflections)

        QStringList analyser = analysers[i].split("-", QString::SkipEmptyParts);

        text = analyser[0];

        if ( analyser.count() > 1 )
        {
          QStringList reflections = analyser[1].split(",", QString::SkipEmptyParts);
          data = QVariant(reflections);
          m_uiForm.cbAnalyser->addItem(text, data);
        }
        else
        {
          m_uiForm.cbAnalyser->addItem(text);
        }
      }
    }

    analyserSelected(m_uiForm.cbAnalyser->currentIndex());
  }
}

/**
* This function holds any steps that must be performed on the layout that are specific
* to the currently selected instrument.
*/
void Indirect::performInstSpecific()
{
  setInstSpecificWidget("cm-1-convert-choice", m_uiForm.ckCm1Units, QCheckBox::Off);
  setInstSpecificWidget("save-aclimax-choice", m_uiForm.save_ckAclimax, QCheckBox::Off);
}

/**
* This function either shows or hides the given QCheckBox, based on the named property
* inside the instrument param file.  When hidden, the default state will be used to
* reset to the "unused" state of the checkbox.
*
* @param parameterName :: The name of the property to look for inside the current inst param file.
* @param checkBox :: The checkbox to set the state of, and to either hide or show based on the current inst.
* @param defaultState :: The state to which the checkbox will be set upon hiding it.
*/
void Indirect::setInstSpecificWidget(const std::string & parameterName, QCheckBox * checkBox, QCheckBox::ToggleState defaultState)
{
  // Get access to instrument specific parameters via the loaded empty workspace.
  std::string instName = m_uiForm.cbInst->currentText().toStdString();
  Mantid::API::MatrixWorkspace_sptr input = boost::dynamic_pointer_cast<Mantid::API::MatrixWorkspace>(Mantid::API::AnalysisDataService::Instance().retrieve("__empty_" + instName));
  if(NULL == input)
    return;
  Mantid::Geometry::Instrument_const_sptr instr = input->getInstrument();

  // See if the instrument params file requests that the checkbox be shown to the user.
  std::vector<std::string> showParams = instr->getStringParameter(parameterName);
  
  std::string show = "";
  if(!showParams.empty())
    show = showParams[0];
  
  if(show == "Show")
    checkBox->setHidden(false);
  else
  {
    checkBox->setHidden(true);
    checkBox->setState(defaultState);
  }
}

void Indirect::closeEvent(QCloseEvent* close)
{
  (void) close;
  Mantid::Kernel::ConfigService::Instance().removeObserver(m_changeObserver);
}

void Indirect::handleDirectoryChange(Mantid::Kernel::ConfigValChangeNotification_ptr pNf)
{
  std::string key = pNf->key();
  // std::string preValue = pNf->preValue(); // Unused
  // std::string curValue = pNf->curValue(); // Unused

  if ( key == "datasearch.directories" || key == "defaultsave.directory" )
  {
    loadSettings();
  }
}
/**
* This function clears the values of the QLineEdit objec  ts used to hold Reflection-specific
* information.
*/
void Indirect::clearReflectionInfo()
{
  m_uiForm.leSpectraMin->clear();
  m_uiForm.leSpectraMax->clear();
  m_uiForm.leEfixed->clear();
}
/**
* This function creates the mapping/grouping file for the data analysis.
* @param groupType :: Type of grouping (All, Group, Indiviual)
* @return path to mapping file, or an empty string if file could not be created.
*/
QString Indirect::createMapFile(const QString& groupType)
{
  QString groupFile, ngroup, nspec;
  QString ndet = "( "+m_uiForm.leSpectraMax->text()+" - "+m_uiForm.leSpectraMin->text()+") + 1";

  if ( groupType == "File" )
  {
    groupFile = m_uiForm.ind_mapFile->getFirstFilename();
    if ( groupFile == "" )
    {
      showInformationBox("You must enter a path to the .map file.");
    }
    return groupFile;
  }
  else if ( groupType == "Groups" )
  {
    ngroup = m_uiForm.leNoGroups->text();
    nspec = "( " +ndet+ " ) / " +ngroup;
  }
  else if ( groupType == "All" )
  {
    return "All";
  }
  else if ( groupType == "Individual" )
  {
    return "Individual";
  }

  groupFile = m_uiForm.cbInst->itemData(m_uiForm.cbInst->currentIndex()).toString().toLower();
  groupFile += "_" + m_uiForm.cbAnalyser->currentText() + m_uiForm.cbReflection->currentText();
  groupFile += "_" + groupType + ".map";	

  QString pyInput =
    "import IndirectEnergyConversion as ind\n"
    "mapfile = ind.createMappingFile('"+groupFile+"', %1, %2, %3)\n"
    "print mapfile\n";
  pyInput = pyInput.arg(ngroup);
  pyInput = pyInput.arg(nspec);
  pyInput = pyInput.arg(m_uiForm.leSpectraMin->text());

  QString pyOutput = runPythonCode(pyInput).trimmed();

  return pyOutput;
}
/**
* This function creates the Python script necessary to set the variables used for saving data
* in the main convert_to_energy script.
* @return python code as a string
*/
QString Indirect::savePyCode()
{
  QStringList fileFormats;
  QString fileFormatList;

  if ( m_uiForm.save_ckNexus->isChecked() )
    fileFormats << "nxs";
  if ( m_uiForm.save_ckSPE->isChecked() )
    fileFormats << "spe";
  if ( m_uiForm.save_ckNxSPE->isChecked() )
    fileFormats << "nxspe";
  if ( m_uiForm.save_ckAscii->isChecked() )
    fileFormats << "ascii";
  if ( m_uiForm.save_ckAclimax->isChecked() )
    fileFormats << "aclimax";

  if ( fileFormats.size() != 0 )
    fileFormatList = "'" + fileFormats.join("', '") + "'";
  else
    fileFormatList = "";

  return fileFormatList;
}
/**
* This function is called after calib has run and creates a RES file for use in later analysis (Fury,etc)
* @param file :: the input file (WBV run.raw)
*/
void Indirect::createRESfile(const QString& file)
{
  QString scaleFactor("1.0");
  if(m_uiForm.cal_ckResScale->isChecked())
  {
    if(!m_uiForm.cal_leResScale->text().isEmpty())
    {
      scaleFactor = m_uiForm.cal_leResScale->text();
    }
  }

  QString pyInput =
    "from IndirectEnergyConversion import resolution\n"
    "iconOpt = { 'first': " +QString::number(m_calDblMng->value(m_calResProp["SpecMin"]))+
    ", 'last': " +QString::number(m_calDblMng->value(m_calResProp["SpecMax"]))+"}\n"

    "instrument = '" + m_uiForm.cbInst->currentText() + "'\n"
    "analyser = '" + m_uiForm.cbAnalyser->currentText() + "'\n"
    "reflection = '" + m_uiForm.cbReflection->currentText() + "'\n";

  if ( m_uiForm.cal_ckPlotResult->isChecked() ) { pyInput +=	"plot = True\n"; }
  else { pyInput += "plot = False\n"; }

  if ( m_uiForm.cal_ckVerbose->isChecked() ) { pyInput +=  "verbose = True\n"; }
  else { pyInput += "verbose = False\n"; }

  if ( m_uiForm.cal_ckSave->isChecked() ) { pyInput +=  "save = True\n"; }
  else { pyInput += "save = False\n"; }

  QString rebinParam = QString::number(m_calDblMng->value(m_calResProp["ELow"])) + "," +
    QString::number(m_calDblMng->value(m_calResProp["EWidth"])) + "," +
    QString::number(m_calDblMng->value(m_calResProp["EHigh"]));

  QString background = "[ " +QString::number(m_calDblMng->value(m_calResProp["Start"]))+ ", " +QString::number(m_calDblMng->value(m_calResProp["End"]))+"]";

  QString scaled = m_uiForm.cal_ckIntensityScaleMultiplier->isChecked() ? "True" : "False";
  pyInput +=
    "background = " + background + "\n"
    "rebinParam = '" + rebinParam + "'\n"
    "file = " + file + "\n"
    "ws = resolution(file, iconOpt, rebinParam, background, instrument, analyser, reflection, Verbose=verbose, Plot=plot, Save=save, factor="+scaleFactor+")\n"
    "scaled = "+ scaled +"\n"
    "scaleFactor = "+m_uiForm.cal_leIntensityScaleMultiplier->text()+"\n"
    "backStart = "+QString::number(m_calDblMng->value(m_calCalProp["BackMin"]))+"\n"
    "backEnd = "+QString::number(m_calDblMng->value(m_calCalProp["BackMax"]))+"\n"
    "rebinLow = "+QString::number(m_calDblMng->value(m_calResProp["ELow"]))+"\n"
    "rebinWidth = "+QString::number(m_calDblMng->value(m_calResProp["EWidth"]))+"\n"
    "rebinHigh = "+QString::number(m_calDblMng->value(m_calResProp["EHigh"]))+"\n"
    "AddSampleLog(Workspace=ws, LogName='scale', LogType='String', LogText=str(scaled))\n"
    "if scaled:"
    "  AddSampleLog(Workspace=ws, LogName='scale_factor', LogType='Number', LogText=str(scaleFactor))\n"
    "AddSampleLog(Workspace=ws, LogName='back_start', LogType='Number', LogText=str(backStart))\n"
    "AddSampleLog(Workspace=ws, LogName='back_end', LogType='Number', LogText=str(backEnd))\n"
    "AddSampleLog(Workspace=ws, LogName='rebin_low', LogType='Number', LogText=str(rebinLow))\n"
    "AddSampleLog(Workspace=ws, LogName='rebin_width', LogType='Number', LogText=str(rebinWidth))\n"
    "AddSampleLog(Workspace=ws, LogName='rebin_high', LogType='Number', LogText=str(rebinHigh))\n";

  QString pyOutput = runPythonCode(pyInput).trimmed();

  if ( pyOutput != "" )
  {
    showInformationBox("Unable to create RES file: \n" + pyOutput);
  }
}
/**
* This function validates the input for the Convert To Energy process, highlighting invalid items.
* @return true if input is ok, false otherwise
*/
bool Indirect::validateInput()
{
  bool valid = true;

  // run files input
  if ( ! m_uiForm.ind_runFiles->isValid() )
  {
    valid = false;
  }

  // calib file input
  if ( m_uiForm.ckUseCalib->isChecked() && !m_uiForm.ind_calibFile->isValid() )
  {
    valid = false;
  }

  // mapping selection
  if (
    ( m_uiForm.cbMappingOptions->currentText() == "Groups" && m_uiForm.leNoGroups->text() == "" ) 
    ||
    ( m_uiForm.cbMappingOptions->currentText() == "File" && ! m_uiForm.ind_mapFile->isValid() )
    )
  {
    valid = false;
    m_uiForm.valNoGroups->setText("*");
  }
  else
  {
    m_uiForm.valNoGroups->setText("");
  }

  int dummyPos = 0;

  QString text = m_uiForm.leDetailedBalance->text();
  QValidator::State fieldState = m_uiForm.leDetailedBalance->validator()->validate(text, dummyPos);

  // detailed balance
  if ( m_uiForm.ckDetailedBalance->isChecked() && fieldState != QValidator::Acceptable )
  {
    valid = false;
    m_uiForm.valDetailedBalance->setText("*");
  }
  else
  {
    m_uiForm.valDetailedBalance->setText("");
  }

  int dummyPos2 = 0;

  // scale multiplier
  QString scaleMultiplierText = m_uiForm.leScaleMultiplier->text();
  QValidator::State fieldState2 = m_uiForm.leScaleMultiplier->validator()->validate(scaleMultiplierText, dummyPos2);

  if ( m_uiForm.ckScaleMultiplier->isChecked() && fieldState2 != QValidator::Acceptable )
  {
    valid = false;
    m_uiForm.valScaleMultiplier->setText("*");
  }
  else
  {
    m_uiForm.valScaleMultiplier->setText("");
  }


  // SpectraMin/SpectraMax
  if (
    m_uiForm.leSpectraMin->text() == ""
    ||
    m_uiForm.leSpectraMax->text() == ""
    ||
    (
    m_uiForm.leSpectraMin->text().toDouble() > m_uiForm.leSpectraMax->text().toDouble()
    )
    )
  {
    valid = false;
    m_uiForm.valSpectraMin->setText("*");
    m_uiForm.valSpectraMax->setText("*");
  }
  else
  {
    m_uiForm.valSpectraMin->setText("");
    m_uiForm.valSpectraMax->setText("");
  }

  if ( ! m_uiForm.rebin_ckDNR->isChecked() )
  {
    if ( m_uiForm.cbIndRebType->currentIndex() == 0 )
    {
    if ( m_uiForm.rebin_leELow->text() == "" )
    {
      valid = false;
      m_uiForm.valELow->setText("*");
    }
    else
    {
      m_uiForm.valELow->setText("");
    }

    if ( m_uiForm.rebin_leEWidth->text() == "" )
    {
      valid = false;
      m_uiForm.valEWidth->setText("*");
    }
    else
    {
      m_uiForm.valEWidth->setText("");
    }

    if ( m_uiForm.rebin_leEHigh->text() == "" )
    {
      valid = false;
      m_uiForm.valEHigh->setText("*");
    }
    else
    {
      m_uiForm.valEHigh->setText("");
    }

    if ( m_uiForm.rebin_leELow->text().toDouble() > m_uiForm.rebin_leEHigh->text().toDouble() )
    {
      valid = false;
      m_uiForm.valELow->setText("*");
      m_uiForm.valEHigh->setText("*");
    }
    }
    else
    {
      if ( m_uiForm.leRebinString->text() == "" )
      {
        valid = false;
      }
    }
  }
  else
  {
    m_uiForm.valELow->setText("");
    m_uiForm.valEWidth->setText("");
    m_uiForm.valEHigh->setText("");
  }


  return valid;
}
/**
 * Validates user input on the calibration tab.
 */
QString Indirect::validateCalib()
{
  UserInputValidator uiv;
  
  uiv.checkMWRunFilesIsValid("Run", m_uiForm.cal_leRunNo);

  auto peakRange = std::make_pair(m_calDblMng->value(m_calCalProp["PeakMin"]), m_calDblMng->value(m_calCalProp["PeakMax"]));
  auto backRange = std::make_pair(m_calDblMng->value(m_calCalProp["BackMin"]), m_calDblMng->value(m_calCalProp["BackMax"]));

  uiv.checkValidRange("Peak Range", peakRange);
  uiv.checkValidRange("Back Range", backRange);
  uiv.checkRangesDontOverlap(peakRange, backRange);

  if ( m_uiForm.cal_ckRES->isChecked() )
  {
    auto backgroundRange = std::make_pair(m_calDblMng->value(m_calResProp["Start"]), m_calDblMng->value(m_calResProp["End"]));
    uiv.checkValidRange("Background", backgroundRange);

    double eLow   = m_calDblMng->value(m_calResProp["ELow"]);
    double eHigh  = m_calDblMng->value(m_calResProp["EHigh"]);
    double eWidth = m_calDblMng->value(m_calResProp["EWidth"]);

    uiv.checkBins(eLow, eWidth, eHigh);
  }

  if( m_uiForm.cal_ckIntensityScaleMultiplier->isChecked()
    && m_uiForm.cal_leIntensityScaleMultiplier->text().isEmpty() )
  {
    uiv.addErrorMessage("You must enter a scale for the calibration file");
  }

  if( m_uiForm.cal_ckResScale->isChecked() && m_uiForm.cal_leResScale->text().isEmpty() )
  {
    uiv.addErrorMessage("You must enter a scale for the resolution file");
  }

  return uiv.generateErrorMessage();
}

void Indirect::validateSofQ(int)
{
  validateSofQw();
}

bool Indirect::validateSofQw()
{
  bool valid = true;

  if ( m_uiForm.sqw_cbInput->currentText() == "File" )
  {
    if ( ! m_uiForm.sqw_inputFile->isValid() )
    {
      valid = false;
    }
  }
  else
  {
    if ( m_uiForm.sqw_cbWorkspace->currentText().isEmpty() )
    {
      valid = false;
      m_uiForm.sqw_valWorkspace->setText("*");
    }
    else
    {
      m_uiForm.sqw_valWorkspace->setText(" ");
    }
  }

  if ( m_uiForm.sqw_ckRebinE->isChecked() )
  {
    if ( m_uiForm.sqw_leELow->text() == "" )
    {
      valid = false;
      m_uiForm.sqw_valELow->setText("*");
    }
    else
    {
      m_uiForm.sqw_valELow->setText(" ");
    }

    if ( m_uiForm.sqw_leEWidth->text() == "" )
    {
      valid = false;
      m_uiForm.sqw_valEWidth->setText("*");
    }
    else
    {
      m_uiForm.sqw_valEWidth->setText(" ");
    }
    if ( m_uiForm.sqw_leEHigh->text() == "" )
    {
      valid = false;
      m_uiForm.sqw_valEHigh->setText("*");
    }
    else
    {
      m_uiForm.sqw_valEHigh->setText(" ");
    }
  }

  if ( m_uiForm.sqw_leQLow->text() == "" )
  {
    valid = false;
    m_uiForm.sqw_valQLow->setText("*");
  }
  else
  {
    m_uiForm.sqw_valQLow->setText(" ");
  }

  if ( m_uiForm.sqw_leQWidth->text() == "" )
  {
    valid = false;
    m_uiForm.sqw_valQWidth->setText("*");
  }
  else
  {
    m_uiForm.sqw_valQWidth->setText(" ");
  }
  if ( m_uiForm.sqw_leQHigh->text() == "" )
  {
    valid = false;
    m_uiForm.sqw_valQHigh->setText("*");
  }
  else
  {
    m_uiForm.sqw_valQHigh->setText(" ");
  }
  return valid;
}

QString Indirect::validateSlice()
{
  UserInputValidator uiv;

  uiv.checkMWRunFilesIsValid("Input", m_uiForm.slice_inputFile);
  if( m_uiForm.slice_ckUseCalib->isChecked() )
    uiv.checkMWRunFilesIsValid("Calibration", m_uiForm.slice_inputFile);

  auto rangeOne = std::make_pair(m_sltDblMng->value(m_sltProp["R1S"]), m_sltDblMng->value(m_sltProp["R1E"]));
  uiv.checkValidRange("Range One", rangeOne);

  bool useTwoRanges = m_sltBlnMng->value(m_sltProp["UseTwoRanges"]);
  if( useTwoRanges )
  {
    auto rangeTwo = std::make_pair(m_sltDblMng->value(m_sltProp["R2S"]), m_sltDblMng->value(m_sltProp["R2E"]));
    uiv.checkValidRange("Range Two", rangeTwo);

    uiv.checkRangesDontOverlap(rangeOne, rangeTwo);
  }

  auto specRange = std::make_pair(m_sltDblMng->value(m_sltProp["SpecMin"]), m_sltDblMng->value(m_sltProp["SpecMax"]));
  uiv.checkValidRange("Spectra Range", specRange);

  return uiv.generateErrorMessage();
}

void Indirect::loadSettings()
{  
  // set values of m_dataDir and m_saveDir
  m_dataDir = QString::fromStdString(Mantid::Kernel::ConfigService::Instance().getString("datasearch.directories"));
  m_dataDir.replace(" ","");
  if(m_dataDir.length() > 0)
    m_dataDir = m_dataDir.split(";", QString::SkipEmptyParts)[0];
  m_saveDir = QString::fromStdString(Mantid::Kernel::ConfigService::Instance().getString("defaultsave.directory"));
  
  QSettings settings;
  // Load settings for MWRunFile widgets
  settings.beginGroup(m_settingsGroup + "DataFiles");
  settings.setValue("last_directory", m_dataDir);
  m_uiForm.ind_runFiles->readSettings(settings.group());
  m_uiForm.cal_leRunNo->readSettings(settings.group());
  m_uiForm.slice_inputFile->readSettings(settings.group());
  settings.endGroup();

  settings.beginGroup(m_settingsGroup + "ProcessedFiles");
  settings.setValue("last_directory", m_saveDir);
  m_uiForm.ind_calibFile->readSettings(settings.group());
  m_uiForm.ind_mapFile->readSettings(settings.group());
  m_uiForm.slice_calibFile->readSettings(settings.group());
  m_uiForm.sqw_inputFile->readSettings(settings.group());
  m_uiForm.moment_dsInput->readSettings(settings.group());
  m_uiForm.transInputFile->readSettings(settings.group());
  m_uiForm.transCanFile->readSettings(settings.group());
  settings.endGroup();
}

void Indirect::saveSettings()
{
  // The only settings that we want to keep are the instrument / analyser / reflection ones
  // Instrument is handled in ConvertToEnergy class
}

void Indirect::setupCalibration()
{
  int noDec = 6;
  // General
  m_calDblMng = new QtDoublePropertyManager();
  m_calGrpMng = new QtGroupPropertyManager();

  /* Calib */
  m_calCalTree = new QtTreePropertyBrowser();
  m_uiForm.cal_treeCal->addWidget(m_calCalTree);

  DoubleEditorFactory *doubleEditorFactory = new DoubleEditorFactory();
  m_calCalTree->setFactoryForManager(m_calDblMng, doubleEditorFactory);

  m_calCalProp["PeakMin"] = m_calDblMng->addProperty("Peak Min");
  m_calCalProp["PeakMax"] = m_calDblMng->addProperty("Peak Max");
  m_calCalProp["BackMin"] = m_calDblMng->addProperty("Back Min");
  m_calCalProp["BackMax"] = m_calDblMng->addProperty("Back Max");

  m_calCalTree->addProperty(m_calCalProp["PeakMin"]);
  m_calCalTree->addProperty(m_calCalProp["PeakMax"]);
  m_calCalTree->addProperty(m_calCalProp["BackMin"]);
  m_calCalTree->addProperty(m_calCalProp["BackMax"]);

  m_calCalPlot = new QwtPlot(this);
  m_calCalPlot->setAxisFont(QwtPlot::xBottom, this->font());
  m_calCalPlot->setAxisFont(QwtPlot::yLeft, this->font());
  m_uiForm.cal_plotCal->addWidget(m_calCalPlot);
  m_calCalPlot->setCanvasBackground(Qt::white);

  // R1 = Peak, R2 = Background
  m_calCalR1 = new MantidWidgets::RangeSelector(m_calCalPlot);
  connect(m_calCalR1, SIGNAL(minValueChanged(double)), this, SLOT(calMinChanged(double)));
  connect(m_calCalR1, SIGNAL(maxValueChanged(double)), this, SLOT(calMaxChanged(double)));
  m_calCalR2 = new MantidWidgets::RangeSelector(m_calCalPlot);
  m_calCalR2->setColour(Qt::darkGreen); // dark green to signify background range
  connect(m_calCalR2, SIGNAL(minValueChanged(double)), this, SLOT(calMinChanged(double)));
  connect(m_calCalR2, SIGNAL(maxValueChanged(double)), this, SLOT(calMaxChanged(double)));

  // Res
  m_calResTree = new QtTreePropertyBrowser();
  m_uiForm.cal_treeRes->addWidget(m_calResTree);

  m_calResTree->setFactoryForManager(m_calDblMng, doubleEditorFactory);

  // Res - Spectra Selection
  m_calResProp["SpecMin"] = m_calDblMng->addProperty("Spectra Min");
  m_calResProp["SpecMax"] = m_calDblMng->addProperty("Spectra Max");
  m_calResTree->addProperty(m_calResProp["SpecMin"]);
  m_calDblMng->setDecimals(m_calResProp["SpecMin"], 0);
  m_calResTree->addProperty(m_calResProp["SpecMax"]);
  m_calDblMng->setDecimals(m_calResProp["SpecMax"], 0);

  // Res - Background Properties
  QtProperty* resBG = m_calGrpMng->addProperty("Background");
  m_calResProp["Start"] = m_calDblMng->addProperty("Start");
  m_calResProp["End"] = m_calDblMng->addProperty("End");
  resBG->addSubProperty(m_calResProp["Start"]);
  resBG->addSubProperty(m_calResProp["End"]);
  m_calResTree->addProperty(resBG);

  // Res - rebinning
  QtProperty* resRB = m_calGrpMng->addProperty("Rebinning");
  m_calResProp["ELow"] = m_calDblMng->addProperty("Low");
  m_calDblMng->setDecimals(m_calResProp["ELow"], noDec);
  m_calDblMng->setValue(m_calResProp["ELow"], -0.2);
  m_calResProp["EWidth"] = m_calDblMng->addProperty("Width");
  m_calDblMng->setDecimals(m_calResProp["EWidth"], noDec);
  m_calDblMng->setValue(m_calResProp["EWidth"], 0.002);
  m_calResProp["EHigh"] = m_calDblMng->addProperty("High");
  m_calDblMng->setDecimals(m_calResProp["EHigh"], noDec);
  m_calDblMng->setValue(m_calResProp["EHigh"], 0.2);
  resRB->addSubProperty(m_calResProp["ELow"]);
  resRB->addSubProperty(m_calResProp["EWidth"]);
  resRB->addSubProperty(m_calResProp["EHigh"]);
  m_calResTree->addProperty(resRB);

  m_calResPlot = new QwtPlot(this);
  m_calResPlot->setAxisFont(QwtPlot::xBottom, this->font());
  m_calResPlot->setAxisFont(QwtPlot::yLeft, this->font());
  m_uiForm.cal_plotRes->addWidget(m_calResPlot);
  m_calResPlot->setCanvasBackground(Qt::white);

  // Create ResR2 first so ResR1 is drawn above it.
  m_calResR2 = new MantidWidgets::RangeSelector(m_calResPlot, 
    MantidQt::MantidWidgets::RangeSelector::XMINMAX, true, true);
  m_calResR2->setColour(Qt::darkGreen);
  m_calResR1 = new MantidWidgets::RangeSelector(m_calResPlot);

  connect(m_calResR1, SIGNAL(minValueChanged(double)), this, SLOT(calMinChanged(double)));
  connect(m_calResR1, SIGNAL(maxValueChanged(double)), this, SLOT(calMaxChanged(double)));
  connect(m_calResR1, SIGNAL(rangeChanged(double, double)), m_calResR2, SLOT(setRange(double, double)));
  connect(m_calDblMng, SIGNAL(valueChanged(QtProperty*, double)), this, SLOT(calUpdateRS(QtProperty*, double)));
  connect(m_calDblMng, SIGNAL(valueChanged(QtProperty*, double)), this, SLOT(calUpdateRS(QtProperty*, double)));
  connect(m_calDblMng, SIGNAL(valueChanged(QtProperty*, double)), this, SLOT(calUpdateRS(QtProperty*, double)));
}

void Indirect::setupSlice()
{
  // Property Tree
  m_sltTree = new QtTreePropertyBrowser();
  m_uiForm.slice_properties->addWidget(m_sltTree);

  // Create Manager Objects
  m_sltDblMng = new QtDoublePropertyManager();
  m_sltBlnMng = new QtBoolPropertyManager();
  m_sltGrpMng = new QtGroupPropertyManager();

  // Editor Factories
  DoubleEditorFactory *doubleEditorFactory = new DoubleEditorFactory();
  QtCheckBoxFactory *checkboxFactory = new QtCheckBoxFactory();
  m_sltTree->setFactoryForManager(m_sltDblMng, doubleEditorFactory);
  m_sltTree->setFactoryForManager(m_sltBlnMng, checkboxFactory);

  // Create Properties
  m_sltProp["SpecMin"] = m_sltDblMng->addProperty("Spectra Min");
  m_sltProp["SpecMax"] = m_sltDblMng->addProperty("Spectra Max");
  m_sltDblMng->setDecimals(m_sltProp["SpecMin"], 0);
  m_sltDblMng->setMinimum(m_sltProp["SpecMin"], 1);
  m_sltDblMng->setDecimals(m_sltProp["SpecMax"], 0);

  m_sltProp["R1S"] = m_sltDblMng->addProperty("Start");
  m_sltProp["R1E"] = m_sltDblMng->addProperty("End");
  m_sltProp["R2S"] = m_sltDblMng->addProperty("Start");
  m_sltProp["R2E"] = m_sltDblMng->addProperty("End");

  m_sltProp["UseTwoRanges"] = m_sltBlnMng->addProperty("Use Two Ranges");

  m_sltProp["Range1"] = m_sltGrpMng->addProperty("Range One");
  m_sltProp["Range1"]->addSubProperty(m_sltProp["R1S"]);
  m_sltProp["Range1"]->addSubProperty(m_sltProp["R1E"]);
  m_sltProp["Range2"] = m_sltGrpMng->addProperty("Range Two");
  m_sltProp["Range2"]->addSubProperty(m_sltProp["R2S"]);
  m_sltProp["Range2"]->addSubProperty(m_sltProp["R2E"]);

  m_sltTree->addProperty(m_sltProp["SpecMin"]);
  m_sltTree->addProperty(m_sltProp["SpecMax"]);
  m_sltTree->addProperty(m_sltProp["Range1"]);
  m_sltTree->addProperty(m_sltProp["UseTwoRanges"]);
  m_sltTree->addProperty(m_sltProp["Range2"]);

  // Create Slice Plot Widget for Range Selection
  m_sltPlot = new QwtPlot(this);
  m_sltPlot->setAxisFont(QwtPlot::xBottom, this->font());
  m_sltPlot->setAxisFont(QwtPlot::yLeft, this->font());
  m_uiForm.slice_plot->addWidget(m_sltPlot);
  m_sltPlot->setCanvasBackground(Qt::white);
  // We always want one range selector... the second one can be controlled from
  // within the sliceTwoRanges(bool state) function
  m_sltR1 = new MantidWidgets::RangeSelector(m_sltPlot);
  connect(m_sltR1, SIGNAL(minValueChanged(double)), this, SLOT(sliceMinChanged(double)));
  connect(m_sltR1, SIGNAL(maxValueChanged(double)), this, SLOT(sliceMaxChanged(double)));

  // second range
  // create the second range
  m_sltR2 = new MantidWidgets::RangeSelector(m_sltPlot);
  m_sltR2->setColour(Qt::darkGreen); // dark green for background
  connect(m_sltR1, SIGNAL(rangeChanged(double, double)), m_sltR2, SLOT(setRange(double, double)));
  connect(m_sltR2, SIGNAL(minValueChanged(double)), this, SLOT(sliceMinChanged(double)));
  connect(m_sltR2, SIGNAL(maxValueChanged(double)), this, SLOT(sliceMaxChanged(double)));
  m_sltR2->setRange(m_sltR1->getRange());

  // Refresh the plot window
  m_sltPlot->replot();

  connect(m_sltDblMng, SIGNAL(valueChanged(QtProperty*, double)), this, SLOT(sliceUpdateRS(QtProperty*, double)));
  connect(m_sltBlnMng, SIGNAL(valueChanged(QtProperty*, bool)), this, SLOT(sliceTwoRanges(QtProperty*, bool)));

  sliceTwoRanges(0, false); // set default value
}

/**
 * Called when a user starts to type / edit the runs to load.
 */
void Indirect::pbRunEditing()
{
  m_uiForm.pbRun->setEnabled(false);
  m_uiForm.pbRun->setText("Editing...");
}

/**
 * Called when the FileFinder starts finding the files.
 */
void Indirect::pbRunFinding()
{
  m_uiForm.pbRun->setText("Finding files...");
  m_uiForm.ind_runFiles->setEnabled(false);
}

/**
 * Called when the FileFinder has finished finding the files.
 */
void Indirect::pbRunFinished()
{
  m_uiForm.pbRun->setEnabled(true);
  m_uiForm.ind_runFiles->setEnabled(true);
  tabChanged(m_uiForm.tabWidget->currentIndex());
}

/**
* This function is called when the user selects an analyser from the cbAnalyser QComboBox
* object. It's main purpose is to initialise the values for the Reflection ComboBox.
* @param index :: Index of the value selected in the combo box.
*/
void Indirect::analyserSelected(int index)
{
  // populate Reflection combobox with correct values for Analyser selected.
  m_uiForm.cbReflection->clear();
  clearReflectionInfo();


  QVariant currentData = m_uiForm.cbAnalyser->itemData(index);
  if ( currentData == QVariant::Invalid )
  {
    m_uiForm.lbReflection->setEnabled(false);
    m_uiForm.cbReflection->setEnabled(false);
    return;
  }
  else
  {
    m_uiForm.lbReflection->setEnabled(true);
    m_uiForm.cbReflection->setEnabled(true);
    QStringList reflections = currentData.toStringList();
    for ( int i = 0; i < reflections.count(); i++ )
    {
      m_uiForm.cbReflection->addItem(reflections[i]);
    }
  }

  reflectionSelected(m_uiForm.cbReflection->currentIndex());
}
/**
* This function is called when the user selects a reflection from the cbReflection QComboBox
* object.
* @param index :: Index of the value selected in the combo box.
*/
void Indirect::reflectionSelected(int index)
{
  UNUSED_ARG(index);
  // first, clear values in assosciated boxes:
  clearReflectionInfo();

  QString pyInput =
    "from IndirectEnergyConversion import getReflectionDetails\n"
    "instrument = '" + m_uiForm.cbInst->currentText() + "'\n"
    "analyser = '" + m_uiForm.cbAnalyser->currentText() + "'\n"
    "reflection = '" + m_uiForm.cbReflection->currentText() + "'\n"
    "print getReflectionDetails(instrument, analyser, reflection)\n";

  QString pyOutput = runPythonCode(pyInput).trimmed();

  QStringList values = pyOutput.split("\n", QString::SkipEmptyParts);

  if ( values.count() < 3 )
  {
    showInformationBox("Could not gather necessary data from parameter file.");
    return;
  }
  else
  {
    QString analysisType = values[0];
    m_uiForm.leSpectraMin->setText(values[1]);
    m_uiForm.leSpectraMax->setText(values[2]);
    m_calDblMng->setValue(m_calResProp["SpecMin"], values[1].toDouble());
    m_calDblMng->setValue(m_calResProp["SpecMax"], values[2].toDouble());
    m_sltDblMng->setValue(m_sltProp["SpecMin"], values[1].toDouble());
    m_sltDblMng->setValue(m_sltProp["SpecMax"], values[2].toDouble());
    
    if ( values.count() >= 8 )
    {
      m_uiForm.leEfixed->setText(values[3]);
      
      m_calDblMng->setValue(m_calCalProp["PeakMin"], values[4].toDouble());
      m_calDblMng->setValue(m_calCalProp["PeakMax"], values[5].toDouble());
      m_calDblMng->setValue(m_calCalProp["BackMin"], values[6].toDouble());
      m_calDblMng->setValue(m_calCalProp["BackMax"], values[7].toDouble());

      m_sltDblMng->setValue(m_sltProp["R1S"], values[4].toDouble());
      m_sltDblMng->setValue(m_sltProp["R1E"], values[5].toDouble());
      m_sltDblMng->setValue(m_sltProp["R2S"], values[6].toDouble());
      m_sltDblMng->setValue(m_sltProp["R2E"], values[7].toDouble());
    }
    else
    {
      m_uiForm.leEfixed->clear();
    }
    // Default rebinning parameters can be set in instrument parameter file
    if ( values.count() == 9 )
    {
      m_uiForm.leRebinString->setText(values[8]);
      m_uiForm.rebin_ckDNR->setChecked(false);
      QStringList rbp = values[8].split(",", QString::SkipEmptyParts);
      if ( rbp.size() == 3 )
      {
        m_uiForm.rebin_leELow->setText(rbp[0]);
        m_uiForm.rebin_leEWidth->setText(rbp[1]);
        m_uiForm.rebin_leEHigh->setText(rbp[2]);
        m_uiForm.cbIndRebType->setCurrentIndex(0);
      }
      else
      {
        m_uiForm.cbIndRebType->setCurrentIndex(1);
      }
    }
    else
    {
      m_uiForm.rebin_ckDNR->setChecked(true);
      m_uiForm.rebin_leELow->setText("");
      m_uiForm.rebin_leEWidth->setText("");
      m_uiForm.rebin_leEHigh->setText("");
      m_uiForm.leRebinString->setText("");
    }
  }

  // clear validation markers
  validateInput();
  validateCalib();
  validateSlice();
}
/**
* This function runs when the user makes a selection on the cbMappingOptions QComboBox.
* @param groupType :: Value of selection made by user.
*/
void Indirect::mappingOptionSelected(const QString& groupType)
{
  if ( groupType == "File" )
  {
    m_uiForm.swMapping->setCurrentIndex(0);
  }
  else if ( groupType == "Groups" )
  {
    m_uiForm.swMapping->setCurrentIndex(1);
  }
  else if ( groupType == "All" || groupType == "Individual" || groupType == "Default" )
  {
    m_uiForm.swMapping->setCurrentIndex(2);
  }
}

void Indirect::tabChanged(int index)
{
  QString tabName = m_uiForm.tabWidget->tabText(index);
  m_uiForm.pbRun->setText("Run " + tabName);
}
/**
* This function is called when the user clicks on the Background Removal button. It
* displays the Background Removal dialog, initialising it if it hasn't been already.
*/
void Indirect::backgroundClicked()
{
  if ( m_backgroundDialog == NULL )
  {
    m_backgroundDialog = new Background(this);
    connect(m_backgroundDialog, SIGNAL(accepted()), this, SLOT(backgroundRemoval()));
    connect(m_backgroundDialog, SIGNAL(rejected()), this, SLOT(backgroundRemoval()));
    m_backgroundDialog->show();
  }
  else
  {
    m_backgroundDialog->show();
  }
}
/**
* Slot called when m_backgroundDialog is closed. Assesses whether user desires background removal.
* Can be called before m_backgroundDialog even exists, for the purposes of setting the button to
* it's initial (default) value.
*/
void Indirect::backgroundRemoval()
{
  if ( NULL != m_backgroundDialog )
    m_bgRemoval = m_backgroundDialog->removeBackground();
  
  if (m_bgRemoval)
    m_uiForm.pbBack_2->setText("Background Removal (On)");
  else
    m_uiForm.pbBack_2->setText("Background Removal (Off)");
}
/**
* Plots raw time data from .raw file before any data conversion has been performed.
*/
void Indirect::plotRaw()
{
  if ( m_uiForm.ind_runFiles->isValid() )
  {
    bool ok;
    QString spectraRange = QInputDialog::getText(this, "Insert Spectra Ranges", "Range: ", QLineEdit::Normal, m_uiForm.leSpectraMin->text() +"-"+ m_uiForm.leSpectraMax->text(), &ok);

    if ( !ok || spectraRange.isEmpty() )
    {
      return;
    }
    QStringList specList = spectraRange.split("-");

    QString rawFile = m_uiForm.ind_runFiles->getFirstFilename();
    if ( (specList.size() > 2) || ( specList.size() < 1) )
    {
      showInformationBox("Invalid input. Must be of form <SpecMin>-<SpecMax>");
      return;
    }
    if ( specList.size() == 1 )
    {
      specList.append(specList[0]);
    }

    QString bgrange;

    if ( m_bgRemoval )
    {
      QPair<double, double> range = m_backgroundDialog->getRange();
      bgrange = "[ " + QString::number(range.first) + "," + QString::number(range.second) + " ]";
    }
    else
    {
      bgrange = "[-1, -1]";
    }

    QString pyInput =
      "from mantid.simpleapi import CalculateFlatBackground,GroupDetectors,Load\n"
      "from mantidplot import plotSpectrum\n"
      "import os.path as op\n"
      "file = r'" + rawFile + "'\n"
      "name = op.splitext( op.split(file)[1] )[0]\n"
      "bgrange = " + bgrange + "\n"
      "Load(Filename=file, OutputWorkspace=name, SpectrumMin="+specList[0]+", SpectrumMax="+specList[1]+")\n"
      "if ( bgrange != [-1, -1] ):\n"
      "    #Remove background\n"
      "    CalculateFlatBackground(InputWorkspace=name, OutputWorkspace=name+'_bg', StartX=bgrange[0], EndX=bgrange[1], Mode='Mean')\n"
      "    GroupDetectors(InputWorkspace=name+'_bg', OutputWorkspace=name+'_grp', DetectorList=range("+specList[0]+","+specList[1]+"+1))\n"
      "    GroupDetectors(InputWorkspace=name, OutputWorkspace=name+'_grp_raw', DetectorList=range("+specList[0]+","+specList[1]+"+1))\n"
      "else: # Just group detectors as they are\n"
      "    GroupDetectors(InputWorkspace=name, OutputWorkspace=name+'_grp', DetectorList=range("+specList[0]+","+specList[1]+"+1))\n"
      "graph = plotSpectrum(name+'_grp', 0)\n";

    QString pyOutput = runPythonCode(pyInput).trimmed();
    
    if ( pyOutput != "" )
    {
      showInformationBox(pyOutput);
    }
  }
  else
  {
    showInformationBox("You must select a run file.");
  }
}
/**
* This function will disable the necessary elements of the interface when the user selects "Do Not Rebin"
* and enable them again when this is de-selected.
* @param state :: whether the "Do Not Rebin" checkbox is checked
*/
void Indirect::rebinCheck(bool state) 
{
  QString val;
  if ( state ) val = " ";
  else val = "*";
  m_uiForm.rebin_lbLow->setEnabled( !state );
  m_uiForm.rebin_lbWidth->setEnabled( !state );
  m_uiForm.rebin_lbHigh->setEnabled( !state );
  m_uiForm.rebin_leELow->setEnabled( !state );
  m_uiForm.rebin_leEWidth->setEnabled( !state );
  m_uiForm.rebin_leEHigh->setEnabled( !state );
  m_uiForm.valELow->setEnabled(!state);
  m_uiForm.valELow->setText(val);
  m_uiForm.valEWidth->setEnabled(!state);
  m_uiForm.valEWidth->setText(val);
  m_uiForm.valEHigh->setEnabled(!state);
  m_uiForm.valEHigh->setText(val);
}
/**
* Disables/enables the relevant parts of the UI when user checks/unchecks the Detailed Balance
* ckDetailedBalance checkbox.
* @param state :: state of the checkbox
*/
void Indirect::detailedBalanceCheck(bool state)
{
  m_uiForm.leDetailedBalance->setEnabled(state);
  m_uiForm.lbDBKelvin->setEnabled(state);
}
/**
* This function enables/disables the display of the options involved in creating the RES file.
* @param state :: whether checkbox is checked or unchecked
*/
void Indirect::resCheck(bool state)
{
  m_calResR1->setVisible(state);
  m_calResR2->setVisible(state);
}



/**
* Disables/enables the relevant parts of the UI when user checks/unchecks the 'Multiplication Factor (Scale):'
* ckScaleMultiplier checkbox.
* @param state :: state of the checkbox
*/
void Indirect::scaleMultiplierCheck(bool state)
{
  m_uiForm.leScaleMultiplier->setEnabled(state);
}

void Indirect::intensityScaleMultiplierCheck(bool state)
{
  m_uiForm.cal_leIntensityScaleMultiplier->setEnabled(state);
}

void Indirect::calibValidateIntensity(const QString & text)
{
  if(!text.isEmpty())
  {
    m_uiForm.cal_valIntensityScaleMultiplier->setText(" ");
  }
  else
  {
    m_uiForm.cal_valIntensityScaleMultiplier->setText("*");
  }
}

void Indirect::useCalib(bool state)
{
  m_uiForm.ind_calibFile->isOptional(!state);
  m_uiForm.ind_calibFile->setEnabled(state);
}
/**
* This function is called when the user clicks on the "Create Calibration File" button.
* Pretty much does what it says on the tin.
*/
void Indirect::calibCreate()
{
  QString file = m_uiForm.cal_leRunNo->getFirstFilename();
  QString error = validateCalib();
  if ( ! error.isEmpty() )
  {
    showInformationBox(error);
  }
  else
  {
    QString filenames = "[r'"+m_uiForm.cal_leRunNo->getFilenames().join("', r'")+"']";

    QString reducer = "from mantid.simpleapi import SaveNexus\n"
      "from inelastic_indirect_reduction_steps import CreateCalibrationWorkspace\n"
      "calib = CreateCalibrationWorkspace()\n"
      "calib.set_files(" + filenames + ")\n"
      "calib.set_detector_range(" + m_uiForm.leSpectraMin->text() + "-1, " + m_uiForm.leSpectraMax->text() + "-1)\n"
      "calib.set_parameters(" + m_calCalProp["BackMin"]->valueText() + "," 
        + m_calCalProp["BackMax"]->valueText() + ","
        + m_calCalProp["PeakMin"]->valueText() + ","
        + m_calCalProp["PeakMax"]->valueText() + ")\n"
      "calib.set_analyser('" + m_uiForm.cbAnalyser->currentText() + "')\n"
      "calib.set_reflection('" + m_uiForm.cbReflection->currentText() + "')\n";

    //scale values by arbitrary scalar if requested
    if(m_uiForm.cal_ckIntensityScaleMultiplier->isChecked())
    {
      QString scale = m_uiForm.cal_leIntensityScaleMultiplier->text(); 
      if(scale.isEmpty())
      {
        scale = "1.0";
      }
      reducer += "calib.set_intensity_scale("+scale+")\n";
    }

    reducer += "calib.execute(None, None)\n"
      "result = calib.result_workspace()\n"
      "print result\n";

    if( m_uiForm.cal_ckSave->isChecked() )
    {
      reducer +=
        "SaveNexus(InputWorkspace=result, Filename=result+'.nxs')\n";
    }

    if ( m_uiForm.cal_ckPlotResult->isChecked() )
    {
      reducer += "from mantidplot import plotTimeBin\n"
        "plotTimeBin(result, 0)\n";
    }

    QString pyOutput = runPythonCode(reducer).trimmed();

    if ( pyOutput == "" )
    {
      showInformationBox("An error occurred creating the calib file.\n");
    }
    else
    {
      if ( m_uiForm.cal_ckRES->isChecked() )
      {
        createRESfile(filenames);
      }
      m_uiForm.ind_calibFile->setFileTextWithSearch(pyOutput + ".nxs");
      m_uiForm.ckUseCalib->setChecked(true);
    }
  }
}
/**
* Controls the ckUseCalib checkbox to automatically check it when a user inputs a file from clicking on 'browse'.
* @param calib :: path to calib file
*/
void Indirect::calibFileChanged(const QString & calib)
{
  if ( calib.isEmpty() )
  {
    m_uiForm.ckUseCalib->setChecked(false);
  }
  else
  {
    m_uiForm.ckUseCalib->setChecked(true);
  }
}
// CALIBRATION TAB
void Indirect::calPlotRaw()
{
  QString filename = m_uiForm.cal_leRunNo->getFirstFilename();
  
  if ( filename.isEmpty() )
  {
    return;
  }
    
  QFileInfo fi(filename);
  QString wsname = fi.baseName();
  QString pyInput = "Load(Filename=r'" + filename + "', OutputWorkspace='" + wsname + "', SpectrumMin="
    + m_uiForm.leSpectraMin->text() + ", SpectrumMax="
    + m_uiForm.leSpectraMax->text() + ")\n";

  pyInput = "try:\n  " +
               pyInput +
            "except ValueError as ve:" +
            "  print str(ve)";

  QString pyOutput = runPythonCode(pyInput);
  
  if( ! pyOutput.isEmpty() )
  {
    showInformationBox("Unable to load file.  Error: \n\n" + pyOutput + "\nCheck whether your file exists and matches the selected instrument in the Energy Transfer tab.");
    return;
  }

  Mantid::API::MatrixWorkspace_sptr input = boost::dynamic_pointer_cast<Mantid::API::MatrixWorkspace>(Mantid::API::AnalysisDataService::Instance().retrieve(wsname.toStdString()));

  const MantidVec & dataX = input->readX(0);
  const MantidVec & dataY = input->readY(0);

  if ( m_calCalCurve != NULL )
  {
    m_calCalCurve->attach(0);
    delete m_calCalCurve;
    m_calCalCurve = 0;
  }

  m_calCalCurve = new QwtPlotCurve();
  m_calCalCurve->setData(&dataX[0], &dataY[0], static_cast<int>(input->blocksize()));
  m_calCalCurve->attach(m_calCalPlot);

  std::pair<double, double> range(dataX.front(), dataX.back());
  m_calCalPlot->setAxisScale(QwtPlot::xBottom, range.first, range.second);
  setPlotRange(m_calCalR1, m_calDblMng, std::pair<QtProperty*,QtProperty*>(m_calCalProp["PeakMin"], m_calCalProp["PeakMax"]), range);
  setPlotRange(m_calCalR2, m_calDblMng, std::pair<QtProperty*,QtProperty*>(m_calCalProp["BackMin"], m_calCalProp["BackMax"]), range);

  // Replot
  m_calCalPlot->replot();

  // also replot the energy
  calPlotEnergy();
}

void Indirect::calPlotEnergy()
{
  if ( ! m_uiForm.cal_leRunNo->isValid() )
  {
    showInformationBox("Run number not valid.");
    return;
  }

  QString files = "[r'" + m_uiForm.cal_leRunNo->getFilenames().join("', r'") + "']";
  QString pyInput =
    "from IndirectEnergyConversion import resolution\n"
    "iconOpt = { 'first': " +QString::number(m_calDblMng->value(m_calResProp["SpecMin"]))+
    ", 'last': " +QString::number(m_calDblMng->value(m_calResProp["SpecMax"]))+ "}\n"
    "instrument = '" + m_uiForm.cbInst->currentText() + "'\n"
    "analyser = '" + m_uiForm.cbAnalyser->currentText() + "'\n"
    "reflection = '" + m_uiForm.cbReflection->currentText() + "'\n"
    "files = " + files + "\n"
    "outWS = resolution(files, iconOpt, '', '', instrument, analyser, reflection, Res=False)\n"
    "print outWS\n";
  QString pyOutput = runPythonCode(pyInput).trimmed();

  //something went wrong in the python
  if(pyOutput == "None")
  {
    showInformationBox("Failed to convert to energy. See log for details.");
    return;
  }
  
  Mantid::API::MatrixWorkspace_sptr input = boost::dynamic_pointer_cast<Mantid::API::MatrixWorkspace>(Mantid::API::AnalysisDataService::Instance().retrieve(pyOutput.toStdString()));

  const MantidVec & dataX = input->readX(0);
  const MantidVec & dataY = input->readY(0);

  if ( m_calResCurve != NULL )
  {
    m_calResCurve->attach(0);
    delete m_calResCurve;
    m_calResCurve = 0;
  }

  m_calResCurve = new QwtPlotCurve();
  m_calResCurve->setData(&dataX[0], &dataY[0], static_cast<int>(input->blocksize()));
  m_calResCurve->attach(m_calResPlot);
  
  std::pair<double, double> range(dataX.front(), dataX.back());
  m_calResPlot->setAxisScale(QwtPlot::xBottom, range.first, range.second);

  setPlotRange(m_calResR1, m_calDblMng, std::pair<QtProperty*,QtProperty*>(m_calResProp["ELow"], m_calResProp["EHigh"]), range);
  setPlotRange(m_calResR2, m_calDblMng, std::pair<QtProperty*,QtProperty*>(m_calResProp["Start"], m_calResProp["End"]), range);

  calSetDefaultResolution(input);

  // Replot
  m_calResPlot->replot();
}

void Indirect::calSetDefaultResolution(Mantid::API::MatrixWorkspace_const_sptr ws)
{
  auto inst = ws->getInstrument();
  auto analyser = inst->getStringParameter("analyser");

  if(analyser.size() > 0)
  {
    auto comp = inst->getComponentByName(analyser[0]);
    auto params = comp->getNumberParameter("resolution", true);

    //set the default instrument resolution
    if(params.size() > 0)
    {
      double res = params[0];
      m_calDblMng->setValue(m_calResProp["ELow"], -res*10);
      m_calDblMng->setValue(m_calResProp["EHigh"], res*10);

      m_calDblMng->setValue(m_calResProp["Start"], -res*9);
      m_calDblMng->setValue(m_calResProp["End"], -res*8);
    }

  }
}


void Indirect::calMinChanged(double val)
{
  MantidWidgets::RangeSelector* from = qobject_cast<MantidWidgets::RangeSelector*>(sender());
  if ( from == m_calCalR1 )
  {
    m_calDblMng->setValue(m_calCalProp["PeakMin"], val);
  }
  else if ( from == m_calCalR2 )
  {
    m_calDblMng->setValue(m_calCalProp["BackMin"], val);
  }
  else if ( from == m_calResR1 )
  {
    m_calDblMng->setValue(m_calResProp["Start"], val);
  }
}

void Indirect::calMaxChanged(double val)
{
  MantidWidgets::RangeSelector* from = qobject_cast<MantidWidgets::RangeSelector*>(sender());
  if ( from == m_calCalR1 )
  {
    m_calDblMng->setValue(m_calCalProp["PeakMax"], val);
  }
  else if ( from == m_calCalR2 )
  {
    m_calDblMng->setValue(m_calCalProp["BackMax"], val);
  }
  else if ( from == m_calResR1 )
  {
    m_calDblMng->setValue(m_calResProp["End"], val);
  }
}

void Indirect::calUpdateRS(QtProperty* prop, double val)
{
  if ( prop == m_calCalProp["PeakMin"] ) m_calCalR1->setMinimum(val);
  else if ( prop == m_calCalProp["PeakMax"] ) m_calCalR1->setMaximum(val);
  else if ( prop == m_calCalProp["BackMin"] ) m_calCalR2->setMinimum(val);
  else if ( prop == m_calCalProp["BackMax"] ) m_calCalR2->setMaximum(val);
  else if ( prop == m_calResProp["Start"] ) m_calResR1->setMinimum(val);
  else if ( prop == m_calResProp["End"] ) m_calResR1->setMaximum(val);
  else if ( prop == m_calResProp["ELow"] ) m_calResR2->setMinimum(val);
  else if ( prop == m_calResProp["EHigh"] ) m_calResR2->setMaximum(val);
}

void Indirect::sOfQwClicked()
{
  if ( validateSofQw() )
  {
    QString rebinString = m_uiForm.sqw_leQLow->text()+","+m_uiForm.sqw_leQWidth->text()+","+m_uiForm.sqw_leQHigh->text();
    QString pyInput = "from mantid.simpleapi import *\n";

    if ( m_uiForm.sqw_cbInput->currentText() == "File" )
    {
      pyInput +=
        "filename = r'" +m_uiForm.sqw_inputFile->getFirstFilename() + "'\n"
        "(dir, file) = os.path.split(filename)\n"
        "(sqwInput, ext) = os.path.splitext(file)\n"
        "LoadNexus(Filename=filename, OutputWorkspace=sqwInput)\n";
    }
    else
    {
      pyInput +=
        "sqwInput = '" + m_uiForm.sqw_cbWorkspace->currentText() + "'\n";
    }

    // Create output name before rebinning
    pyInput += "sqwOutput = sqwInput[:-3] + 'sqw'\n";

    if ( m_uiForm.sqw_ckRebinE->isChecked() )
    {
      QString eRebinString = m_uiForm.sqw_leELow->text()+","+m_uiForm.sqw_leEWidth->text()+","+m_uiForm.sqw_leEHigh->text();
      pyInput += "Rebin(InputWorkspace=sqwInput, OutputWorkspace=sqwInput+'_r', Params='" + eRebinString + "')\n"
        "sqwInput += '_r'\n";
    }
    pyInput +=
      "efixed = " + m_uiForm.leEfixed->text() + "\n"
      "rebin = '" + rebinString + "'\n";

    QString rebinType = m_uiForm.sqw_cbRebinType->currentText();
    if(rebinType == "Centre (SofQW)")
      pyInput += "SofQW(InputWorkspace=sqwInput, OutputWorkspace=sqwOutput, QAxisBinning=rebin, EMode='Indirect', EFixed=efixed)\n";
    else if(rebinType == "Parallelepiped (SofQW2)")
      pyInput += "SofQW2(InputWorkspace=sqwInput, OutputWorkspace=sqwOutput, QAxisBinning=rebin, EMode='Indirect', EFixed=efixed)\n";
    else if(rebinType == "Parallelepiped/Fractional Area (SofQW3)")
      pyInput += "SofQW3(InputWorkspace=sqwInput, OutputWorkspace=sqwOutput, QAxisBinning=rebin, EMode='Indirect', EFixed=efixed)\n";

    pyInput += "AddSampleLog(Workspace=sqwOutput, LogName='rebin_type', LogType='String', LogText='"+rebinType+"')\n";

    if ( m_uiForm.sqw_ckSave->isChecked() )
    {
      pyInput += "SaveNexus(InputWorkspace=sqwOutput, Filename=sqwOutput+'.nxs')\n";

      if (m_uiForm.sqw_ckVerbose->isChecked())
      {
        pyInput += "logger.notice(\"Resolution file saved to default save directory.\")\n";
      }
    }

    if ( m_uiForm.sqw_cbPlotType->currentText() == "Contour" )
    {
      pyInput += "importMatrixWorkspace(sqwOutput).plotGraph2D()\n";
    }
    else if ( m_uiForm.sqw_cbPlotType->currentText() == "Spectra" )
    {
      pyInput +=
        "nspec = mtd[sqwOutput].getNumberHistograms()\n"
        "plotSpectrum(sqwOutput, range(0, nspec))\n";
    }
        
    QString pyOutput = runPythonCode(pyInput).trimmed();
  }
  else
  {
    showInformationBox("Some of your input is invalid. Please check the input highlighted.");
  }
}

void Indirect::sOfQwRebinE(bool state)
{
  QString val;
  if ( state ) val = "*";
  else val = " ";
  m_uiForm.sqw_leELow->setEnabled(state);
  m_uiForm.sqw_leEWidth->setEnabled(state);
  m_uiForm.sqw_leEHigh->setEnabled(state);
  m_uiForm.sqw_valELow->setEnabled(state);
  m_uiForm.sqw_valELow->setText(val);
  m_uiForm.sqw_valEWidth->setEnabled(state);
  m_uiForm.sqw_valEWidth->setText(val);
  m_uiForm.sqw_valEHigh->setEnabled(state);
  m_uiForm.sqw_valEHigh->setText(val);
  m_uiForm.sqw_lbELow->setEnabled(state);
  m_uiForm.sqw_lbEWidth->setEnabled(state);
  m_uiForm.sqw_lbEHigh->setEnabled(state);
}

void Indirect::sOfQwPlotInput()
{
  QString pyInput = "from mantid.simpleapi import *\n"
    "from mantidplot import *\n";

  //...
  if ( m_uiForm.sqw_cbInput->currentText() == "File" )
  {
    // get filename
    if ( m_uiForm.sqw_inputFile->isValid() )
    {
      pyInput +=
        "filename = r'" + m_uiForm.sqw_inputFile->getFirstFilename() + "'\n"
        "(dir, file) = os.path.split(filename)\n"
        "(input, ext) = os.path.splitext(file)\n"
        "LoadNexus(Filename=filename, OutputWorkspace=input)\n";
    }
    else
    {
      showInformationBox("Invalid filename.");
      return;
    }
  }
  else
  {
    pyInput += "input = '" + m_uiForm.sqw_cbWorkspace->currentText() + "'\n";
  }

  pyInput += "ConvertSpectrumAxis(InputWorkspace=input, OutputWorkspace=input[:-4]+'_rqw', Target='ElasticQ', EMode='Indirect')\n"
    "ws = importMatrixWorkspace(input[:-4]+'_rqw')\n"
    "ws.plotGraph2D()\n";

  QString pyOutput = runPythonCode(pyInput).trimmed();

}

// SLICE
void Indirect::sliceRun()
{
  QString error = validateSlice();
  if ( ! error.isEmpty() )
  {
    showInformationBox(error);
    return;
  }

  QString pyInput =
    "from IndirectEnergyConversion import slice\n"
    "tofRange = [" + QString::number(m_sltDblMng->value(m_sltProp["R1S"])) + ","
    + QString::number(m_sltDblMng->value(m_sltProp["R1E"]));
  if ( m_sltBlnMng->value(m_sltProp["UseTwoRanges"]) )
  {
    pyInput +=
      "," + QString::number(m_sltDblMng->value(m_sltProp["R2S"])) + ","
      + QString::number(m_sltDblMng->value(m_sltProp["R2E"])) + "]\n";
  }
  else
  {
    pyInput += "]\n";
  }
  if ( m_uiForm.slice_ckUseCalib->isChecked() )
  {
    pyInput +=
      "calib = r'" + m_uiForm.slice_calibFile->getFirstFilename() + "'\n";
  }
  else
  {
    pyInput +=
      "calib = ''\n";
  }
  QString filenames = m_uiForm.slice_inputFile->getFilenames().join("', r'");
  QString suffix = m_uiForm.cbAnalyser->currentText() + m_uiForm.cbReflection->currentText();
  pyInput +=
    "rawfile = [r'" + filenames + "']\n"
    "spectra = ["+ QString::number(m_sltDblMng->value(m_sltProp["SpecMin"])) + "," + QString::number(m_sltDblMng->value(m_sltProp["SpecMax"])) +"]\n"
    "suffix = '" + suffix + "'\n";

  if ( m_uiForm.slice_ckVerbose->isChecked() ) pyInput += "verbose = True\n";
  else pyInput += "verbose = False\n";

  if ( m_uiForm.slice_ckPlot->isChecked() ) pyInput += "plot = True\n";
  else pyInput += "plot = False\n";

  if ( m_uiForm.slice_ckSave->isChecked() ) pyInput += "save = True\n";
  else pyInput += "save = False\n";

  pyInput +=
    "slice(rawfile, calib, tofRange, spectra, suffix, Save=save, Verbose=verbose, Plot=plot)";

  QString pyOutput = runPythonCode(pyInput).trimmed();
}

void Indirect::slicePlotRaw()
{
  if ( m_uiForm.slice_inputFile->isValid() )
  {
    QString filename = m_uiForm.slice_inputFile->getFirstFilename();
    QFileInfo fi(filename);
    QString wsname = fi.baseName();

    QString pyInput = "Load(Filename=r'" + filename + "', OutputWorkspace='" + wsname + "', SpectrumMin="
      + m_uiForm.leSpectraMin->text() + ", SpectrumMax="
      + m_uiForm.leSpectraMax->text() + ")\n";
    
    pyInput = "try:\n  " +
                pyInput +
              "except ValueError as ve:" +
              "  print str(ve)";

    QString pyOutput = runPythonCode(pyInput);
    
    if( ! pyOutput.isEmpty() )
    {
      showInformationBox("Unable to load file: \n\n\"" + pyOutput + "\".\n\nCheck whether your file exists and matches the selected instrument in the EnergyTransfer tab.");
      return;
    }

    Mantid::API::MatrixWorkspace_sptr input = boost::dynamic_pointer_cast<Mantid::API::MatrixWorkspace>(Mantid::API::AnalysisDataService::Instance().retrieve(wsname.toStdString()));

    const MantidVec & dataX = input->readX(0);
    const MantidVec & dataY = input->readY(0);

    if ( m_sltDataCurve != NULL )
    {
      m_sltDataCurve->attach(0);
      delete m_sltDataCurve;
      m_sltDataCurve = 0;
    }

    m_sltDataCurve = new QwtPlotCurve();
    m_sltDataCurve->setData(&dataX[0], &dataY[0], static_cast<int>(input->blocksize()));
    m_sltDataCurve->attach(m_sltPlot);

    std::pair<double, double> range(dataX.front(), dataX.back());
    m_calResPlot->setAxisScale(QwtPlot::xBottom, range.first, range.second);
    setPlotRange(m_sltR1, m_sltDblMng, std::pair<QtProperty*,QtProperty*>(m_sltProp["R1S"], m_sltProp["R1E"]), range);
    setPlotRange(m_sltR2, m_sltDblMng, std::pair<QtProperty*,QtProperty*>(m_sltProp["R2S"], m_sltProp["R2E"]), range);

    // Replot
    m_sltPlot->replot();
  }
  else
  {
    showInformationBox("Selected input files are invalid.");
  }

}

void Indirect::sliceTwoRanges(QtProperty*, bool state)
{
  m_sltR2->setVisible(state);
}

void Indirect::sliceCalib(bool state)
{
  m_uiForm.slice_calibFile->setEnabled(state);
  m_uiForm.slice_calibFile->isOptional(!state);
}

void Indirect::sliceMinChanged(double val)
{
  MantidWidgets::RangeSelector* from = qobject_cast<MantidWidgets::RangeSelector*>(sender());
  if ( from == m_sltR1 )
  {
    m_sltDblMng->setValue(m_sltProp["R1S"], val);
  }
  else if ( from == m_sltR2 )
  {
    m_sltDblMng->setValue(m_sltProp["R2S"], val);
  }
}

void Indirect::sliceMaxChanged(double val)
{
  MantidWidgets::RangeSelector* from = qobject_cast<MantidWidgets::RangeSelector*>(sender());
  if ( from == m_sltR1 )
  {
    m_sltDblMng->setValue(m_sltProp["R1E"], val);
  }
  else if ( from == m_sltR2 )
  {
    m_sltDblMng->setValue(m_sltProp["R2E"], val);
  }
}

void Indirect::sliceUpdateRS(QtProperty* prop, double val)
{
  if ( prop == m_sltProp["R1S"] ) m_sltR1->setMinimum(val);
  else if ( prop == m_sltProp["R1E"] ) m_sltR1->setMaximum(val);
  else if ( prop == m_sltProp["R2S"] ) m_sltR2->setMinimum(val);
  else if ( prop == m_sltProp["R2E"] ) m_sltR2->setMaximum(val);
}

<<<<<<< HEAD
/**
 * Slot to wrap the protected showInformationBox method defined
 * in UserSubWindow and provide access to composed tabs.
 * 
 * @param message :: The message to display in the message box
 */
void Indirect::showMessageBox(const QString& message)
{
  showInformationBox(message);
}
=======

void Indirect::setPlotRange(MantidWidgets::RangeSelector* rangeSelector, QtDoublePropertyManager* dblManager, 
  const std::pair<QtProperty*, QtProperty*> props, const std::pair<double, double>& bounds)
{
  dblManager->setMinimum(props.first, bounds.first);
  dblManager->setMaximum(props.first, bounds.second);
  dblManager->setMinimum(props.second, bounds.first);
  dblManager->setMaximum(props.second, bounds.second);
  rangeSelector->setRange(bounds.first, bounds.second);
}

  
>>>>>>> 5d3eded0
<|MERGE_RESOLUTION|>--- conflicted
+++ resolved
@@ -2083,7 +2083,6 @@
   else if ( prop == m_sltProp["R2E"] ) m_sltR2->setMaximum(val);
 }
 
-<<<<<<< HEAD
 /**
  * Slot to wrap the protected showInformationBox method defined
  * in UserSubWindow and provide access to composed tabs.
@@ -2094,7 +2093,6 @@
 {
   showInformationBox(message);
 }
-=======
 
 void Indirect::setPlotRange(MantidWidgets::RangeSelector* rangeSelector, QtDoublePropertyManager* dblManager, 
   const std::pair<QtProperty*, QtProperty*> props, const std::pair<double, double>& bounds)
@@ -2104,7 +2102,4 @@
   dblManager->setMinimum(props.second, bounds.first);
   dblManager->setMaximum(props.second, bounds.second);
   rangeSelector->setRange(bounds.first, bounds.second);
-}
-
-  
->>>>>>> 5d3eded0
+}