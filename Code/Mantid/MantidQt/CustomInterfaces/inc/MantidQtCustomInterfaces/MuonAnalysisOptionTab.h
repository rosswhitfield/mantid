--- conflicted
+++ resolved
@@ -48,16 +48,14 @@
 {
  Q_OBJECT
 public:
-<<<<<<< HEAD
   /// Types of the start time
   enum StartTimeType { FirstGoodData, TimeZero, Custom };
 
   /// Type of rebin
   enum RebinType { NoRebin, FixedRebin, VariableRebin };
-=======
+
   /// Types of new plot policies
   enum NewPlotPolicy { NewWindow, PreviousWindow };
->>>>>>> 6d71488a
 
   /// Constructor
   MuonAnalysisOptionTab(Ui::MuonAnalysis& uiForm, const QString& settingsGroup);
@@ -68,7 +66,6 @@
   /// Get plot style parameters from widgets
   QMap<QString, QString> parsePlotStyleParams() const;
 
-<<<<<<< HEAD
   /// Retrieve selected type of the start time
   StartTimeType getStartTimeType();
 
@@ -86,10 +83,9 @@
 
   /// Retrieve a binning step as specified by user
   double getRebinStep();
-=======
+
   /// Return currently selected new plot policy
   NewPlotPolicy newPlotPolicy();
->>>>>>> 6d71488a
 
 signals:
   /// Update the plot because something has changed.
@@ -99,7 +95,6 @@
   void plotStyleChanged();
 
 private:
-<<<<<<< HEAD
   /// Logger to use
   static Logger& g_log;
 
@@ -110,8 +105,6 @@
   static const QString MAX_Y_DEFAULT;
   static const QString FIXED_REBIN_DEFAULT;
   static const QString VARIABLE_REBIN_DEFAULT;
-=======
->>>>>>> 6d71488a
 
   /// The Muon Analysis UI file.
   Ui::MuonAnalysis& m_uiForm;
