#include <sstream>

#include "MantidAPI/RemoteJobManagerFactory.h"
#include "MantidKernel/Exception.h"
#include "MantidKernel/InternetHelper.h"
#include "MantidKernel/Logger.h"
#include "MantidRemoteJobManagers/SCARFLSFJobManager.h"

#include "boost/algorithm/string/replace.hpp"

namespace Mantid {
namespace RemoteJobManagers {

// Register the manager into the RemoteJobManagerFactory
DECLARE_REMOTEJOBMANAGER(SCARFLSFJobManager)

namespace {
// static logger object
Mantid::Kernel::Logger g_log("SCARFLSFJobManager");
}

std::string LSFJobManager::g_loginBaseURL = "https://portal.scarf.rl.ac.uk";
std::string LSFJobManager::g_loginPath = "/cgi-bin/token.py";

std::string SCARFLSFJobManager::g_logoutPath = "webservice/pacclient/logout/";
std::string SCARFLSFJobManager::g_pingPath =
    "platform/webservice/pacclient/ping/";
// This could be passed here from facilities or similar
// (like loginBaseURL above) - but note that in principle
// the port number is known only after logging in
std::string SCARFLSFJobManager::g_pingBaseURL =
    "https://portal.scarf.rl.ac.uk:8443/";

/**
 * Log into SCARF. If it goes well, it will produce a token that can
 * be reused for a while in subsequent queries. Internally it relies
 * on the InternetHelper to send an HTTP request and obtain the
 * response.
 *
 * @param username normally an STFC federal ID
 * @param password user password
 */
void SCARFLSFJobManager::authenticate(const std::string &username,
                                      const std::string &password) {
  // base LSFJobManager class only supports a single user presently
  g_tokenStash.clear();
  g_transactions.clear();

  // Do the URI %-encoding, but component by component
  std::string encodedUser = urlComponentEncode(username);
  // Poco::URI::encode(username, ";,/?:@&=+$#", encodedUser);
  std::string encodedPass = urlComponentEncode(password);
  // Poco::URI::encode(password, ";,/?:@&=+$#", encodedPass);

  const std::string params =
      "?username=" + encodedUser + "&password=" + encodedPass;
  const Poco::URI fullURL =
      makeFullURI(Poco::URI(g_loginBaseURL), g_loginPath, params);
  int code = 0;
  std::stringstream ss;
  try {
    code = doSendRequestGetResponse(fullURL, ss);
  } catch (Kernel::Exception::InternetError &ie) {
    throw std::runtime_error("Error while sending HTTP request to authenticate "
                             "(log in): " +
                             std::string(ie.what()));
  }
  // We would check (Poco::Net::HTTPResponse::HTTP_OK == code) but the SCARF
  // login script (token.py) seems to return 200 whatever happens, as far as the
  // request is well formed. So this is how to know if authentication succeeded:
  const std::string expectedSubstr = g_loginBaseURL;
  std::string resp = ss.str();
  if (Mantid::Kernel::InternetHelper::HTTP_OK == code &&
      resp.find(expectedSubstr) != std::string::npos) {
    // it went fine, stash cookie/token which looks like this (2 lines):
    // https://portal.scarf.rl.ac.uk:8443/platform/
    // scarf362"2015-02-10T18:50:00Z"Mv2ncX8Z0TpH0lZHxMyXNVCb7ucT6jHNOx...
    std::string url, token_str;
    std::getline(ss, url);
    std::getline(ss, token_str);
    // note that the token needs a substring replace and a prefix, like this:
    boost::replace_all(token_str, "\"", "#quote#");
    token_str = "platform_token=" + token_str;
    // insert in the token stash
    UsernameToken tok(username, Token(url, token_str));
<<<<<<< HEAD
    g_tokenStash.insert(tok); // the password is never stored
    g_log.notice() << "Got authentication token from the compute resource. You "
                      "are now logged in." << std::endl;
=======
    m_tokenStash.insert(tok); // the password is never stored
    g_log.notice() << "Got authentication token for user '" + username +
                          "'. You are now logged in " << std::endl;
>>>>>>> 4937edba
  } else {
    throw std::runtime_error("Login failed. Please check your username and "
                             "password. Got status code " +
                             boost::lexical_cast<std::string>(code) +
                             ", with this response: " + resp);
  }
}

/**
 * Ping the server to see if the web service is active/available.
 * Note that this method does not need the user to be logged in.
 *
 * For now this ping method sits here as specific to SCARF.  It is not
 * clear at the moment if it is general to LSF. It could well be
 * possible to pull this into LSFJobManager.
 *
 * @return true if the web service responds.
 */
bool SCARFLSFJobManager::ping() {
  // Job ping, needs these headers:
  // headers = {'Content-Type': 'application/xml', 'Accept': ACCEPT_TYPE}
  const Poco::URI fullURL = makeFullURI(Poco::URI(g_pingBaseURL), g_pingPath);
  const StringToStringMap headers =
      makeHeaders(std::string("text/plain"), "", g_acceptType);
  int code = 0;
  std::stringstream ss;
  try {
    code = doSendRequestGetResponse(fullURL, ss, headers);
  } catch (Kernel::Exception::InternetError &ie) {
    throw std::runtime_error("Error while sending HTTP request to ping the "
                             "server " +
                             std::string(ie.what()));
  }
  bool ok = false;
  if (Mantid::Kernel::InternetHelper::HTTP_OK == code) {
    std::string resp = ss.str();
    if (std::string::npos != resp.find("Web Services are ready")) {
      g_log.notice()
          << "Pinged compute resource with apparently good response: " << resp
          << std::endl;
      ok = true;
    } else {
      g_log.warning() << "Pinged compute resource but got what looks like an "
                         "error message: " << resp << std::endl;
    }
  } else {
    throw std::runtime_error(
        "Failed to ping the web service at:" + fullURL.toString() +
        ". Please check your parameters, software version, "
        "etc.");
  }

  return ok;
}

/**
 * Log out from SCARF. In practice, it trashes the cookie (if we were
 * successfully logged in).
 *
 * As the authentication method is specific to SCARF, this logout
 * method has been placed here as specific to SCARF too. Probably it
 * is general to other LSF systems without any/much changes.
 *
 * @param username Username to use (should have authenticated
 * before). Leave it empty to log out the last (maybe only) user that
 * logged in with authenticate().
 */
void SCARFLSFJobManager::logout(const std::string &username) {
  if (0 == g_tokenStash.size()) {
    throw std::runtime_error("Logout failed. No one is currenlty logged in.");
  }

  std::map<std::string, Token>::iterator it;
  if (!username.empty()) {
    it = g_tokenStash.find(username);
    if (g_tokenStash.end() == it) {
      throw std::invalid_argument(
          "Logout failed. The username given is not logged in: " + username);
    }
  }
  // only support for single-user
  Token tok = g_tokenStash.begin()->second;

  // logout query, needs headers = {'Content-Type': 'text/plain', 'Cookie':
  // token,
  //    'Accept': 'text/plain,application/xml,text/xml'}
  const std::string token = tok.m_token_str;
  const Poco::URI fullURL = makeFullURI(tok.m_url, g_logoutPath);
  const StringToStringMap headers =
      makeHeaders(std::string("text/plain"), token, g_acceptType);
  int code = 0;
  std::stringstream ss;
  try {
    code = doSendRequestGetResponse(fullURL, ss, headers);
  } catch (Kernel::Exception::InternetError &ie) {
    throw std::runtime_error("Error while sending HTTP request to log out: " +
                             std::string(ie.what()));
  }
  if (Mantid::Kernel::InternetHelper::HTTP_OK == code) {
    g_log.notice() << "Logged out." << std::endl;
    g_log.debug() << "Response from server: " << ss.str() << std::endl;
  } else {
    throw std::runtime_error("Failed to logout from the web service at: " +
                             fullURL.toString() +
                             ". Please check your username.");
  }

  // successfully logged out, forget the token
  if (username.empty()) {
    // delete first one
    g_tokenStash.erase(g_tokenStash.begin());
  } else {
    // delete requested one
    if (g_tokenStash.end() != it)
      g_tokenStash.erase(it);
  }
}

/**
 * This uri encode helper escapes anything that is not unreserved in
 * RFC3986.
 *
 * Note: Poco's encode (Poco::URI::encode()) requires the list of
 * characters to escape. This method is added here as I think this is
 * a much safer and standard compliant way than giving a explicit list
 * of characters to escape. If this same encode happens to be needed
 * somewhere else maybe it should be moved to a more general place.
 *
 * @param in string (normally a component of an uri, like a parameter
 * value)
 *
 * @return uri-encoded string, as per RFC3986
 */
std::string SCARFLSFJobManager::urlComponentEncode(const std::string &in) {
  std::ostringstream out;
  out.fill('0');
  out << std::hex;

  for (std::string::const_iterator i = in.begin(), n = in.end(); i != n; ++i) {
    std::string::value_type c = (*i);
    // unreserved characters go through, where:
    // unreserved = ALPHA / DIGIT / "-" / "." / "_" / "~"
    if (isalnum(c) || c == '-' || c == '_' || c == '.' || c == '~') {
      out << c;
    } else {
      // Any non unreserved is pct-escaped
      out << '%' << std::setw(2) << int((unsigned char) c);
    }
  }
  return out.str();
}

} // end namespace RemoteJobManagers
} // end namespace Mantid<|MERGE_RESOLUTION|>--- conflicted
+++ resolved
@@ -83,15 +83,9 @@
     token_str = "platform_token=" + token_str;
     // insert in the token stash
     UsernameToken tok(username, Token(url, token_str));
-<<<<<<< HEAD
-    g_tokenStash.insert(tok); // the password is never stored
-    g_log.notice() << "Got authentication token from the compute resource. You "
-                      "are now logged in." << std::endl;
-=======
     m_tokenStash.insert(tok); // the password is never stored
     g_log.notice() << "Got authentication token for user '" + username +
                           "'. You are now logged in " << std::endl;
->>>>>>> 4937edba
   } else {
     throw std::runtime_error("Login failed. Please check your username and "
                              "password. Got status code " +
