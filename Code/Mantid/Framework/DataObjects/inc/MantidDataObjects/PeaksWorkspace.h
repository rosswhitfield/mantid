--- conflicted
+++ resolved
@@ -104,14 +104,11 @@
     void addPeak(const API::IPeak& ipeak);
     Peak & getPeak(int peakNum);
     const Peak & getPeak(int peakNum) const;
-<<<<<<< HEAD
-    API::IPeak* createPeak(Kernel::V3D QLabFrame, double detectorDistance=1.0) const;
-    std::vector<std::pair<std::string,std::string> > PeakInfo(Kernel::V3D QFrame , bool lab_coords) const;
-=======
+
     API::IPeak* createPeak(Kernel::V3D QFrame, double detectorDistance=1.0) const;
     std::vector<std::pair<std::string,std::string> > PeakInfo(Kernel::V3D QFrame , bool lab_coords) const;
     int PeakInfoNumber(Kernel::V3D QFrame, bool lab_coords) const;
->>>>>>> a6bd821f
+
     std::vector<Peak> & getPeaks();
     const std::vector<Peak> & getPeaks() const;
     virtual bool hasIntegratedPeaks() const;
