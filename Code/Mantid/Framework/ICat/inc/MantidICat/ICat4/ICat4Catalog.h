#ifndef MANTID_ICAT_ICAT4CATALOG_H_
#define MANTID_ICAT_ICAT4CATALOG_H_

#include "MantidAPI/ICatalog.h"
#include "MantidAPI/TableRow.h"
#include "MantidKernel/Logger.h"
#include "MantidICat/CatalogSearchParam.h"

namespace Mantid
{
  namespace ICat
  {
    /**
    This class is responsible for the implementation of ICat4 version based information catalogs
    @author Jay Rainey, ISIS Rutherford Appleton Laboratory 
    @date 12/08/2013
    Copyright &copy; 2013 ISIS Rutherford Appleton Laboratory & NScD Oak Ridge National Laboratory

    This file is part of Mantid.

    Mantid is free software; you can redistribute it and/or modify
    it under the terms of the GNU General Public License as published by
    the Free Software Foundation; either version 3 of the License, or
    (at your option) any later version.

    Mantid is distributed in the hope that it will be useful,
    but WITHOUT ANY WARRANTY; without even the implied warranty of
    MERCHANTABILITY or FITNESS FOR A PARTICULAR PURPOSE.  See the
    GNU General Public License for more details.

    You should have received a copy of the GNU General Public License
    along with this program.  If not, see <http://www.gnu.org/licenses/>.

    File change history is stored at: <https://github.com/mantidproject/mantid>.
    Code Documentation is available at: <http://doxygen.mantidproject.org>
    */
    class  ICat4Catalog : public Mantid::API::ICatalog
    {
      public:
        /// Constructor
        ICat4Catalog():g_log(Kernel::Logger::get("ICat4Catalog")) {}
        /// Destructor
        virtual ~ICat4Catalog();
        /// Log the user into the catalog system.
        virtual void login(const std::string& username,const std::string& password,const std::string& url);
        /// Log the user out of the catalog system.
        virtual void logout();
        /// Search the catalog for data.
        virtual void search(const CatalogSearchParam& inputs, Mantid::API::ITableWorkspace_sptr& outputws,
            const int &offset, const int &limit);
        /// Obtain the number of results returned by the search method.
        virtual int64_t getNumberOfSearchResults(const CatalogSearchParam& inputs);
        /// Show the logged in user's investigations search results.
        virtual void myData(Mantid::API::ITableWorkspace_sptr& outputws);
        /// Get datasets.
        virtual void getDataSets(const long long&investigationId,Mantid::API::ITableWorkspace_sptr& outputws);
        /// Get datafiles
        virtual void getDataFiles(const long long&investigationId,Mantid::API::ITableWorkspace_sptr& outputws);
        /// Get instruments list
        virtual void listInstruments(std::vector<std::string>& instruments);
        /// Get investigationtypes list
        virtual void listInvestigationTypes(std::vector<std::string>& invstTypes);
        /// Get the file location string(s) from archive.
        virtual void getFileLocation(const long long&fileID,std::string& fileLocation);
        /// Get the url(s) based on the fileID.
        virtual void getDownloadURL(const long long& fileID,std::string & url);
        /// get URL of where to PUT (publish) files.
        virtual std::string getUploadURL(std::string &dataFileName, std::string &createFileName);
        /// Keep current session alive
        virtual void keepAlive();
        /// Keep alive in minutes
        virtual int keepAliveinminutes();

      private:
        // Ensures human friendly error messages are provided to the user.
        void throwErrorMessage(ICat4::ICATPortBindingProxy& icat);
        // Defines the SSL authentication scheme.
        void setSSLContext(ICat4::ICATPortBindingProxy& icat);
        // Saves "MyData" query result to output workspace.
        void saveInvestigations(std::vector<ICat4::xsd__anyType*> response, API::ITableWorkspace_sptr& outputws);
        // Creates a search query string based on inputs provided by the user.
        std::string buildSearchQuery(const CatalogSearchParam& inputs);
        // Saves "DataFiles" result to output workspace.
        void saveDataFiles(std::vector<ICat4::xsd__anyType*> response, API::ITableWorkspace_sptr& outputws);
        // Saves "DataSets" information to the output workspace.
        void saveDataSets(std::vector<ICat4::xsd__anyType*> response, API::ITableWorkspace_sptr& outputws);
        // Convert a file size to human readable file format.
        std::string bytesToString(int64_t &fileSize);
        // Helper method that formats a given timestamp.
        std::string formatDateTime(const time_t &timestamp, const std::string &format);
<<<<<<< HEAD
        // Search the archive & obtain the dataset ID based on the filename
        int64_t getDatasetIdFromFileName(std::string &fileName);
        // Sets the soap-endpoint & SSL context for the proxy being returned.
        ICat4::ICATPortBindingProxy getICATProxy();
=======
        // Sets the soap-endpoint & SSL context for the given ICAT proxy.
        void setICATProxySettings(ICat4::ICATPortBindingProxy& icat);
>>>>>>> 335e05c6

        // Reference to the logger class.
        Kernel::Logger& g_log;

        /**
         * Template method to save data to table workspace
         * @param input :: Pointer to input value.
         * @param table :: Table row reference.
         */
        template<class T>
        void savetoTableWorkspace(T* input,Mantid::API::TableRow &table)
        {
          if(input != 0)
          {
            table << *input;
          }
          else
          {
            table << "";
          }
        }
    };
  }
}

#endif<|MERGE_RESOLUTION|>--- conflicted
+++ resolved
@@ -88,15 +88,10 @@
         std::string bytesToString(int64_t &fileSize);
         // Helper method that formats a given timestamp.
         std::string formatDateTime(const time_t &timestamp, const std::string &format);
-<<<<<<< HEAD
         // Search the archive & obtain the dataset ID based on the filename
         int64_t getDatasetIdFromFileName(std::string &fileName);
-        // Sets the soap-endpoint & SSL context for the proxy being returned.
-        ICat4::ICATPortBindingProxy getICATProxy();
-=======
         // Sets the soap-endpoint & SSL context for the given ICAT proxy.
         void setICATProxySettings(ICat4::ICATPortBindingProxy& icat);
->>>>>>> 335e05c6
 
         // Reference to the logger class.
         Kernel::Logger& g_log;
