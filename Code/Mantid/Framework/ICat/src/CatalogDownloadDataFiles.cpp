--- conflicted
+++ resolved
@@ -48,20 +48,18 @@
     /// Sets documentation strings for this algorithm
     void CatalogDownloadDataFiles::initDocs()
     {
-      this->setWikiSummary("Obtains a list of file paths to the data files the user wants to download from the archives, or has downloaded and saved locally.");
-    }
+      this->setWikiSummary("Downloads the given data files from the data server ");
+      this->setOptionalMessage("Downloads the given data files from the data server");
+    }
+
 
     /// declaring algorithm properties
     void CatalogDownloadDataFiles::init()
     {
       declareProperty(new ArrayProperty<int64_t> ("FileIds"),"List of fileids to download from the data server");
       declareProperty(new ArrayProperty<std::string> ("FileNames"),"List of filenames to download from the data server");
-<<<<<<< HEAD
       declareProperty("DownloadPath","", "The path to save the files to download to.");
       declareProperty(new ArrayProperty<std::string>("FileLocations",std::vector<std::string>(), 
-=======
-      declareProperty(new ArrayProperty<std::string>("Filelocations",std::vector<std::string>(),
->>>>>>> 4f4c1fd4
                                                      boost::make_shared<NullValidator>(),
                                                      Direction::Output),
                       "A list of file locations to the ICAT datafiles.");
@@ -148,14 +146,7 @@
 
           progress(prog,"downloading over internet...");
 
-<<<<<<< HEAD
-          g_log.debug() << "URL of file downloading: " << url << std::endl;
-          // Download file from the data server to the machine where mantid is installed
-          std::string fullPathDownloadedFile = doDownloadandSavetoLocalDrive(url,*citr2);
-=======
-          // Download file from the data server to the machine where Mantid is installed
           std::string fullPathDownloadedFile = doDownloadandSavetoLocalDrive(url,*fileName);
->>>>>>> 4f4c1fd4
 
           fileLocations.push_back(fullPathDownloadedFile);
         }
