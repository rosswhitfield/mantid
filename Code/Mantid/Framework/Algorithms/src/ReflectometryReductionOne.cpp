<<<<<<< HEAD
/*WIKI*
 Reduces a single TOF reflectometry run into a mod Q vs I/I0 workspace. Performs transmission corrections. Handles both point detector and multidetector cases.
 The algorithm can correct detector locations based on an input theta value.

 Historically the work performed by this algorithm was known as the Quick script.

 === Analysis Modes ===

 The default analysis mode is ''PointDetectorAnalysis''. Only this mode supports Transmission corrections (see below). For PointAnalysisMode
 the analysis can be roughly reduced to IvsLam = DetectorWS / sum(I0) / TransmissionWS / sum(I0). The normalization by tranmission run(s) is optional.
 Input workspaces are converted to ''Wavelength'' first via [[ConvertUnits]].

 IvsQ is calculated via [[ConvertUnits]] into units of ''MomentumTransfer''.
 Corrections may be applied prior to the transformation to ensure that the detectors are in the correct location according to the input Theta value.
 Corrections are only enabled when a Theta input value has been provided.

 === Transmission Runs ===
 Transmission correction is a normalization step, which may be applied to ''PointDetectorAnalysis'' reduction.

 Transmission runs are expected to be in TOF. The spectra numbers in the Transmission run workspaces must be the same as those in the Input Run workspace.
 If two Transmission runs are provided then the Stitching parameters associated with the transmission runs will also be required.
 If a single Transmission run is provided, then no stitching
 parameters will be needed.

 *WIKI*/

=======
>>>>>>> e2afd784
#include "MantidAlgorithms/ReflectometryReductionOne.h"
#include "MantidGeometry/Instrument/ReferenceFrame.h"
#include "MantidAPI/MatrixWorkspace.h"
#include "MantidAPI/WorkspaceValidators.h"
#include "MantidAPI/WorkspaceFactory.h"
#include "MantidKernel/ListValidator.h"
#include "MantidKernel/ArrayProperty.h"
#include "MantidKernel/EnabledWhenProperty.h"
#include "MantidKernel/RebinParamsValidator.h"
#include <boost/make_shared.hpp>
#include <boost/assign/list_of.hpp>

using namespace Mantid::Kernel;
using namespace Mantid::API;
using namespace Mantid::Geometry;

namespace Mantid
{
  namespace Algorithms
  {

    /*Anonomous namespace */
    namespace
    {
      /**
       * Helper non-member function for translating all the workspace indexes in an origin workspace into workspace indexes
       * of a host end-point workspace. This is done using spectrum numbers as the intermediate.
       *
       * This function will throw a runtime error if the specId are not found to exist on the host end-point workspace.
       *
       * @param originWS : Origin workspace, which provides the original workspace index to spectrum id mapping.
       * @param hostWS : Workspace onto which the resulting workspace indexes will be hosted
       * @return Remapped wokspace indexes applicable for the host workspace. results as comma separated string.
       */
      std::string createWorkspaceIndexListFromDetectorWorkspace(MatrixWorkspace_const_sptr originWS,
          MatrixWorkspace_const_sptr hostWS)
      {
        auto spectrumMap = originWS->getSpectrumToWorkspaceIndexMap();
        auto it = spectrumMap.begin();
        std::stringstream result;
        specid_t specId = (*it).first;
        result << static_cast<int>(hostWS->getIndexFromSpectrumNumber(specId));
        ++it;
        for (; it != spectrumMap.end(); ++it)
        {
          specId = (*it).first;
          result << "," << static_cast<int>(hostWS->getIndexFromSpectrumNumber(specId));
        }
        return result.str();
      }

      const std::string multiDetectorAnalysis = "MultiDetectorAnalysis";
      const std::string pointDetectorAnalysis = "PointDetectorAnalysis";
      const std::string tofUnitId = "TOF";
      const std::string wavelengthUnitId = "Wavelength";

      /**
       * Helper free function to get the ordered spectrum numbers from a workspace.
       * @param ws
       * @return
       */
      std::vector<int> getSpectrumNumbers(MatrixWorkspace_sptr& ws)
      {
        auto specToWSIndexMap = ws->getSpectrumToWorkspaceIndexMap();
        std::vector<int> keys(specToWSIndexMap.size());
        size_t i = 0;
        for (auto it = specToWSIndexMap.begin(); it != specToWSIndexMap.end(); ++it, ++i)
        {
          keys[i] = static_cast<int>(it->first);
        }
        std::sort(keys.begin(), keys.end()); // Sort the keys, as the order is not guaranteed in the map.

        return keys;
      }
    }
    /* End of ananomous namespace */

    // Register the algorithm into the AlgorithmFactory
    DECLARE_ALGORITHM(ReflectometryReductionOne)

    //----------------------------------------------------------------------------------------------
    /** Constructor
     */
    ReflectometryReductionOne::ReflectometryReductionOne()
    {
    }

    //----------------------------------------------------------------------------------------------
    /** Destructor
     */
    ReflectometryReductionOne::~ReflectometryReductionOne()
    {
    }

    //----------------------------------------------------------------------------------------------
    /// Algorithm's name for identification. @see Algorithm::name
    const std::string ReflectometryReductionOne::name() const
    {
      return "ReflectometryReductionOne";
    }
    ;

    /// Algorithm's version for identification. @see Algorithm::version
    int ReflectometryReductionOne::version() const
    {
      return 1;
    }
    ;

    /// Algorithm's category for identification. @see Algorithm::category
    const std::string ReflectometryReductionOne::category() const
    {
      return "Reflectometry\\ISIS";
    }

    //----------------------------------------------------------------------------------------------

    //----------------------------------------------------------------------------------------------
    /** Initialize the algorithm's properties.
     */
    void ReflectometryReductionOne::init()
    {
      boost::shared_ptr<CompositeValidator> inputValidator = boost::make_shared<CompositeValidator>();
      inputValidator->add(boost::make_shared<WorkspaceUnitValidator>(tofUnitId));

      declareProperty(
          new WorkspaceProperty<MatrixWorkspace>("InputWorkspace", "", Direction::Input, inputValidator),
          "Run to reduce.");

      std::vector<std::string> propOptions;
      propOptions.push_back(pointDetectorAnalysis);
      propOptions.push_back(multiDetectorAnalysis);

      declareProperty("AnalysisMode", "PointDetectorAnalysis",
          boost::make_shared<StringListValidator>(propOptions),
          "The type of analysis to perform. Point detector or multi detector.");

      declareProperty(new ArrayProperty<int>("RegionOfInterest"),
          "Indices of the spectra a pair (lower, upper) that mark the ranges that correspond to the region of interest (reflected beam) in multi-detector mode.");
      declareProperty(new ArrayProperty<int>("RegionOfDirectBeam"),
          "Indices of the spectra a pair (lower, upper) that mark the ranges that correspond to the direct beam in multi-detector mode.");

      this->initIndexInputs();
      this->initWavelengthInputs();

      declareProperty(new PropertyWithValue<std::string>("DetectorComponentName", "", Direction::Input),
          "Name of the detector component i.e. point-detector. If these are not specified, the algorithm will attempt lookup using a standard naming convention.");

      declareProperty(new PropertyWithValue<std::string>("SampleComponentName", "", Direction::Input),
          "Name of the sample component i.e. some-surface-holder. If these are not specified, the algorithm will attempt lookup using a standard naming convention.");

      declareProperty(new WorkspaceProperty<>("OutputWorkspace", "", Direction::Output),
          "Output Workspace IvsQ.");

      declareProperty(
          new WorkspaceProperty<>("OutputWorkspaceWavelength", "", Direction::Output,
              PropertyMode::Optional), "Output Workspace IvsLam. Intermediate workspace.");

      declareProperty(new PropertyWithValue<double>("ThetaIn", Mantid::EMPTY_DBL(), Direction::Input),
          "Final theta value in degrees. Optional, this value will be calculated internally and provided as ThetaOut if not provided.");

      declareProperty(new PropertyWithValue<double>("ThetaOut", Mantid::EMPTY_DBL(), Direction::Output),
          "Calculated final theta in degrees.");

      declareProperty(new PropertyWithValue<bool>("CorrectDetectorPositions", true, Direction::Input),
          "Correct detector positions using ThetaIn (if given)");

      declareProperty(
          new WorkspaceProperty<MatrixWorkspace>("FirstTransmissionRun", "", Direction::Input,
              PropertyMode::Optional),
          "First transmission run, or the low wavelength transmission run if SecondTransmissionRun is also provided.");
      declareProperty(
          new WorkspaceProperty<MatrixWorkspace>("SecondTransmissionRun", "", Direction::Input,
              PropertyMode::Optional, inputValidator->clone()),
          "Second, high wavelength transmission run. Optional. Causes the FirstTransmissionRun to be treated as the low wavelength transmission run.");

      this->initStitchingInputs();

      declareProperty(new PropertyWithValue<bool>("StrictSpectrumChecking", true, Direction::Input),
          "Enforces spectrum number checking prior to normalisation");

      setPropertyGroup("FirstTransmissionRun", "Transmission");
      setPropertyGroup("SecondTransmissionRun", "Transmission");
      setPropertyGroup("Params", "Transmission");
      setPropertyGroup("StartOverlap", "Transmission");
      setPropertyGroup("EndOverlap", "Transmission");

      // Only do transmission corrections when point detector.
      setPropertySettings("FirstTransmissionRun",
          new Kernel::EnabledWhenProperty("AnalysisMode", IS_EQUAL_TO, "PointDetectorAnalysis"));
      setPropertySettings("SecondTransmissionRun",
          new Kernel::EnabledWhenProperty("AnalysisMode", IS_EQUAL_TO, "PointDetectorAnalysis"));
      setPropertySettings("Params",
          new Kernel::EnabledWhenProperty("AnalysisMode", IS_EQUAL_TO, "PointDetectorAnalysis"));
      setPropertySettings("StartOverlap",
          new Kernel::EnabledWhenProperty("AnalysisMode", IS_EQUAL_TO, "PointDetectorAnalysis"));
      setPropertySettings("EndOverlap",
          new Kernel::EnabledWhenProperty("AnalysisMode", IS_EQUAL_TO, "PointDetectorAnalysis"));

      // Only use region of direct beam when in multi-detector analysis mode.
      setPropertySettings("RegionOfDirectBeam",
          new Kernel::EnabledWhenProperty("AnalysisMode", IS_EQUAL_TO, "MultiDetectorAnalysis"));
    }

    /**
     * Correct the position of the detectors based on the input theta value.
     * @param toCorrect : Workspace to correct detector positions on.
     * @param thetaInDeg : Theta in degrees to use in correction calculations.
     * @param isPointDetector : True if using point detector analysis
     * @return Copy with positions corrected.
     */
    MatrixWorkspace_sptr ReflectometryReductionOne::correctPosition(API::MatrixWorkspace_sptr& toCorrect,
        const double& thetaInDeg, const bool isPointDetector)
    {
      g_log.debug("Correcting position using theta.");

      auto correctPosAlg = this->createChildAlgorithm("SpecularReflectionPositionCorrect");
      correctPosAlg->initialize();
      correctPosAlg->setProperty("InputWorkspace", toCorrect);

      const std::string analysisMode = this->getProperty("AnalysisMode");
      correctPosAlg->setProperty("AnalysisMode", analysisMode);
      auto instrument = toCorrect->getInstrument();
      IComponent_const_sptr sample = this->getSurfaceSampleComponent(instrument);
      const std::string sampleComponentName = this->getProperty("SampleComponentName");
      correctPosAlg->setProperty("SampleComponentName", sample->getName());
      correctPosAlg->setProperty("TwoThetaIn", thetaInDeg * 2);

      if (isPointDetector)
      {
        IComponent_const_sptr detector = this->getDetectorComponent(instrument, isPointDetector);
        correctPosAlg->setProperty("DetectorComponentName", detector->getName());
      }
      else
      {
        auto specNumbers = getSpectrumNumbers(toCorrect);
        correctPosAlg->setProperty("SpectrumNumbersOfDetectors", specNumbers);
        for(size_t t = 0; t < specNumbers.size(); ++t)
        {
         std::stringstream buffer;
         buffer << "Writing out: " << specNumbers[t];
         g_log.notice(buffer.str());
        }
      }
      correctPosAlg->execute();
      MatrixWorkspace_sptr corrected = correctPosAlg->getProperty("OutputWorkspace");

      return corrected;
    }

    /**
     * Convert an input workspace into an IvsQ workspace.
     *
     * @param toConvert : Workspace to convert
     * @param bCorrectPosition : Flag to indicate that detector positions should be corrected based on the input theta values.
     * @param thetaInDeg : Theta in Degrees. Used for correction.
     * @param isPointDetector: Is point detector analysis
     * @return
     */
    Mantid::API::MatrixWorkspace_sptr ReflectometryReductionOne::toIvsQ(
        API::MatrixWorkspace_sptr& toConvert, const bool bCorrectPosition, OptionalDouble& thetaInDeg,
        const bool isPointDetector)
    {
      /*
       * Can either calculate a missing theta value for the purposes of reporting, or correct positions based on a theta value,
       * but not both. The processing is effectively circular if both are applied.
       */
      if (!thetaInDeg.is_initialized())
      {
        g_log.debug("Calculating final theta.");

        auto correctThetaAlg = this->createChildAlgorithm("SpecularReflectionCalculateTheta");
        correctThetaAlg->initialize();
        correctThetaAlg->setProperty("InputWorkspace", toConvert);
        const std::string analysisMode = this->getProperty("AnalysisMode");
        correctThetaAlg->setProperty("AnalysisMode", analysisMode);
        const std::string sampleComponentName = this->getProperty("SampleComponentName");
        correctThetaAlg->setProperty("SampleComponentName", sampleComponentName);
        if (isPointDetector)
        {
          const std::string detectorComponentName = this->getPropertyValue("DetectorComponentName");
          correctThetaAlg->setProperty("DetectorComponentName", detectorComponentName);
        }
        else
        {
          std::vector<int> spectrumNumbers = getSpectrumNumbers(toConvert);
          correctThetaAlg->setProperty("SpectrumNumbersOfDetectors", spectrumNumbers);
        }
        correctThetaAlg->execute();
        const double twoTheta = correctThetaAlg->getProperty("TwoTheta");

        thetaInDeg = twoTheta / 2;

      }
      else if (bCorrectPosition)
      {
        toConvert = correctPosition(toConvert, thetaInDeg.get(), isPointDetector);
      }

      // Always convert units.
      auto convertUnits = this->createChildAlgorithm("ConvertUnits");
      convertUnits->initialize();
      convertUnits->setProperty("InputWorkspace", toConvert);
      convertUnits->setProperty("Target", "MomentumTransfer");
      convertUnits->execute();
      MatrixWorkspace_sptr inQ = convertUnits->getProperty("OutputWorkspace");
      return inQ;
    }

    /**
     * Get the sample component. Use the name provided as a property as the basis for the lookup as a priority.
     *
     * Throws if the name is invalid.
     * @param inst : Instrument to search through
     * @return : The component : The component object found.
     */
    Mantid::Geometry::IComponent_const_sptr ReflectometryReductionOne::getSurfaceSampleComponent(
        Mantid::Geometry::Instrument_const_sptr inst)
    {
      std::string sampleComponent = "some-surface-holder";
      if (!isPropertyDefault("SampleComponentName"))
      {
        sampleComponent = this->getPropertyValue("SampleComponentName");
      }
      auto searchResult = inst->getComponentByName(sampleComponent);
      if (searchResult == NULL)
      {
        throw std::invalid_argument(sampleComponent + " does not exist. Check input properties.");
      }
      return searchResult;
    }

    /**
     * Get the detector component. Use the name provided as a property as the basis for the lookup as a priority.
     *
     * Throws if the name is invalid.
     * @param inst : Instrument to search through.
     * @param isPointDetector : True if this is a point detector. Used to guess a name.
     * @return The component : The component object found.
     */
    boost::shared_ptr<const Mantid::Geometry::IComponent> ReflectometryReductionOne::getDetectorComponent(
        Mantid::Geometry::Instrument_const_sptr inst, const bool isPointDetector)
    {
      std::string componentToCorrect = isPointDetector ? "point-detector" : "line-detector";
      if (!isPropertyDefault("DetectorComponentName"))
      {
        componentToCorrect = this->getPropertyValue("DetectorComponentName");
      }
      boost::shared_ptr<const IComponent> searchResult = inst->getComponentByName(componentToCorrect);
      if (searchResult == NULL)
      {
        throw std::invalid_argument(componentToCorrect + " does not exist. Check input properties.");
      }
      return searchResult;
    }

    /**
     * Sum spectra over a specified range.
     * @param inWS
     * @param startIndex
     * @param endIndex
     * @return Workspace with spectra summed over the specified range.
     */
    MatrixWorkspace_sptr ReflectometryReductionOne::sumSpectraOverRange(MatrixWorkspace_sptr inWS,
        const int startIndex, const int endIndex)
    {
      auto sumSpectra = this->createChildAlgorithm("SumSpectra");
      sumSpectra->initialize();
      sumSpectra->setProperty("InputWorkspace", inWS);
      sumSpectra->setProperty("StartWorkspaceIndex", startIndex);
      sumSpectra->setProperty("EndWorkspaceIndex", endIndex);
      sumSpectra->execute();
      MatrixWorkspace_sptr outWS = sumSpectra->getProperty("OutputWorkspace");
      return outWS;
    }

    //----------------------------------------------------------------------------------------------
    /** Execute the algorithm.
     */
    void ReflectometryReductionOne::exec()
    {
      MatrixWorkspace_sptr runWS = getProperty("InputWorkspace");

      OptionalMatrixWorkspace_sptr firstTransmissionRun;
      OptionalMatrixWorkspace_sptr secondTransmissionRun;
      OptionalDouble stitchingStart;
      OptionalDouble stitchingDelta;
      OptionalDouble stitchingEnd;
      OptionalDouble stitchingStartOverlap;
      OptionalDouble stitchingEndOverlap;

      getTransmissionRunInfo(firstTransmissionRun, secondTransmissionRun, stitchingStart, stitchingDelta,
          stitchingEnd, stitchingStartOverlap, stitchingEndOverlap);

      OptionalDouble theta;
      if (!isPropertyDefault("ThetaIn"))
      {
        double temp = this->getProperty("ThetaIn");
        theta = temp;
      }

      const std::string strAnalysisMode = getProperty("AnalysisMode");
      const bool isPointDetector = (pointDetectorAnalysis.compare(strAnalysisMode) == 0);
      const bool isMultiDetector = (multiDetectorAnalysis.compare(strAnalysisMode) == 0);

      const MinMax wavelengthInterval = this->getMinMax("WavelengthMin", "WavelengthMax");
      const double wavelengthStep = getProperty("WavelengthStep");
      const MinMax monitorBackgroundWavelengthInterval = getMinMax("MonitorBackgroundWavelengthMin",
          "MonitorBackgroundWavelengthMax");
      const MinMax monitorIntegrationWavelengthInterval = getMinMax("MonitorIntegrationWavelengthMin",
          "MonitorIntegrationWavelengthMax");

      const std::string processingCommands = getWorkspaceIndexList();

      OptionalWorkspaceIndexes directBeam;
      fetchOptionalLowerUpperPropertyValue("RegionOfDirectBeam", isPointDetector, directBeam);

      const int i0MonitorIndex = getProperty("I0MonitorIndex");

      const bool correctDetctorPositions = getProperty("CorrectDetectorPositions");

      DetectorMonitorWorkspacePair inLam = toLam(runWS, processingCommands, i0MonitorIndex,
          wavelengthInterval, monitorBackgroundWavelengthInterval, wavelengthStep);
      auto detectorWS = inLam.get<0>();
      auto monitorWS = inLam.get<1>();

      MatrixWorkspace_sptr IvsLam; // Output workspace
      MatrixWorkspace_sptr IvsQ; // Output workspace
      if (isMultiDetector)
      {
        if (directBeam.is_initialized())
        {
          // Sum over the direct beam.
          WorkspaceIndexList db = directBeam.get();
          std::stringstream buffer;
          buffer << db.front() << "-" << db.back();
          MatrixWorkspace_sptr regionOfDirectBeamWS = this->toLamDetector(buffer.str(), runWS,
              wavelengthInterval, wavelengthStep);

          // Rebin to the detector workspace
          auto rebinToWorkspaceAlg = this->createChildAlgorithm("RebinToWorkspace");
          rebinToWorkspaceAlg->initialize();
          rebinToWorkspaceAlg->setProperty("WorkspaceToRebin", regionOfDirectBeamWS);
          rebinToWorkspaceAlg->setProperty("WorkspaceToMatch", detectorWS);
          rebinToWorkspaceAlg->execute();
          regionOfDirectBeamWS = rebinToWorkspaceAlg->getProperty("OutputWorkspace");

          // Normalize by the direct beam.
          detectorWS = detectorWS / regionOfDirectBeamWS;
        }
      }
      auto integrationAlg = this->createChildAlgorithm("Integration");
      integrationAlg->initialize();
      integrationAlg->setProperty("InputWorkspace", monitorWS);
      integrationAlg->setProperty("RangeLower", monitorIntegrationWavelengthInterval.get<0>());
      integrationAlg->setProperty("RangeUpper", monitorIntegrationWavelengthInterval.get<1>());
      integrationAlg->execute();
      MatrixWorkspace_sptr integratedMonitor = integrationAlg->getProperty("OutputWorkspace");

      IvsLam = detectorWS / integratedMonitor; // Normalize by the integrated monitor counts.

      if (firstTransmissionRun.is_initialized())
      {

        // Perform transmission correction.
        IvsLam = this->transmissonCorrection(IvsLam, wavelengthInterval,
            monitorBackgroundWavelengthInterval, monitorIntegrationWavelengthInterval, i0MonitorIndex,
            firstTransmissionRun.get(), secondTransmissionRun, stitchingStart, stitchingDelta,
            stitchingEnd, stitchingStartOverlap, stitchingEndOverlap, wavelengthStep,
            processingCommands);
      }
      else
      {
        g_log.warning("No transmission correction will be applied.");
      }

      IvsQ = this->toIvsQ(IvsLam, correctDetctorPositions, theta, isPointDetector);

      setProperty("ThetaOut", theta.get());
      setProperty("OutputWorkspaceWavelength", IvsLam);
      setProperty("OutputWorkspace", IvsQ);

    }

    /**
     * Perform Transmission Corrections.
     * @param IvsLam : Run workspace which is to be normalized by the results of the transmission corrections.
     * @param wavelengthInterval : Wavelength interval for the run workspace.
     * @param wavelengthMonitorBackgroundInterval : Wavelength interval for the monitor background
     * @param wavelengthMonitorIntegrationInterval : Wavelength interval for the monitor integration
     * @param i0MonitorIndex : Monitor index for the I0 monitor
     * @param firstTransmissionRun : The first transmission run
     * @param secondTransmissionRun : The second transmission run (optional)
     * @param stitchingStart : Stitching start in wavelength (optional but dependent on secondTransmissionRun)
     * @param stitchingDelta : Stitching delta in wavelength (optional but dependent on secondTransmissionRun)
     * @param stitchingEnd : Stitching end in wavelength (optional but dependent on secondTransmissionRun)
     * @param stitchingStartOverlap : Stitching start wavelength overlap (optional but dependent on secondTransmissionRun)
     * @param stitchingEndOverlap : Stitching end wavelength overlap (optional but dependent on secondTransmissionRun)
     * @param wavelengthStep : Step in angstroms for rebinning for workspaces converted into wavelength.
     * @param numeratorProcessingCommands: Processing commands used on detector workspace.
     * @return Normalized run workspace by the transmission workspace, which have themselves been converted to Lam, normalized by monitors and possibly stitched together.
     */
    MatrixWorkspace_sptr ReflectometryReductionOne::transmissonCorrection(MatrixWorkspace_sptr IvsLam,
        const MinMax& wavelengthInterval, const MinMax& wavelengthMonitorBackgroundInterval,
        const MinMax& wavelengthMonitorIntegrationInterval, const int& i0MonitorIndex,
        MatrixWorkspace_sptr firstTransmissionRun, OptionalMatrixWorkspace_sptr secondTransmissionRun,
        const OptionalDouble& stitchingStart, const OptionalDouble& stitchingDelta,
        const OptionalDouble& stitchingEnd, const OptionalDouble& stitchingStartOverlap,
        const OptionalDouble& stitchingEndOverlap, const double& wavelengthStep,
        const std::string& numeratorProcessingCommands)
    {
      g_log.debug("Extracting first transmission run workspace indexes from spectra");

      const bool strictSpectrumChecking = getProperty("StrictSpectrumChecking");

      MatrixWorkspace_sptr denominator = firstTransmissionRun;
      Unit_const_sptr xUnit = firstTransmissionRun->getAxis(0)->unit();
      if (xUnit->unitID() == tofUnitId)
      {
        std::string spectrumProcessingCommands = numeratorProcessingCommands;
        /*
         If we have strict spectrum checking, the processing commands need to be made from the
         numerator workspace AND the transmission workspace based on matching spectrum numbers.
         */
        if (strictSpectrumChecking)
        {
          spectrumProcessingCommands = createWorkspaceIndexListFromDetectorWorkspace(IvsLam,
              firstTransmissionRun);
        }

        // Make the transmission run.
        auto alg = this->createChildAlgorithm("CreateTransmissionWorkspace");
        alg->initialize();
        alg->setProperty("FirstTransmissionRun", firstTransmissionRun);
        if (secondTransmissionRun.is_initialized())
        {
          alg->setProperty("SecondTransmissionRun", secondTransmissionRun.get());
          const std::vector<double> params = boost::assign::list_of(stitchingStart.get())(
              stitchingDelta.get())(stitchingEnd.get()).convert_to_container<std::vector<double> >();
          alg->setProperty("Params", params);
          alg->setProperty("StartOverlap", stitchingStartOverlap.get());
          alg->setProperty("EndOverlap", stitchingEndOverlap.get());
        }
        alg->setProperty("ProcessingInstructions", spectrumProcessingCommands);
        alg->setProperty("I0MonitorIndex", i0MonitorIndex);
        alg->setProperty("WavelengthMin", wavelengthInterval.get<0>());
        alg->setProperty("WavelengthMax", wavelengthInterval.get<1>());
        alg->setProperty("WavelengthStep", wavelengthStep);
        alg->setProperty("MonitorBackgroundWavelengthMin", wavelengthMonitorBackgroundInterval.get<0>());
        alg->setProperty("MonitorBackgroundWavelengthMax", wavelengthMonitorBackgroundInterval.get<1>());
        alg->setProperty("MonitorIntegrationWavelengthMin",
            wavelengthMonitorIntegrationInterval.get<0>());
        alg->setProperty("MonitorIntegrationWavelengthMax",
            wavelengthMonitorIntegrationInterval.get<1>());
        alg->execute();
        denominator = alg->getProperty("OutputWorkspace");
      }

      // Rebin the transmission run to be the same as the input.
      auto rebinToWorkspaceAlg = this->createChildAlgorithm("RebinToWorkspace");
      rebinToWorkspaceAlg->initialize();
      rebinToWorkspaceAlg->setProperty("WorkspaceToMatch", IvsLam);
      rebinToWorkspaceAlg->setProperty("WorkspaceToRebin", denominator);
      rebinToWorkspaceAlg->execute();
      denominator = rebinToWorkspaceAlg->getProperty("OutputWorkspace");

      verifySpectrumMaps(IvsLam, denominator, strictSpectrumChecking);

      // Do normalization.
      MatrixWorkspace_sptr normalizedIvsLam = IvsLam / denominator;
      return normalizedIvsLam;
    }

    /**
     @param ws1 : First workspace to compare
     @param ws2 : Second workspace to compare against
     @param severe: True to indicate that failure to verify should result in an exception. Otherwise a warning is generated.
     */
    void ReflectometryReductionOne::verifySpectrumMaps(MatrixWorkspace_const_sptr ws1,
        MatrixWorkspace_const_sptr ws2, const bool severe)
    {
      auto map1 = ws1->getSpectrumToWorkspaceIndexMap();
      auto map2 = ws2->getSpectrumToWorkspaceIndexMap();
      if (map1 != map2)
      {
        std::string message = "Spectrum maps between workspaces do NOT match up.";
        if (severe)
        {
          throw std::invalid_argument(message);
        }
        else
        {
          this->g_log.warning(message);
        }
      }
    }

  } // namespace Algorithms
} // namespace Mantid<|MERGE_RESOLUTION|>--- conflicted
+++ resolved
@@ -1,32 +1,3 @@
-<<<<<<< HEAD
-/*WIKI*
- Reduces a single TOF reflectometry run into a mod Q vs I/I0 workspace. Performs transmission corrections. Handles both point detector and multidetector cases.
- The algorithm can correct detector locations based on an input theta value.
-
- Historically the work performed by this algorithm was known as the Quick script.
-
- === Analysis Modes ===
-
- The default analysis mode is ''PointDetectorAnalysis''. Only this mode supports Transmission corrections (see below). For PointAnalysisMode
- the analysis can be roughly reduced to IvsLam = DetectorWS / sum(I0) / TransmissionWS / sum(I0). The normalization by tranmission run(s) is optional.
- Input workspaces are converted to ''Wavelength'' first via [[ConvertUnits]].
-
- IvsQ is calculated via [[ConvertUnits]] into units of ''MomentumTransfer''.
- Corrections may be applied prior to the transformation to ensure that the detectors are in the correct location according to the input Theta value.
- Corrections are only enabled when a Theta input value has been provided.
-
- === Transmission Runs ===
- Transmission correction is a normalization step, which may be applied to ''PointDetectorAnalysis'' reduction.
-
- Transmission runs are expected to be in TOF. The spectra numbers in the Transmission run workspaces must be the same as those in the Input Run workspace.
- If two Transmission runs are provided then the Stitching parameters associated with the transmission runs will also be required.
- If a single Transmission run is provided, then no stitching
- parameters will be needed.
-
- *WIKI*/
-
-=======
->>>>>>> e2afd784
 #include "MantidAlgorithms/ReflectometryReductionOne.h"
 #include "MantidGeometry/Instrument/ReferenceFrame.h"
 #include "MantidAPI/MatrixWorkspace.h"
