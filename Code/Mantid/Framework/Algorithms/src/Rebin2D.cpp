//------------------------------------------------------------------------------
// Includes
//------------------------------------------------------------------------------
#include "MantidAlgorithms/Rebin2D.h"
#include "MantidDataObjects/RebinnedOutput.h"
#include "MantidDataObjects/FractionalRebinning.h"
#include "MantidKernel/ArrayProperty.h"
#include "MantidKernel/RebinParamsValidator.h"
#include "MantidKernel/PropertyWithValue.h"
#include "MantidKernel/VectorHelper.h"
#include "MantidAPI/BinEdgeAxis.h"
#include "MantidAPI/WorkspaceProperty.h"
<<<<<<< HEAD
=======
#include "MantidGeometry/Math/ConvexPolygon.h"
#include "MantidGeometry/Math/Quadrilateral.h"
#include "MantidGeometry/Math/PolygonIntersection.h"
>>>>>>> 5d5a41aa

#include <boost/math/special_functions/fpclassify.hpp>

namespace Mantid {
namespace Algorithms {

// Register the algorithm into the AlgorithmFactory
DECLARE_ALGORITHM(Rebin2D)

using namespace API;
using namespace DataObjects;
using namespace Geometry;
using Kernel::V2D;

//--------------------------------------------------------------------------
// Private methods
//--------------------------------------------------------------------------
/**
 * Initialize the algorithm's properties.
 */
void Rebin2D::init() {
  using Kernel::ArrayProperty;
  using Kernel::Direction;
  using Kernel::PropertyWithValue;
  using Kernel::RebinParamsValidator;
  using API::WorkspaceProperty;
  declareProperty(
      new WorkspaceProperty<>("InputWorkspace", "", Direction::Input),
      "An input workspace.");
  declareProperty(
      new WorkspaceProperty<>("OutputWorkspace", "", Direction::Output),
      "An output workspace.");
  const std::string docString =
      "A comma separated list of first bin boundary, width, last bin boundary. "
      "Optionally "
      "this can be followed by a comma and more widths and last boundary "
      "pairs. "
      "Negative width values indicate logarithmic binning.";
  auto rebinValidator = boost::make_shared<RebinParamsValidator>();
  declareProperty(new ArrayProperty<double>("Axis1Binning", rebinValidator),
                  docString);
  declareProperty(new ArrayProperty<double>("Axis2Binning", rebinValidator),
                  docString);
  declareProperty(
      new PropertyWithValue<bool>("UseFractionalArea", false, Direction::Input),
      "Flag to turn on the using the fractional area tracking RebinnedOutput "
      "workspace\n."
      "Default is false.");
  declareProperty(new PropertyWithValue<bool>("Transpose", false),
                  "Run the Transpose algorithm on the resulting matrix.");
}

/**
 * Execute the algorithm.
 */
void Rebin2D::exec() {
  // Information to form input grid
  MatrixWorkspace_const_sptr inputWS = getProperty("InputWorkspace");
  NumericAxis *oldAxis2 = dynamic_cast<API::NumericAxis *>(inputWS->getAxis(1));
  if (!oldAxis2) {
    throw std::invalid_argument(
        "Vertical axis is not a numeric axis, cannot rebin. "
        "If it is a spectra axis try running ConvertSpectrumAxis first.");
  }

  const MantidVec &oldXEdges = inputWS->readX(0);
  const size_t numXBins = inputWS->blocksize();
  const size_t numYBins = inputWS->getNumberHistograms();
  std::vector<double> oldYEdges;
  if (numYBins == oldAxis2->length()) {
    // Pt data on axis 2, create bins
    oldYEdges = oldAxis2->createBinBoundaries();
  } else {
    oldYEdges.resize(oldAxis2->length());
    for (size_t i = 0; i < oldAxis2->length(); ++i) {
      oldYEdges[i] = (*oldAxis2)(i);
    }
  }

  // Output grid and workspace. Fills in the new X and Y bin vectors
  MantidVecPtr newXBins;
  MantidVec newYBins;

  // Flag for using a RebinnedOutput workspace
  bool useFractionalArea = getProperty("UseFractionalArea");
  MatrixWorkspace_sptr outputWS = createOutputWorkspace(
      inputWS, newXBins.access(), newYBins, useFractionalArea);
  if (useFractionalArea &&
      !boost::dynamic_pointer_cast<RebinnedOutput>(outputWS)) {
    g_log.warning("Fractional area tracking requires the input workspace to "
                  "contain calculated bin fractions from a parallelpiped rebin "
                  "like SofQW"
                  "Continuing without fractional area tracking");
    useFractionalArea = false;
  }

  // Progress reports & cancellation
  const size_t nreports(static_cast<size_t>(inputWS->getNumberHistograms() *
                                            inputWS->blocksize()));
  m_progress = boost::shared_ptr<API::Progress>(
      new API::Progress(this, 0.0, 1.0, nreports));

  PARALLEL_FOR2(inputWS, outputWS)
  for (int64_t i = 0; i < static_cast<int64_t>(numYBins);
       ++i) // signed for openmp
  {
    PARALLEL_START_INTERUPT_REGION

    const double vlo = oldYEdges[i];
    const double vhi = oldYEdges[i + 1];
    for (size_t j = 0; j < numXBins; ++j) {
      m_progress->report("Computing polygon intersections");
      // For each input polygon test where it intersects with
      // the output grid and assign the appropriate weights of Y/E
      const double x_j = oldXEdges[j];
      const double x_jp1 = oldXEdges[j + 1];
      Quadrilateral inputQ = Quadrilateral(x_j, x_jp1, vlo, vhi);
      if (!useFractionalArea) {
        FractionalRebinning::rebinToOutput(inputQ, inputWS, i, j, outputWS,
                                           newYBins);
      } else {
        FractionalRebinning::rebinToFractionalOutput(
            inputQ, inputWS, i, j,
            boost::dynamic_pointer_cast<RebinnedOutput>(outputWS), newYBins);
      }
    }

    PARALLEL_END_INTERUPT_REGION
  }
  PARALLEL_CHECK_INTERUPT_REGION
  if (useFractionalArea) {
    boost::dynamic_pointer_cast<RebinnedOutput>(outputWS)->finalize();
  }

  FractionalRebinning::normaliseOutput(outputWS, inputWS, m_progress);

  bool Transpose = this->getProperty("Transpose");
  if (Transpose) {
    IAlgorithm_sptr alg = this->createChildAlgorithm("Transpose", 0.9, 1.0);
    alg->setProperty("InputWorkspace", outputWS);
    alg->setPropertyValue("OutputWorkspace", "__anonymous");
    alg->execute();
    outputWS = alg->getProperty("OutputWorkspace");
  }

  setProperty("OutputWorkspace", outputWS);
}

/**
<<<<<<< HEAD
=======
 * Rebin the input quadrilateral to the output grid
 * @param inputQ The input polygon
 * @param inputWS The input workspace containing the input intensity values
 * @param i The index in the vertical axis direction that inputQ references
 * @param j The index in the horizontal axis direction that inputQ references
 * @param outputWS A pointer to the output workspace that accumulates the data
 * @param verticalAxis A vector containing the output vertical axis bin
 * boundaries
 */
void Rebin2D::rebinToOutput(const Geometry::Quadrilateral &inputQ,
                            MatrixWorkspace_const_sptr inputWS, const size_t i,
                            const size_t j, MatrixWorkspace_sptr outputWS,
                            const std::vector<double> &verticalAxis) {
  const MantidVec &X = outputWS->readX(0);
  size_t qstart(0), qend(verticalAxis.size() - 1), en_start(0),
      en_end(X.size() - 1);
  if (!getIntersectionRegion(outputWS, verticalAxis, inputQ, qstart, qend,
                             en_start, en_end))
    return;

  const auto & inY = inputWS->readY(i);
  const auto & inE = inputWS->readE(i);
  // It seems to be more efficient to construct this once and clear it before each calculation
  // in the loop
  ConvexPolygon intersectOverlap;
  for (size_t qi = qstart; qi < qend; ++qi) {
    const double vlo = verticalAxis[qi];
    const double vhi = verticalAxis[qi + 1];
    for (size_t ei = en_start; ei < en_end; ++ei) {
      const V2D ll(X[ei], vlo);
      const V2D lr(X[ei + 1], vlo);
      const V2D ur(X[ei + 1], vhi);
      const V2D ul(X[ei], vhi);
      const Quadrilateral outputQ(ll, lr, ur, ul);

      double yValue = inY[j];
      if (boost::math::isnan(yValue)) {
        continue;
      }
      intersectOverlap.clear();
      if(intersection(outputQ, inputQ, intersectOverlap)) {
        const double weight = intersectOverlap.area() / inputQ.area();
        yValue *= weight;
        double eValue = inE[j] * weight;
        if (inputWS->isDistribution()) {
          const double overlapWidth = intersectOverlap.maxX() - intersectOverlap.minX();
          yValue *= overlapWidth;
          eValue *= overlapWidth;
        }
        eValue = eValue * eValue;
        PARALLEL_CRITICAL(overlap_sum) {
          outputWS->dataY(qi)[ei] += yValue;
          outputWS->dataE(qi)[ei] += eValue;
        }
      }
    }
  }
}

/**
 * Rebin the input quadrilateral to the output grid
 * @param inputQ The input polygon
 * @param inputWS The input workspace containing the input intensity values
 * @param i The index in the vertical axis direction that inputQ references
 * @param j The index in the horizontal axis direction that inputQ references
 * @param outputWS A pointer to the output workspace that accumulates the data
 * @param verticalAxis A vector containing the output vertical axis bin
 * boundaries
 */
void Rebin2D::rebinToFractionalOutput(const Geometry::Quadrilateral &inputQ,
                                      MatrixWorkspace_const_sptr inputWS,
                                      const size_t i, const size_t j,
                                      RebinnedOutput_sptr outputWS,
                                      const std::vector<double> &verticalAxis) {
  const MantidVec &X = outputWS->readX(0);
  size_t qstart(0), qend(verticalAxis.size() - 1), en_start(0),
      en_end(X.size() - 1);
  if (!getIntersectionRegion(outputWS, verticalAxis, inputQ, qstart, qend,
                             en_start, en_end))
    return;

  const auto & inY = inputWS->readY(i);
  const auto & inE = inputWS->readE(i);
  // Don't do the overlap removal if already RebinnedOutput.
  // This wreaks havoc on the data.
  const bool removeOverlap(inputWS->isDistribution() && inputWS->id() != "RebinnedOutput");
  // It seems to be more efficient to construct this once and clear it before each calculation
  // in the loop
  ConvexPolygon intersectOverlap;
  for (size_t qi = qstart; qi < qend; ++qi) {
    const double vlo = verticalAxis[qi];
    const double vhi = verticalAxis[qi + 1];
    for (size_t ei = en_start; ei < en_end; ++ei) {
      const V2D ll(X[ei], vlo);
      const V2D lr(X[ei + 1], vlo);
      const V2D ur(X[ei + 1], vhi);
      const V2D ul(X[ei], vhi);
      const Quadrilateral outputQ(ll, lr, ur, ul);

      double yValue = inY[j];
      if (boost::math::isnan(yValue)) {
        continue;
      }
      intersectOverlap.clear();
      if(intersection(outputQ, inputQ, intersectOverlap)) {
        const double weight = intersectOverlap.area() / inputQ.area();
        yValue *= weight;
        double eValue = inE[j] * weight;
        if (removeOverlap) {
          const double overlapWidth = intersectOverlap.maxX() - intersectOverlap.minX();
          yValue *= overlapWidth;
          eValue *= overlapWidth;
        }
        eValue *= eValue;
        PARALLEL_CRITICAL(overlap) {
          outputWS->dataY(qi)[ei] += yValue;
          outputWS->dataE(qi)[ei] += eValue;
          outputWS->dataF(qi)[ei] += weight;
        }
      }
    }
  }
}

/**
 * Find the possible region of intersection on the output workspace for the
 * given polygon
 * @param outputWS A pointer to the output workspace
 * @param verticalAxis A vector containing the output vertical axis edges
 * @param inputQ The input polygon
 * @param qstart An output giving the starting index in the Q direction
 * @param qend An output giving the end index in the Q direction
 * @param en_start An output giving the start index in the dE direction
 * @param en_end An output giving the end index in the dE direction
 * @return True if an intersecition is possible
 */
bool Rebin2D::getIntersectionRegion(API::MatrixWorkspace_const_sptr outputWS,
                                    const std::vector<double> &verticalAxis,
                                    const Geometry::Quadrilateral &inputQ,
                                    size_t &qstart, size_t &qend,
                                    size_t &en_start, size_t &en_end) const {
  const MantidVec &xAxis = outputWS->readX(0);
  const double xn_lo(inputQ.minX()), xn_hi(inputQ.maxX());
  const double yn_lo(inputQ.minY()), yn_hi(inputQ.maxY());

  if (xn_hi < xAxis.front() || xn_lo > xAxis.back() ||
      yn_hi < verticalAxis.front() || yn_lo > verticalAxis.back())
    return false;

  MantidVec::const_iterator start_it =
      std::upper_bound(xAxis.begin(), xAxis.end(), xn_lo);
  MantidVec::const_iterator end_it =
      std::upper_bound(xAxis.begin(), xAxis.end(), xn_hi);
  en_start = 0;
  en_end = xAxis.size() - 1;
  if (start_it != xAxis.begin()) {
    en_start = (start_it - xAxis.begin() - 1);
  }
  if (end_it != xAxis.end()) {
    en_end = end_it - xAxis.begin();
  }

  // Q region
  start_it = std::upper_bound(verticalAxis.begin(), verticalAxis.end(), yn_lo);
  end_it = std::upper_bound(verticalAxis.begin(), verticalAxis.end(), yn_hi);
  qstart = 0;
  qend = verticalAxis.size() - 1;
  if (start_it != verticalAxis.begin()) {
    qstart = (start_it - verticalAxis.begin() - 1);
  }
  if (end_it != verticalAxis.end()) {
    qend = end_it - verticalAxis.begin();
  }

  return true;
}

/**
 * Computes the square root of the errors and if the input was a distribution
 * this divides by the new bin-width
 * @param outputWS The workspace containing the output data
 * @param inputWS The input workspace used for testing distribution state
 */
void Rebin2D::normaliseOutput(MatrixWorkspace_sptr outputWS,
                              MatrixWorkspace_const_sptr inputWS) {
  // PARALLEL_FOR1(outputWS)
  for (int64_t i = 0; i < static_cast<int64_t>(outputWS->getNumberHistograms());
       ++i) {
    PARALLEL_START_INTERUPT_REGION

    MantidVec &outputY = outputWS->dataY(i);
    MantidVec &outputE = outputWS->dataE(i);
    for (size_t j = 0; j < outputWS->blocksize(); ++j) {
      m_progress->report("Calculating errors");
      const double binWidth =
          (outputWS->readX(i)[j + 1] - outputWS->readX(i)[j]);
      double eValue = std::sqrt(outputE[j]);
      // Don't do this for a RebinnedOutput workspace. The fractions
      // take care of such things.
      if (inputWS->isDistribution() && inputWS->id() != "RebinnedOutput") {
        outputY[j] /= binWidth;
        eValue /= binWidth;
      }
      outputE[j] = eValue;
    }

    PARALLEL_END_INTERUPT_REGION
  }
  PARALLEL_CHECK_INTERUPT_REGION

  outputWS->isDistribution(inputWS->isDistribution());
}

/**
>>>>>>> 5d5a41aa
 * Setup the output workspace
 * @param parent :: A pointer to the input workspace
 * @param newXBins [out] :: An output vector to be filled with the new X bin
 * boundaries
 * @param newYBins [out] :: An output vector to be filled with the new Y bin
 * boundaries
 * @param useFractionalArea :: use a RebinnedOutput workspace
 * @return A pointer to the output workspace
 */
MatrixWorkspace_sptr
Rebin2D::createOutputWorkspace(MatrixWorkspace_const_sptr parent,
                               MantidVec &newXBins, MantidVec &newYBins,
                               const bool useFractionalArea) const {
  using Kernel::VectorHelper::createAxisFromRebinParams;
  // First create the two sets of bin boundaries
  const int newXSize =
      createAxisFromRebinParams(getProperty("Axis1Binning"), newXBins);
  const int newYSize =
      createAxisFromRebinParams(getProperty("Axis2Binning"), newYBins);
  // and now the workspace
  MatrixWorkspace_sptr outputWS;
  if (!useFractionalArea) {
    outputWS = WorkspaceFactory::Instance().create(parent, newYSize - 1,
                                                   newXSize, newXSize - 1);
  } else {
    outputWS = WorkspaceFactory::Instance().create(
        "RebinnedOutput", newYSize - 1, newXSize, newXSize - 1);
    WorkspaceFactory::Instance().initializeFromParent(parent, outputWS, true);
  }
  Axis *const verticalAxis = new BinEdgeAxis(newYBins);
  // Meta data
  verticalAxis->unit() = parent->getAxis(1)->unit();
  verticalAxis->title() = parent->getAxis(1)->title();
  outputWS->replaceAxis(1, verticalAxis);

  // Now set the axis values
  for (size_t i = 0; i < static_cast<size_t>(newYSize - 1); ++i) {
    outputWS->setX(i, newXBins);
  }

  return outputWS;
}

} // namespace Algorithms
} // namespace Mantid<|MERGE_RESOLUTION|>--- conflicted
+++ resolved
@@ -10,12 +10,9 @@
 #include "MantidKernel/VectorHelper.h"
 #include "MantidAPI/BinEdgeAxis.h"
 #include "MantidAPI/WorkspaceProperty.h"
-<<<<<<< HEAD
-=======
 #include "MantidGeometry/Math/ConvexPolygon.h"
 #include "MantidGeometry/Math/Quadrilateral.h"
-#include "MantidGeometry/Math/PolygonIntersection.h"
->>>>>>> 5d5a41aa
+#include "MantidGeometry/Math/LaszloIntersection.h"
 
 #include <boost/math/special_functions/fpclassify.hpp>
 
@@ -165,223 +162,6 @@
 }
 
 /**
-<<<<<<< HEAD
-=======
- * Rebin the input quadrilateral to the output grid
- * @param inputQ The input polygon
- * @param inputWS The input workspace containing the input intensity values
- * @param i The index in the vertical axis direction that inputQ references
- * @param j The index in the horizontal axis direction that inputQ references
- * @param outputWS A pointer to the output workspace that accumulates the data
- * @param verticalAxis A vector containing the output vertical axis bin
- * boundaries
- */
-void Rebin2D::rebinToOutput(const Geometry::Quadrilateral &inputQ,
-                            MatrixWorkspace_const_sptr inputWS, const size_t i,
-                            const size_t j, MatrixWorkspace_sptr outputWS,
-                            const std::vector<double> &verticalAxis) {
-  const MantidVec &X = outputWS->readX(0);
-  size_t qstart(0), qend(verticalAxis.size() - 1), en_start(0),
-      en_end(X.size() - 1);
-  if (!getIntersectionRegion(outputWS, verticalAxis, inputQ, qstart, qend,
-                             en_start, en_end))
-    return;
-
-  const auto & inY = inputWS->readY(i);
-  const auto & inE = inputWS->readE(i);
-  // It seems to be more efficient to construct this once and clear it before each calculation
-  // in the loop
-  ConvexPolygon intersectOverlap;
-  for (size_t qi = qstart; qi < qend; ++qi) {
-    const double vlo = verticalAxis[qi];
-    const double vhi = verticalAxis[qi + 1];
-    for (size_t ei = en_start; ei < en_end; ++ei) {
-      const V2D ll(X[ei], vlo);
-      const V2D lr(X[ei + 1], vlo);
-      const V2D ur(X[ei + 1], vhi);
-      const V2D ul(X[ei], vhi);
-      const Quadrilateral outputQ(ll, lr, ur, ul);
-
-      double yValue = inY[j];
-      if (boost::math::isnan(yValue)) {
-        continue;
-      }
-      intersectOverlap.clear();
-      if(intersection(outputQ, inputQ, intersectOverlap)) {
-        const double weight = intersectOverlap.area() / inputQ.area();
-        yValue *= weight;
-        double eValue = inE[j] * weight;
-        if (inputWS->isDistribution()) {
-          const double overlapWidth = intersectOverlap.maxX() - intersectOverlap.minX();
-          yValue *= overlapWidth;
-          eValue *= overlapWidth;
-        }
-        eValue = eValue * eValue;
-        PARALLEL_CRITICAL(overlap_sum) {
-          outputWS->dataY(qi)[ei] += yValue;
-          outputWS->dataE(qi)[ei] += eValue;
-        }
-      }
-    }
-  }
-}
-
-/**
- * Rebin the input quadrilateral to the output grid
- * @param inputQ The input polygon
- * @param inputWS The input workspace containing the input intensity values
- * @param i The index in the vertical axis direction that inputQ references
- * @param j The index in the horizontal axis direction that inputQ references
- * @param outputWS A pointer to the output workspace that accumulates the data
- * @param verticalAxis A vector containing the output vertical axis bin
- * boundaries
- */
-void Rebin2D::rebinToFractionalOutput(const Geometry::Quadrilateral &inputQ,
-                                      MatrixWorkspace_const_sptr inputWS,
-                                      const size_t i, const size_t j,
-                                      RebinnedOutput_sptr outputWS,
-                                      const std::vector<double> &verticalAxis) {
-  const MantidVec &X = outputWS->readX(0);
-  size_t qstart(0), qend(verticalAxis.size() - 1), en_start(0),
-      en_end(X.size() - 1);
-  if (!getIntersectionRegion(outputWS, verticalAxis, inputQ, qstart, qend,
-                             en_start, en_end))
-    return;
-
-  const auto & inY = inputWS->readY(i);
-  const auto & inE = inputWS->readE(i);
-  // Don't do the overlap removal if already RebinnedOutput.
-  // This wreaks havoc on the data.
-  const bool removeOverlap(inputWS->isDistribution() && inputWS->id() != "RebinnedOutput");
-  // It seems to be more efficient to construct this once and clear it before each calculation
-  // in the loop
-  ConvexPolygon intersectOverlap;
-  for (size_t qi = qstart; qi < qend; ++qi) {
-    const double vlo = verticalAxis[qi];
-    const double vhi = verticalAxis[qi + 1];
-    for (size_t ei = en_start; ei < en_end; ++ei) {
-      const V2D ll(X[ei], vlo);
-      const V2D lr(X[ei + 1], vlo);
-      const V2D ur(X[ei + 1], vhi);
-      const V2D ul(X[ei], vhi);
-      const Quadrilateral outputQ(ll, lr, ur, ul);
-
-      double yValue = inY[j];
-      if (boost::math::isnan(yValue)) {
-        continue;
-      }
-      intersectOverlap.clear();
-      if(intersection(outputQ, inputQ, intersectOverlap)) {
-        const double weight = intersectOverlap.area() / inputQ.area();
-        yValue *= weight;
-        double eValue = inE[j] * weight;
-        if (removeOverlap) {
-          const double overlapWidth = intersectOverlap.maxX() - intersectOverlap.minX();
-          yValue *= overlapWidth;
-          eValue *= overlapWidth;
-        }
-        eValue *= eValue;
-        PARALLEL_CRITICAL(overlap) {
-          outputWS->dataY(qi)[ei] += yValue;
-          outputWS->dataE(qi)[ei] += eValue;
-          outputWS->dataF(qi)[ei] += weight;
-        }
-      }
-    }
-  }
-}
-
-/**
- * Find the possible region of intersection on the output workspace for the
- * given polygon
- * @param outputWS A pointer to the output workspace
- * @param verticalAxis A vector containing the output vertical axis edges
- * @param inputQ The input polygon
- * @param qstart An output giving the starting index in the Q direction
- * @param qend An output giving the end index in the Q direction
- * @param en_start An output giving the start index in the dE direction
- * @param en_end An output giving the end index in the dE direction
- * @return True if an intersecition is possible
- */
-bool Rebin2D::getIntersectionRegion(API::MatrixWorkspace_const_sptr outputWS,
-                                    const std::vector<double> &verticalAxis,
-                                    const Geometry::Quadrilateral &inputQ,
-                                    size_t &qstart, size_t &qend,
-                                    size_t &en_start, size_t &en_end) const {
-  const MantidVec &xAxis = outputWS->readX(0);
-  const double xn_lo(inputQ.minX()), xn_hi(inputQ.maxX());
-  const double yn_lo(inputQ.minY()), yn_hi(inputQ.maxY());
-
-  if (xn_hi < xAxis.front() || xn_lo > xAxis.back() ||
-      yn_hi < verticalAxis.front() || yn_lo > verticalAxis.back())
-    return false;
-
-  MantidVec::const_iterator start_it =
-      std::upper_bound(xAxis.begin(), xAxis.end(), xn_lo);
-  MantidVec::const_iterator end_it =
-      std::upper_bound(xAxis.begin(), xAxis.end(), xn_hi);
-  en_start = 0;
-  en_end = xAxis.size() - 1;
-  if (start_it != xAxis.begin()) {
-    en_start = (start_it - xAxis.begin() - 1);
-  }
-  if (end_it != xAxis.end()) {
-    en_end = end_it - xAxis.begin();
-  }
-
-  // Q region
-  start_it = std::upper_bound(verticalAxis.begin(), verticalAxis.end(), yn_lo);
-  end_it = std::upper_bound(verticalAxis.begin(), verticalAxis.end(), yn_hi);
-  qstart = 0;
-  qend = verticalAxis.size() - 1;
-  if (start_it != verticalAxis.begin()) {
-    qstart = (start_it - verticalAxis.begin() - 1);
-  }
-  if (end_it != verticalAxis.end()) {
-    qend = end_it - verticalAxis.begin();
-  }
-
-  return true;
-}
-
-/**
- * Computes the square root of the errors and if the input was a distribution
- * this divides by the new bin-width
- * @param outputWS The workspace containing the output data
- * @param inputWS The input workspace used for testing distribution state
- */
-void Rebin2D::normaliseOutput(MatrixWorkspace_sptr outputWS,
-                              MatrixWorkspace_const_sptr inputWS) {
-  // PARALLEL_FOR1(outputWS)
-  for (int64_t i = 0; i < static_cast<int64_t>(outputWS->getNumberHistograms());
-       ++i) {
-    PARALLEL_START_INTERUPT_REGION
-
-    MantidVec &outputY = outputWS->dataY(i);
-    MantidVec &outputE = outputWS->dataE(i);
-    for (size_t j = 0; j < outputWS->blocksize(); ++j) {
-      m_progress->report("Calculating errors");
-      const double binWidth =
-          (outputWS->readX(i)[j + 1] - outputWS->readX(i)[j]);
-      double eValue = std::sqrt(outputE[j]);
-      // Don't do this for a RebinnedOutput workspace. The fractions
-      // take care of such things.
-      if (inputWS->isDistribution() && inputWS->id() != "RebinnedOutput") {
-        outputY[j] /= binWidth;
-        eValue /= binWidth;
-      }
-      outputE[j] = eValue;
-    }
-
-    PARALLEL_END_INTERUPT_REGION
-  }
-  PARALLEL_CHECK_INTERUPT_REGION
-
-  outputWS->isDistribution(inputWS->isDistribution());
-}
-
-/**
->>>>>>> 5d5a41aa
  * Setup the output workspace
  * @param parent :: A pointer to the input workspace
  * @param newXBins [out] :: An output vector to be filled with the new X bin
