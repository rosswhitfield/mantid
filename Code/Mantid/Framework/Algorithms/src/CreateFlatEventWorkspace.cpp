/*WIKI*
TODO: Enter a full wiki-markup description of your algorithm here. You can then use the Build/wiki_maker.py script to generate your full wiki page.
*WIKI*/

#include "MantidAlgorithms/CreateFlatEventWorkspace.h"


#include "MantidDataObjects/EventWorkspace.h"

using namespace Mantid::API;
using namespace Mantid::DataObjects;

namespace Mantid
{
namespace Algorithms
{

  // Register the algorithm into the AlgorithmFactory
  DECLARE_ALGORITHM(CreateFlatEventWorkspace)
  


  //----------------------------------------------------------------------------------------------
  /** Constructor
   */
  CreateFlatEventWorkspace::CreateFlatEventWorkspace()
  {
  }
    
  //----------------------------------------------------------------------------------------------
  /** Destructor
   */
  CreateFlatEventWorkspace::~CreateFlatEventWorkspace()
  {
  }
  

  //----------------------------------------------------------------------------------------------
  /// Algorithm's name for identification. @see Algorithm::name
  const std::string CreateFlatEventWorkspace::name() const { return "CreateFlatEventWorkspace";};
  
  /// Algorithm's version for identification. @see Algorithm::version
  int CreateFlatEventWorkspace::version() const { return 1;};
  
  /// Algorithm's category for identification. @see Algorithm::category
  const std::string CreateFlatEventWorkspace::category() const { return "CorrectionFunctions\\BackgroundCorrections";}

  //----------------------------------------------------------------------------------------------
  /// Sets documentation strings for this algorithm
  void CreateFlatEventWorkspace::initDocs()
  {
    this->setWikiSummary("Creates a flat event workspace that can be used for background removal.");
    this->setOptionalMessage("Creates a flat event workspace that can be used for background removal.");
  }

  //----------------------------------------------------------------------------------------------
  /** Initialize the algorithm's properties.
   */
  void CreateFlatEventWorkspace::init()
  {
      this->declareProperty(new Mantid::API::WorkspaceProperty<EventWorkspace>("InputWorkspace","",Mantid::Kernel::Direction::Input),
                      "An input event workspace to use as a source for the events.");

      this->declareProperty("RangeStart", EMPTY_DBL(), "Set the lower bound for sampling the background.");
      this->declareProperty("RangeEnd", EMPTY_DBL(), "Set the upper bound for sampling the background.");

      this->declareProperty(new Mantid::API::WorkspaceProperty<>("OutputWorkspace","",Mantid::Kernel::Direction::Output),
                      "Output event workspace containing a flat background.");
  }

  //----------------------------------------------------------------------------------------------
  /** Execute the algorithm.
   */
  void CreateFlatEventWorkspace::exec()
  {
      // Get the workspaces
      EventWorkspace_sptr inputWS = getProperty("InputWorkspace");
      MatrixWorkspace_sptr outputWS;

     // std::string outputWsName = this->getPropertyValue("OutputWorkspace");

      // Get the background region start/end
      double start = getProperty("RangeStart");
      double end = getProperty("RangeEnd");

      double sampleRange = end - start;
      g_log.debug() << "Total Range = " << sampleRange << std::endl;

      // What are the min/max values for the experimental data ?
      double dataMin, dataMax;
      inputWS->getEventXMinMax(dataMin, dataMax);

      g_log.debug() << "Data Range (" << dataMin << " < x < " << dataMax << ")" << std::endl;

      // How many times do we need to replicate the extracted background region in order to fill up
      // the entire tof/x range covered by the data ?
      int nRegions = static_cast<int>((dataMax - dataMin) / sampleRange);

      g_log.debug() << "We will need to replicate the selected region " << nRegions << " times." << std::endl;

      // Extract the region we are using for the background
      IAlgorithm_sptr crop_alg = this->createSubAlgorithm("CropWorkspace");
      crop_alg->setProperty("InputWorkspace", inputWS);
      crop_alg->setProperty("XMin", start);
      crop_alg->setProperty("XMax", end);
      crop_alg->setPropertyValue("OutputWorkspace", "__extracted_chunk");
      crop_alg->execute();
      MatrixWorkspace_sptr chunkws = crop_alg->getProperty("OutputWorkspace");

      // Now lets shift the region to the start of the data.
      IAlgorithm_sptr shift_alg = this->createSubAlgorithm("ChangeBinOffset");
      shift_alg->setProperty("InputWorkspace", chunkws);
      //shift_alg->setPropertyValue("OutputWorkspace", outputWsName);
      shift_alg->setProperty("Offset", -(start - dataMin));
      shift_alg->executeAsSubAlg();
      outputWS = shift_alg->getProperty("OutputWorkspace");

      IAlgorithm_sptr clone = this->createSubAlgorithm("CloneWorkspace");
      clone->setProperty("InputWorkspace", outputWS);
      clone->setPropertyValue("OutputWorkspace", "__background_chunk");
      clone->executeAsSubAlg();
      Workspace_sptr tmp = clone->getProperty("OutputWorkspace");
      MatrixWorkspace_sptr tmpChunkWs = boost::dynamic_pointer_cast<MatrixWorkspace>(tmp);
<<<<<<< HEAD
      //outputWS = clone->getProperty("InputWorkspace");
=======
>>>>>>> af867086

      for (int i = 0; i < nRegions; ++i) {

          IAlgorithm_sptr shiftchunk = this->createSubAlgorithm("ChangeBinOffset");
          shiftchunk->setProperty("InputWorkspace", tmpChunkWs);
          shiftchunk->setProperty("OutputWorkspace", tmpChunkWs);
          shiftchunk->setProperty("Offset", sampleRange);
          shiftchunk->executeAsSubAlg();
          tmpChunkWs = shiftchunk->getProperty("OutputWorkspace");

          // Now add this chunk onto the output
          IAlgorithm_sptr plus_alg = this->createSubAlgorithm("Plus");
          plus_alg->setProperty("LHSWorkspace", outputWS);
          plus_alg->setProperty("RHSWorkspace", tmpChunkWs);
          plus_alg->setProperty("OutputWorkspace", outputWS);
          plus_alg->executeAsSubAlg();
          outputWS = plus_alg->getProperty("OutputWorkspace");
          tmpChunkWs = plus_alg->getProperty("RHSWorkspace");

      }

      // Crop the output workspace to be the same range as the input data
      IAlgorithm_sptr finalcrop_alg = this->createSubAlgorithm("CropWorkspace");
      finalcrop_alg->setProperty("InputWorkspace", outputWS);
      finalcrop_alg->setProperty("XMin", dataMin);
      finalcrop_alg->setProperty("XMax", dataMax);
      finalcrop_alg->execute();
      outputWS = finalcrop_alg->getProperty("OutputWorkspace");
<<<<<<< HEAD
=======

      EventWorkspace_sptr outputEWS = boost::dynamic_pointer_cast<EventWorkspace>(outputWS);
      outputEWS->clearMRU();

      // Need to reset the matrixworkspace/histogram representation to be the
      // whole xrange (rather than just the extracted chunk).
      MantidVecPtr xnew;
      outputEWS->getEventXMinMax(dataMin, dataMax);
      xnew.access().push_back(dataMin);
      xnew.access().push_back(dataMax);
      outputEWS->setAllX(xnew);
>>>>>>> af867086

      this->setProperty("OutputWorkspace", outputWS);
  }



} // namespace Algorithms
} // namespace Mantid<|MERGE_RESOLUTION|>--- conflicted
+++ resolved
@@ -121,10 +121,6 @@
       clone->executeAsSubAlg();
       Workspace_sptr tmp = clone->getProperty("OutputWorkspace");
       MatrixWorkspace_sptr tmpChunkWs = boost::dynamic_pointer_cast<MatrixWorkspace>(tmp);
-<<<<<<< HEAD
-      //outputWS = clone->getProperty("InputWorkspace");
-=======
->>>>>>> af867086
 
       for (int i = 0; i < nRegions; ++i) {
 
@@ -153,8 +149,6 @@
       finalcrop_alg->setProperty("XMax", dataMax);
       finalcrop_alg->execute();
       outputWS = finalcrop_alg->getProperty("OutputWorkspace");
-<<<<<<< HEAD
-=======
 
       EventWorkspace_sptr outputEWS = boost::dynamic_pointer_cast<EventWorkspace>(outputWS);
       outputEWS->clearMRU();
@@ -166,7 +160,6 @@
       xnew.access().push_back(dataMin);
       xnew.access().push_back(dataMax);
       outputEWS->setAllX(xnew);
->>>>>>> af867086
 
       this->setProperty("OutputWorkspace", outputWS);
   }
