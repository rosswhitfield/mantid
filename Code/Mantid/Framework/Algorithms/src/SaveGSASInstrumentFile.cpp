--- conflicted
+++ resolved
@@ -53,6 +53,36 @@
   {
     setWikiSummary("");
     setOptionalMessage("");
+  }
+
+  //----------------------------------------------------------------------------------------------
+  void SaveGSASInstrumentFile::init()
+  {
+    /**
+      """ Set Property
+      """
+      instruments = ["PG3", "NOM", "VULCAN", "SNAP"]
+      frequencies = ["10", "30", "60"]
+
+      self.declareProperty("Instrument", "PG3", Validator=ListValidator(instruments),
+              Description="SNS Instrument Name")
+      self.declareFileProperty("InputFile", "", FileAction.Load, [".irf", ".pcr"],
+              Description="Resolution (Fullprof, .irf) file")
+      self.declareProperty("IDLine", "", Description="ID Line in output GSAS instrument file")
+      self.declareProperty("Sample", "", Description="Sample information written to header (title)")
+      self.declareListProperty("Banks", [1], Validator=ArrayBoundedValidator(Lower=0),
+              Description="Banks to be written into output file")
+      self.declareProperty("Frequency", "60", Validator=ListValidator(frequencies),
+              Description="Frequency of the instrument file corresponds to")
+      self.declareProperty("L1", -1.0)
+      self.declareProperty("L2", -1.0,
+              Description="Distance from sample to detector.  If 2Theta is given, this won't work. ")
+      self.declareProperty("2Theta", 1001.0,
+              Description="Angle of the detector bank.  It is to calculate L2 with given Dtt1")
+      self.declareFileProperty("OutputFile", "", FileAction.Save, [".iparm", ".prm"],
+              Description="Output .iparm or .prm file")
+    */
+    return;
   }
 
   //----------------------------------------------------------------------------------------------
@@ -560,479 +590,10 @@
     return l2;
 }
 
-<<<<<<< HEAD
-
-
-
 /** Initialize constant library
   */
 void initConstantLib()
 {
 
 }
-=======
-/** Main execution
- */
-void SaveGSASInstrumentFile::exec()
-{
-  // Get properties
-  string instrument = getProperty("Instrument");
-  string id_line = getProperty("IDLine"); // Standard Run LB4844 Vanadium: 4866   J.P. Hodges  2011-09-01
-  string sample = getProperty("Sample"); // titleline = "LaB6 NIST RT 4844[V=4866] 60Hz CW=.533" 
-  string inputfilename = getProperty("InputFile"); 
-  string outputfilename = getProperty("OutputFile");
-  int banks = getProperty("Banks");
-  m_L1 = getProperty("L1");
-  m_2theta = getProperty("2Theta");
-  m_L2 = getProperty("L2")
-  m_frequency = getProperty("Frequency");
-
-  // Process input
-  bool useirf = False;
-        if inputfilename.endswith(".irf"):
-            useirf = True
-            irffilename = inputfilename
-        else:
-            pcrfilename = inputfilename
-
-        # 3. Some "default" values for L1 and L2
-        if self.iL1 < 0:
-            if self.instrument == "PG3":
-                self.iL1 = 60.0
-            elif self.instrument == "NOM":
-                self.iL1 = 19.5
-            else:
-                errmsg = "L1 is not given (unphysical).  There is no default value for instrument %s." % (self.instrument)
-                raise NotImplementedError(errmsg)
-        # ENDIF
-
-        if self.i2theta >= 1000:
-            self.iL2 = templ2
-            if templ2 < 0:
-                if self.instrument == "PG3":
-                    self.iL2 = 3.0
-                elif self.instrument == "NOM":
-                    self.iL2 = 2.0
-                else:
-                    errmsg = "L2 is not given (unphysical).  There is no default value for instrument %s." % (self.instrument)
-                    raise NotImplementedError(errmsg)
-                # ENDIF
-        else:
-            self.iL2 = -1;
-
-        # 3. Run
-        self.initConstants(self.frequency)
-        if useirf is True:
-            self.parseFullprofResolutionFile(irffilename)
-
-        self.makeParameterConsistent()
-
-        self.convertToGSAS(banks, outputfilename)
-
-        return
-//
-//    IRF            =   Dtt1,Dtt2,ZERO ,
-//    Python_code    =   epi_q, 0.0, epi_p,
-//
-//                       Dtt1t,Dtt2t,
-//                       therm_q, -therm_r,
-//
-//                       x-cross,Width,Zerot,
-//                       mX, mXb, therm_p,
-//
-//                       Sig-2,Sig-1,Sig-0,
-//                       sigma22, sigma21, sigma20,
-//
-//                       Gam-2,Gam-1,Gam-0,
-//                       gam2, gam1, gam0,
-//
-//                       alph0,beta0,alph1,beta1,
-//                       epi_a1, epi_b1, epi_a2, epi_b2,
-//
-//                       alph0t,beta0t,alph1t,beta1t
-//                       therm_a1, therm_b1, therm_a2, therm_b2
-
-/*
-class ConvertInstrumentFile(PythonAlgorithm):
-    """ Class to convert between instrument files
-    """
-    def __init__(self):
-        """ Initialization
-        """
-        PythonAlgorithm.__init__(self)
-
-        self.mdict = {}
-
-        return
-
-    def initConstants(self, chopperhertz):
-        """ Initialize constants
-
-        Arguments:
-         - hertz:  integer, chopper's frequency
-        """
-
-        if self.instrument == "PG3":
-
-            hz60_f = chopperhertz==60
-            hz30_f = chopperhertz==30
-            hz10_f = chopperhertz==10
-
-            if (hz60_f):
-                # 60 Hz
-                self.rep='60'
-                self.CWL    = [0.533, 1.066, 1.333, 1.599, 2.665, 3.731, 4.797]
-                self.mndsp  = [0.10,  0.276, 0.414, 0.552, 1.104, 1.656, 2.208]   #for gsas parameter file extrapolation
-                self.mxdsp  = [2.06,  3.090, 3.605, 4.120, 6.180, 8.240, 10.30]
-                self.mxtofs = [46.76, 70.14, 81.83, 93.52, 140.3, 187.0, 233.8]
-                self.splitd = [0.53, 0.87, 0.87, 0.87, 0.87, 0.87]  #!@#$ don't need this
-                self.vrun =   [4866,4867,4868,4869,4870,4871,4872]
-
-            elif (hz30_f):
-                # 30 Hz
-                self.rep='30'  #none for 11-A cycle
-                self.CWL    = [1.066, 3.198, 5.33]
-                self.mndsp  = [0.10,  1.104, 2.208]
-                self.mxdsp  = [4.12,   8.24, 12.36]
-                self.mxtofs = [93.5,  187.0, 280.5]
-                self.splitd = [0.85, 0.87, 0.87]
-                self.vrun = [4873,4874,4891]
-
-            elif (hz10_f):
-                # 10 Hz
-                self.rep='10'  #none for 11-A cycle
-                self.CWL    = [3.198]
-                self.mndsp  = [0.10]
-                self.mxdsp  = [12.36]
-                self.mxtofs = [280.5]
-                self.splitd = [0.87]
-                self.vrun = [4920]
-            # ENDIFELSE
-
-        elif self.instrument == "NOM":
-            hz60_f = chopperhertz==60
-            if (hz60_f):
-                # 60 Hz
-                self.rep='60'
-                self.CWL    = ["?",  "?",  "?",  1.500,  1.5000]
-                self.mndsp  = ["?",  "?",  "?",  0.052,  0.0450]   #for gsas parameter file extrapolation
-                self.mxdsp  = ["?",  "?",  "?",  2.630,  2.6000]
-                #self.mndsp  = [0,     1,     2,     3,     0.2335]   #for gsas parameter file extrapolation
-                #self.mxdsp  = [0,     1,     2,     3,     1.3270]
-                self.mxtofs = [46.76, 70.14, 81.83, 93.52, 156.00]
-                self.vrun =   [0,     1,     2,     3,     4   ]
-            else:
-                raise NotImplementedError("For instrument %s running in %d mode is not supported."
-                        % (self.instrument, chopperhertz))
-
-        else:
-            # Cases are not supported
-            print "Instrument %s Is Not Setup For CWL, Min/Max d-spacing, and etc"
-            raise NotImplementedError("Chopper frequency %d Hz is not supported" % (chopperhertz))
-
-        # ENDIFELSE
-
-        return
-
-    def parseFullprofResolutionFile(self, irffilename):
-        """ Parse Fullprof resolution .irf file
-
-        Input:
-         - irffilename:  Resolution file (.irf)  Can be single bank or multiple bank
-
-        Output:
-         - dictionary
-        """
-        mdict = {}
-
-        infows = api.LoadFullprofResolution(Filename=irffilename, OutputWorkspace="BankInfoTable", BankInformation=True)
-
-        numbanks = infows.rowCount()
-        for i in xrange(numbanks):
-            bankid = infows.cell(i, 0)
-            print "Found bank %d" %(bankid)
-
-            bankwsname = irffilename.split("/")[-1].split(".")[0] + "_Bank" + str(bankid)
-            print "Export to Tableworkspace %s" % (bankwsname)
-            bankws = api.LoadFullprofResolution(Filename=irffilename, OutputWorkspace=bankwsname, Bank=bankid, BankInformation=False)
-
-            mdict = self.parseTableWorkspaceToDict(bankws, mdict, bankid)
-
-            # .irf file may not have term Dtt2
-            if mdict[bankid].has_key("Dtt2") is False:
-                mdict[bankid]["Dtt2"] = 0.0
-
-            # Convert the unit of tof-min and tof-max
-            mdict[bankid]["tof-max"] = 1.0E-3*mdict[bankid]["tof-max"]
-
-            # Definition of sigma might be different
-            mdict[bankid]["Sig0"] = mdict[bankid]["Sig0"]**2
-            mdict[bankid]["Sig1"] = mdict[bankid]["Sig1"]**2
-            mdict[bankid]["Sig2"] = mdict[bankid]["Sig2"]**2
-        # ENDFOR i (each bank)
-
-        self.mdict = mdict
-
-        return mdict
-
-
-    def parseTableWorkspaceToDict(self, tablews, pardict, bankid):
-        """ Parse parameter table workspace to a dictionary
-        """
-        pardict[bankid] = {}
-
-        numrows = tablews.rowCount()
-
-        for irow in xrange(numrows):
-            parname = tablews.cell(irow, 0)
-            parvalue = tablews.cell(irow, 1)
-            pardict[bankid][parname] = parvalue
-
-        return pardict
-
-
-    def makeParameterConsistent(self):
-        """ Make some parameters consistent between preset values and input values
-        """
-        for ib in self.mdict.keys():
-            try:
-                # If it is a dictionary
-                if self.mdict[ib].has_key("tof-min"):
-                    self.mxtofs[ib-1] = self.mdict[ib]["tof-max"]
-            except AttributeError:
-                # Not a dictionary
-                continue
-        # ENDFOR
-
-        return
-
-    def convertToGSAS(self, banks, gsasinstrfilename):
-        """ Convert to GSAS instrument file
-
-        Arguments
-         - banks    :   list of banks (sorted) to .iparm or prm file
-         - gsasinstrfilename:   string
-
-        Return
-         - None
-        """
-        # 1. Check
-        if self.mdict is None:
-            print "No instrument resolution file imported yet!"
-            raise NotImplementedError("No instrument resolution file imported!")
-
-        # 2. Convert and write
-        banks = sorted(banks)
-        isfirstbank = True
-        for bank in banks:
-            if self.mdict.has_key(bank):
-                # Bank exist
-                self.buildGSASTabulatedProfile(bank)
-                self.writePRM(bank, len(banks), gsasinstrfilename, isfirstbank)
-                isfirstbank = False
-            else:
-                # Bank does not exist
-                print "Bank %d does not exist in source resolution file" % (bank)
-            # ENDIFELSE
-        # ENDFOR
-
-        return
-
-
-    def buildGSASTabulatedProfile(self, bank):
-        """ Build a data structure for GSAS's tabulated peak profile
-        from Fullprof's TOF peak profile
-
-        Note:
-         - gdsp[k]  :   d_k as the tabulated d-spacing value
-         -
-
-        Argument:
-         - pardict
-
-        Return:
-         - None
-        """
-        pardict = self.mdict[bank]
-
-        # 1. Init data structure
-        gdsp   = np.zeros(90)       # d_k
-        gtof   = np.zeros(90)       # TOF_thermal(d_k)
-        gdt    = np.zeros(90)       # TOF_thermal(d_k) - TOF(d_k)
-        galpha = np.zeros(90)       # delta(alpha)
-        gbeta  = np.zeros(90)       # delta(beta)
-        gpkX   = np.zeros(90)       # n ratio b/w thermal and epithermal neutron
-        try:
-            twosintheta = pardict["twotheta"]
-            mX = pardict["Tcross"]
-            mXb = pardict["Width"]
-            instC = pardict["Dtt1"] - (4*(pardict["Alph0"]+pardict["Alph1"]))
-        except KeyError:
-            print "Cannot Find Key twotheta/x-cross/width/dtt1/alph0/alph1!"
-            print "Keys are: "
-            print pardict.keys()
-            raise NotImplementedError("Key works cannot be found!")
-
-        if 1:
-            # latest version from Jason
-            ddstep = ((1.05*self.mxdsp[bank-1])-(0.9*self.mndsp[bank-1]))/90
-        else:
-            # used in the older prm file
-            ddstep = ((1.00*self.mxdsp[bank-1])-(0.9*self.mndsp[bank-1]))/90
-
-        # 2. Calcualte alph, beta table
-        for k in xrange(90):
-            #try:
-            gdsp[k] = (0.9*self.mndsp[bank-1])+(k*ddstep)
-            rd = 1.0/gdsp[k]
-            dmX = mX-rd
-            gpkX[k] = 0.5*erfc(mXb*dmX)  # this is n in the formula
-            gtof[k] = tofh(gpkX[k], pardict["Zero"], pardict["Dtt1"] ,pardict["Dtt2"],
-                    pardict["Zerot"], pardict["Dtt1t"], -pardict["Dtt2t"], gdsp[k])
-            gdt[k] = gtof[k] - (instC*gdsp[k])
-            galpha[k] = aaba(gpkX[k], pardict["Alph0"], pardict["Alph1"],
-                    pardict["Alph0t"], pardict["Alph1t"], gdsp[k])
-            gbeta[k] = aaba(gpkX[k], pardict["Beta0"], pardict["Beta1"],
-                    pardict["Beta0t"], pardict["Beta1t"], gdsp[k])
-            #except KeyError err:
-            #    print err
-            #    raise NotImplementedError("Unable to find some parameter name as key")
-        # ENDFOR: k
-
-        # 3. Set to class variables
-        self.gdsp   = gdsp
-        self.gdt    = gdt
-        self.galpha = galpha
-        self.gbeta  = gbeta
-
-        return
-
-
-    def writePRM(self, bank, numbanks, prmfilename, isfirstbank):
-        """ Write out .prm/.iparm file
-
-        Arguments:
-         - bank :       integer, bank ID
-         - numbanks:    integer, total number of banks written in file
-         - prmfilename: output file name
-         - isfirstbank: bool
-        """
-        # 1. Set essential values
-        pardict = self.mdict[bank]
-
-        instC = pardict["Dtt1"] - (4*(pardict["Alph0"]+pardict["Alph1"]))
-        titleline = "%s %dHz CW=%f" % (self.sample, self.frequency, self.CWL[bank-1])
-
-        # 2. Write section of prm file to string
-        prmfile = ""
-        if isfirstbank is True:
-            # First bank in the file, Write header
-            prmfile += ('            12345678901234567890123456789012345678901234567890123456789012345678\n')
-            prmfile += ('ID    %s\n' %(self.id_line))
-            prmfile += ('INS   BANK  %5i\n' % (numbanks))
-            prmfile += ('INS   FPATH1     %f \n' % (self.iL1))
-            prmfile += ('INS   HTYPE   PNTR \n')
-         # ENDIF
-
-        if self.iL2 < 0:
-            print "Calculate L2 from input DIFC (Dtt1), L2 and 2theta"
-            self.iL2 = calL2FromDtt1(difc=self.mdict[bank]["Dtt1"], L1=self.iL1, twotheta=self.i2theta)
-        else:
-            print "Use input L2 = %.f. " % (self.iL2)
-
-        # print "Debug: L2 = %f,  2Theta (irf) = %f,  2Theta (input) = %f" % (self.iL2, pardict["twotheta"], self.i2theta)
-
-        prmfile += ('INS %2i ICONS%10.3f%10.3f%10.3f          %10.3f%5i%10.3f\n' %
-                (bank, instC*1.00009, 0.0, pardict["Zero"],0.0,0,0.0))
-        prmfile += ('INS %2iBNKPAR%10.3f%10.3f%10.3f%10.3f%10.3f%5i%5i\n' %
-                (bank, self.iL2, pardict["twotheta"], 0, 0, 0.2, 1, 1))
-        prmfile += ('INS %2iBAKGD     1    4    Y    0    Y\n'   % (bank))
-        prmfile += ('INS %2iI HEAD %s\n' %
-                (bank, titleline))
-        prmfile += ('INS %2iI ITYP%5i%10.4f%10.4f%10i\n' %
-                (bank, 0, self.mndsp[bank-1]*0.001*instC, self.mxtofs[bank-1], randint(10001,99999)))
-        prmfile += ('INS %2iINAME   powgen \n' %(bank))
-        prmfile += ('INS %2iPRCF1 %5i%5i%10.5f\n' % (bank, -3, 21, 0.002))
-        prmfile += ('INS %2iPRCF11%15.6f%15.6f%15.6f%15.6f\n' %
-                (bank, 0.0, 0.0, 0.0, pardict["Sig0"]))    # sigma20
-        prmfile += ('INS %2iPRCF12%15.6f%15.6f%15.6f%15.6f\n' %
-                (bank, pardict["Sig1"], pardict["Sig2"], pardict["Gam0"], pardict["Gam1"]))
-        prmfile += ('INS %2iPRCF13%15.6f%15.6f%15.6f%15.6f\n' %
-                (bank, pardict["Gam2"], 0.0, 0.0, 0.0))
-        prmfile += ('INS %2iPRCF14%15.6f%15.6f%15.6f%15.6f\n' %
-                (bank, 0.0, 0.0, 0.0, 0.0))
-        prmfile += ('INS %2iPRCF15%15.6f%15.6f%15.6f%15.6f\n' %
-                (bank, 0.0, 0.0, 0.0, 0.0))
-        prmfile += ('INS %2iPRCF16%15.6f\n' % (bank, 0.0))
-        prmfile += ('INS %2iPAB3    %3i\n' % (bank, 90))
-        for k in xrange(90):
-            prmfile += ('INS %2iPAB3%2i%10.5f%10.5f%10.5f%10.5f\n' %(bank, k+1,
-                self.gdsp[k], self.gdt[k], self.galpha[k], self.gbeta[k]))
-        prmfile += ('INS %2iPRCF2 %5i%5i%10.5f\n' % (bank, -4, 27, 0.002))
-        prmfile += ('INS %2iPRCF21%15.6f%15.6f%15.6f%15.6f\n' % (bank, 0.0, 0.0, 0.0, pardict["Sig1"]))
-        prmfile += ('INS %2iPRCF22%15.6f%15.6f%15.6f%15.6f\n' % (bank, pardict["Sig2"], pardict["Gam2"], 0.0, 0.0))
-        prmfile += ('INS %2iPRCF23%15.6f%15.6f%15.6f%15.6f\n' % (bank, 0.0, 0.0, 0.0, 0.0))
-        prmfile += ('INS %2iPRCF24%15.6f%15.6f%15.6f%15.6f\n' % (bank, 0.0, 0.0, 0.0, 0.0))
-        prmfile += ('INS %2iPRCF25%15.6f%15.6f%15.6f%15.6f\n' % (bank, 0.0, 0.0, 0.0, 0.0))
-        prmfile += ('INS %2iPRCF26%15.6f%15.6f%15.6f%15.6f\n' % (bank, 0.0, 0.0, 0.0, 0.0))
-        prmfile += ('INS %2iPRCF27%15.6f%15.6f%15.6f      \n' % (bank, 0.0, 0.0, 0.0     ))
-        prmfile += ('INS %2iPAB4    %3i\n' % (bank, 90))
-        for k in xrange(90):
-            prmfile += ('INS %2iPAB4%2i%10.5f%10.5f%10.5f%10.5f\n' %(bank, k+1,
-                self.gdsp[k], self.gdt[k], self.galpha[k], self.gbeta[k]))
-        prmfile += ('INS %2iPRCF3 %5i%5i%10.5f\n' % (bank, -5, 21, 0.002))
-        prmfile += ('INS %2iPRCF31%15.6f%15.6f%15.6f%15.6f\n' % (bank, 0.0, 0.0, 0.0, pardict["Sig0"]))
-        prmfile += ('INS %2iPRCF32%15.6f%15.6f%15.6f%15.6f\n' % (bank, pardict["Sig1"], pardict["Sig2"],
-            pardict["Gam0"], pardict["Gam1"]))
-        prmfile += ('INS %2iPRCF33%15.6f%15.6f%15.6f%15.6f\n' % (bank, pardict["Gam2"], 0.0, 0.0, 0.0))
-        prmfile += ('INS %2iPRCF34%15.6f%15.6f%15.6f%15.6f\n' % (bank, 0.0, 0.0, 0.0, 0.0))
-        prmfile += ('INS %2iPRCF35%15.6f%15.6f%15.6f%15.6f\n' % (bank, 0.0, 0.0, 0.0, 0.0))
-        prmfile += ('INS %2iPRCF36%15.6f\n' % (bank, 0.0))
-        prmfile += ('INS %2iPAB5    %3i\n' % (bank, 90))
-        for k in xrange(90):
-            prmfile += ('INS %2iPAB5%2i%10.5f%10.5f%10.5f%10.5f\n' %(bank, k+1, self.gdsp[k], self.gdt[k], self.galpha[k], self.gbeta[k]))
-        prmfile += ('')
-
-        # 3. Write to file
-        if isfirstbank:
-            wprmfile = open(prmfilename, 'w')
-        else:
-            wprmfile = open(prmfilename, 'a')
-        wprmfile.write(prmfile)
-        wprmfile.close()
-
-        return
-
-
-    def PyInit(self):
-        """ Set Property
-        """
-        instruments = ["PG3", "NOM", "VULCAN", "SNAP"]
-        frequencies = ["10", "30", "60"]
-
-        self.declareProperty("Instrument", "PG3", Validator=ListValidator(instruments),
-                Description="SNS Instrument Name")
-        self.declareFileProperty("InputFile", "", FileAction.Load, [".irf", ".pcr"],
-                Description="Resolution (Fullprof, .irf) file")
-        self.declareProperty("IDLine", "", Description="ID Line in output GSAS instrument file")
-        self.declareProperty("Sample", "", Description="Sample information written to header (title)")
-        self.declareListProperty("Banks", [1], Validator=ArrayBoundedValidator(Lower=0),
-                Description="Banks to be written into output file")
-        self.declareProperty("Frequency", "60", Validator=ListValidator(frequencies),
-                Description="Frequency of the instrument file corresponds to")
-        self.declareProperty("L1", -1.0)
-        self.declareProperty("L2", -1.0,
-                Description="Distance from sample to detector.  If 2Theta is given, this won't work. ")
-        self.declareProperty("2Theta", 1001.0,
-                Description="Angle of the detector bank.  It is to calculate L2 with given Dtt1")
-        self.declareFileProperty("OutputFile", "", FileAction.Save, [".iparm", ".prm"],
-                Description="Output .iparm or .prm file")
-
-        return
-
-
-
-
-mtd.registerPyAlgorithm(ConvertInstrumentFile())
-*/
->>>>>>> c62da56f
+
