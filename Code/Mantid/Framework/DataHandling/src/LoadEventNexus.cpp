--- conflicted
+++ resolved
@@ -43,7 +43,6 @@
     //===============================================================================================
     // BankPulseTimes
     //===============================================================================================
-<<<<<<< HEAD
 
     //----------------------------------------------------------------------------------------------
     /** Constructor. Loads the pulse times from the bank entry of the file
@@ -183,141 +182,6 @@
               counts[thisId-m_min_id]++;
           }
 
-=======
-
-    //----------------------------------------------------------------------------------------------
-    /** Constructor. Loads the pulse times from the bank entry of the file
-    *
-    * @param file :: nexus file open in the right bank entry
-    */
-    BankPulseTimes::BankPulseTimes(::NeXus::File & file)
-    {
-      file.openData("event_time_zero");
-      // Read the offset (time zero)
-      file.getAttr("offset", startTime);
-      DateAndTime start(startTime);
-      // Load the seconds offsets
-      std::vector<double> seconds;
-      file.getData(seconds);
-      file.closeData();
-      // Now create the pulseTimes
-      numPulses = seconds.size();
-      if (numPulses == 0)
-        throw std::runtime_error("event_time_zero field has no data!");
-      pulseTimes = new DateAndTime[numPulses];
-      for (size_t i=0; i<numPulses; i++)
-        pulseTimes[i] = start + seconds[i];
-    }
-
-    //----------------------------------------------------------------------------------------------
-    /** Constructor. Build from a vector of date and times.
-    *  Handles a zero-sized vector */
-    BankPulseTimes::BankPulseTimes(const std::vector<Kernel::DateAndTime> & times)
-    {
-      numPulses = times.size();
-      pulseTimes = NULL;
-      if (numPulses == 0)
-        return;
-      pulseTimes = new DateAndTime[numPulses];
-      for (size_t i=0; i<numPulses; i++)
-        pulseTimes[i] = times[i];
-    }
-
-    //----------------------------------------------------------------------------------------------
-    /** Destructor */
-    BankPulseTimes::~BankPulseTimes()
-    {
-      delete [] this->pulseTimes;
-    }
-
-    //----------------------------------------------------------------------------------------------
-    /** Comparison. Is this bank's pulse times array the same as another one.
-    *
-    * @param otherNumPulse :: number of pulses in the OTHER bank event_time_zero.
-    * @param otherStartTime :: "offset" attribute of the OTHER bank event_time_zero.
-    * @return true if the pulse times are the same and so don't need to be reloaded.
-    */
-    bool BankPulseTimes::equals(size_t otherNumPulse, std::string otherStartTime)
-    {
-      return ((this->startTime == otherStartTime) && (this->numPulses == otherNumPulse));
-    }
-
-    //==============================================================================================
-    // Class ProcessBankData
-    //==============================================================================================
-    /** This task does the disk IO from loading the NXS file,
-    * and so will be on a disk IO mutex */
-    class ProcessBankData : public Task
-    {
-    public:
-      //----------------------------------------------------------------------------------------------
-      /** Constructor
-      *
-      * @param alg :: LoadEventNexus
-      * @param entry_name :: name of the bank
-      * @param prog :: Progress reporter
-      * @param scheduler :: ThreadScheduler running this task
-      * @param event_id :: array with event IDs
-      * @param event_time_of_flight :: array with event TOFS
-      * @param numEvents :: how many events in the arrays
-      * @param startAt :: index of the first event from event_index
-      * @param event_index :: vector of event index (length of # of pulses)
-      * @param thisBankPulseTimes :: ptr to the pulse times for this particular bank.
-      * @param have_weight :: flag for handling simulated files
-      * @param event_weight :: array with weights for events
-      * @param min_event_id ;: minimum detector ID to load
-      * @param max_event_id :: maximum detector ID to load
-      * @return
-      */
-      ProcessBankData(LoadEventNexus * alg, std::string entry_name,
-        Progress * prog, ThreadScheduler * scheduler,
-        boost::shared_array<uint32_t> event_id,
-        boost::shared_array<float> event_time_of_flight,
-        size_t numEvents, size_t startAt,
-        boost::shared_ptr<std::vector<uint64_t> > event_index,
-        boost::shared_ptr<BankPulseTimes> thisBankPulseTimes,
-        bool have_weight, boost::shared_array<float> event_weight,
-        detid_t min_event_id, detid_t max_event_id)
-        : Task(), alg(alg), entry_name(entry_name), pixelID_to_wi_vector(alg->pixelID_to_wi_vector),
-        pixelID_to_wi_offset(alg->pixelID_to_wi_offset),
-        prog(prog), scheduler(scheduler),
-        event_id(event_id), event_time_of_flight(event_time_of_flight), numEvents(numEvents), startAt(startAt),
-        event_index(event_index),
-        thisBankPulseTimes(thisBankPulseTimes), have_weight(have_weight),
-        event_weight(event_weight), m_min_id(min_event_id), m_max_id(max_event_id)
-      {
-        // Cost is approximately proportional to the number of events to process.
-        m_cost = static_cast<double>(numEvents);
-      }
-
-      //----------------------------------------------------------------------------------------------
-      /** Run the data processing
-      */
-      void run()
-      {
-        //Local tof limits
-        double my_shortest_tof = static_cast<double>(std::numeric_limits<uint32_t>::max()) * 0.1;
-        double my_longest_tof = 0.;
-        // A count of "bad" TOFs that were too high
-        size_t badTofs = 0;
-        size_t my_discarded_events(0);
-
-        prog->report(entry_name + ": precount");
-
-        // ---- Pre-counting events per pixel ID ----
-        auto & outputWS = *(alg->WS);
-
-        if (alg->precount)
-        {
-          std::vector<size_t> counts(m_max_id-m_min_id+1, 0);
-          for (size_t i=0; i < numEvents; i++)
-          {
-            detid_t thisId = detid_t(event_id[i]);
-            if (thisId >= m_min_id && thisId <= m_max_id)
-              counts[thisId-m_min_id]++;
-          }
-
->>>>>>> 1bad2767
           // Now we pre-allocate (reserve) the vectors of events in each pixel counted
           const size_t numEventLists = outputWS.getNumberHistograms();
           for (detid_t pixID = m_min_id; pixID <= m_max_id; pixID++)
@@ -336,11 +200,7 @@
           }
         }
 
-<<<<<<< HEAD
-        // Check for cancelled algorithm
-=======
         // Check for canceled algorithm
->>>>>>> 1bad2767
         if (alg->getCancel())
         {
           return;
@@ -754,7 +614,6 @@
         // This is the data size
         ::NeXus::Info id_info = file.getInfo();
         int64_t dim0 = recalculateDataSize(id_info.dims[0]);
-<<<<<<< HEAD
 
         // Now we allocate the required arrays
         m_event_id = new uint32_t[m_loadSize[0]];
@@ -848,57 +707,10 @@
           }
           file.closeData();
         } //no error
-=======
-
-        // Now we allocate the required arrays
-        m_event_id = new uint32_t[m_loadSize[0]];
-
-        // Check that the required space is there in the file.
-        if (dim0 < m_loadSize[0]+m_loadStart[0])
-        {
-          alg->getLogger().warning() << "Entry " << entry_name << "'s event_id field is too small (" << dim0
-            << ") to load the desired data size (" << m_loadSize[0]+m_loadStart[0] << ").\n";
-          m_loadError = true;
-        }
-
-        if (alg->getCancel()) m_loadError = true; //To allow cancelling the algorithm
-
-        if (!m_loadError)
-        {
-          //Must be uint32
-          if (id_info.type == ::NeXus::UINT32)
-            file.getSlab(m_event_id, m_loadStart, m_loadSize);
-          else
-          {
-            alg->getLogger().warning() << "Entry " << entry_name << "'s event_id field is not UINT32! It will be skipped.\n";
-            m_loadError = true;
-          }
-          file.closeData();
-
-          // determine the range of pixel ids
-          uint32_t temp;
-          for (auto i = 0; i < m_loadSize[0]; ++i)
-          {
-            temp = m_event_id[i];
-            if (temp < m_min_id) m_min_id = temp;
-            if (temp > m_max_id) m_max_id = temp;
-          }
-
-          if ( m_min_id > static_cast<uint32_t>(alg->eventid_max) )
-          {
-            // All the detector IDs in the bank are higher than the highest 'known' (from the IDF)
-            // ID. Setting this will abort the loading of the bank.
-            m_loadError = true;
-          }
-          // fixup the maximum pixel id in the case that it's higher than the highest 'known' id
-          if (m_max_id > static_cast<uint32_t>(alg->eventid_max)) m_max_id = static_cast<uint32_t>(alg->eventid_max);
-        }
->>>>>>> 1bad2767
 
         return;
       }
 
-<<<<<<< HEAD
       //----------------------------------------------------------------------------------------------
       /** Load weight of weigthed events
       */
@@ -944,58 +756,10 @@
         {
           file.closeData();
         }
-=======
-      //---------------------------------------------------------------------------------------------------
-      /** Open and load the times-of-flight data
-      */
-      void loadTof(::NeXus::File & file)
-      {
-        // Allocate the array
-        float* temp = new float[m_loadSize[0]];
-        delete [] m_event_time_of_flight;
-        m_event_time_of_flight = temp;
-
-        // Get the list of event_time_of_flight's
-        if (!m_oldNexusFileNames)
-          file.openData("event_time_offset");
-        else
-          file.openData("event_time_of_flight");
-
-        // Check that the required space is there in the file.
-        ::NeXus::Info tof_info = file.getInfo();
-        int64_t tof_dim0 = recalculateDataSize(tof_info.dims[0]);
-        if (tof_dim0 < m_loadSize[0]+m_loadStart[0])
-        {
-          alg->getLogger().warning() << "Entry " << entry_name << "'s event_time_offset field is too small to load the desired data.\n";
-          m_loadError = true;
-        }
-
-        //Check that the type is what it is supposed to be
-        if (tof_info.type == ::NeXus::FLOAT32)
-          file.getSlab(m_event_time_of_flight, m_loadStart, m_loadSize);
-        else
-        {
-          alg->getLogger().warning() << "Entry " << entry_name << "'s event_time_offset field is not FLOAT32! It will be skipped.\n";
-          m_loadError = true;
-        }
-
-        if (!m_loadError)
-        {
-          std::string units;
-          file.getAttr("units", units);
-          if (units != "microsecond")
-          {
-            alg->getLogger().warning() << "Entry " << entry_name << "'s event_time_offset field's units are not microsecond. It will be skipped.\n";
-            m_loadError = true;
-          }
-          file.closeData();
-        } //no error
->>>>>>> 1bad2767
 
         return;
       }
 
-<<<<<<< HEAD
       //---------------------------------------------------------------------------------------------------
       void run()
       {
@@ -1012,73 +776,6 @@
         m_event_time_of_flight = NULL;
         m_event_weight = NULL;
 
-=======
-      //----------------------------------------------------------------------------------------------
-      /** Load weight of weigthed events
-      */
-      void loadEventWeights(::NeXus::File &file)
-      {
-        try
-        {
-          // First, get info about the event_weight field in this bank
-          file.openData("event_weight");
-        }
-        catch (::NeXus::Exception&)
-        {
-          // Field not found error is most likely.
-          m_have_weight = false;
-          return;
-        }
-        // OK, we've got them
-        m_have_weight = true;
-
-        // Allocate the array
-        float* temp = new float[m_loadSize[0]];
-        delete [] m_event_weight;
-        m_event_weight = temp;
-
-        ::NeXus::Info weight_info = file.getInfo();
-        int64_t weight_dim0 = recalculateDataSize(weight_info.dims[0]);
-        if (weight_dim0 < m_loadSize[0]+m_loadStart[0])
-        {
-          alg->getLogger().warning() << "Entry " << entry_name << "'s event_weight field is too small to load the desired data.\n";
-          m_loadError = true;
-        }
-
-        // Check that the type is what it is supposed to be
-        if (weight_info.type == ::NeXus::FLOAT32)
-          file.getSlab(m_event_weight, m_loadStart, m_loadSize);
-        else
-        {
-          alg->getLogger().warning() << "Entry " << entry_name << "'s event_weight field is not FLOAT32! It will be skipped.\n";
-          m_loadError = true;
-        }
-
-        if (!m_loadError)
-        {
-          file.closeData();
-        }
-
-        return;
-      }
-
-      //---------------------------------------------------------------------------------------------------
-      void run()
-      {
-        //The vectors we will be filling
-        std::vector<uint64_t> * event_index_ptr = new std::vector<uint64_t>();
-        std::vector<uint64_t> & event_index = *event_index_ptr;
-
-        // These give the limits in each file as to which events we actually load (when filtering by time).
-        m_loadStart.resize(1, 0);
-        m_loadSize.resize(1, 0);
-
-        // Data arrays
-        m_event_id = NULL;
-        m_event_time_of_flight = NULL;
-        m_event_weight = NULL;
-
->>>>>>> 1bad2767
         m_loadError = false;
         m_have_weight = alg->m_haveWeights;
 
@@ -1095,7 +792,6 @@
 
           // Load the event_index field.
           this->loadEventIndex(file, event_index);
-<<<<<<< HEAD
 
           if (!m_loadError)
           {
@@ -1115,27 +811,6 @@
             m_loadStart[0] = static_cast<int>(start_event);
             m_loadSize[0] = static_cast<int>(stop_event - start_event);
 
-=======
-
-          if (!m_loadError)
-          {
-            // Load and validate the pulse times
-            this->loadPulseTimes(file);
-
-            // The event_index should be the same length as the pulse times from DAS logs.
-            if (event_index.size() != thisBankPulseTimes->numPulses)
-              alg->getLogger().warning() << "Bank " << entry_name << " has a mismatch between the number of event_index entries and the number of pulse times in event_time_zero.\n";
-
-            // Open and validate event_id field.
-            size_t start_event = 0;
-            size_t stop_event = 0;
-            this->prepareEventId(file, start_event, stop_event, event_index);
-
-            // These are the arguments to getSlab()
-            m_loadStart[0] = static_cast<int>(start_event);
-            m_loadSize[0] = static_cast<int>(stop_event - start_event);
-
->>>>>>> 1bad2767
             if ((m_loadSize[0] > 0) && (m_loadStart[0]>=0) )
             {
               // Load pixel IDs
@@ -1439,7 +1114,6 @@
       setPropertyGroup("FilterMonByTimeStart", grp4);
       setPropertyGroup("FilterMonByTimeStop", grp4);
 
-<<<<<<< HEAD
 			declareProperty("SpectrumMin",(int32_t)EMPTY_INT(), mustBePositive, 
 			"The number of the first spectrum to read.");
 		declareProperty("SpectrumMax",(int32_t)EMPTY_INT(), mustBePositive, 
@@ -1448,9 +1122,6 @@
 			"A comma-separated list of individual spectra to read.");
 
 		declareProperty(
-=======
-      declareProperty(
->>>>>>> 1bad2767
         new PropertyWithValue<bool>("MetaDataOnly", false, Direction::Input),
         "If true, only the meta data and sample logs will be loaded.");
 
@@ -1766,7 +1437,6 @@
         {
           // open the group
           file.openGroup(entry_name, classType);
-<<<<<<< HEAD
 
           // get the number of events
           std::size_t num = numEvents(file, hasTotalCounts, oldNeXusFileNames);
@@ -1786,27 +1456,6 @@
             // Swallow exception since flag is already false;
           }
 
-=======
-
-          // get the number of events
-          std::size_t num = numEvents(file, hasTotalCounts, oldNeXusFileNames);
-          bankNames.push_back( entry_name );
-          bankNumEvents.push_back(num);
-          total_events += num;
-
-          // Look for weights in simulated file
-          try
-          {
-            file.openData("event_weight");
-            m_haveWeights = true;
-            file.closeData();
-          }
-          catch (::NeXus::Exception &)
-          {
-            // Swallow exception since flag is already false;
-          }
-
->>>>>>> 1bad2767
           file.closeGroup();
         }
       }
@@ -1827,7 +1476,6 @@
       {
         // this is a static method that is why it is passing the file path
         loadEntryMetadata(m_filename, WS, m_top_entry_name);
-<<<<<<< HEAD
       }
       catch (std::runtime_error & e)
       {
@@ -2348,494 +1996,6 @@
             {
               instrument = temp.substr(0, n);
             }
-=======
-      }
-      catch (std::runtime_error & e)
-      {
-        // Missing metadata is not a fatal error. Log and go on with your life
-        g_log.error() << "Error loading metadata: " << e.what() << std::endl;
-      }
-
-      // --------------------------- Time filtering ------------------------------------
-      double filter_time_start_sec, filter_time_stop_sec;
-      filter_time_start_sec = getProperty("FilterByTimeStart");
-      filter_time_stop_sec = getProperty("FilterByTimeStop");
-      chunk = getProperty("ChunkNumber");
-      totalChunks = getProperty("TotalChunks");
-
-      //Default to ALL pulse times
-      bool is_time_filtered = false;
-      filter_time_start = Kernel::DateAndTime::minimum();
-      filter_time_stop = Kernel::DateAndTime::maximum();
-
-      if (m_allBanksPulseTimes->numPulses > 0)
-      {
-        //If not specified, use the limits of doubles. Otherwise, convert from seconds to absolute PulseTime
-        if (filter_time_start_sec != EMPTY_DBL())
-        {
-          filter_time_start = run_start + filter_time_start_sec;
-          is_time_filtered = true;
-        }
-
-        if (filter_time_stop_sec != EMPTY_DBL())
-        {
-          filter_time_stop = run_start + filter_time_stop_sec;
-          is_time_filtered = true;
-        }
-
-        //Silly values?
-        if (filter_time_stop < filter_time_start)
-        {
-          std::string msg = "Your ";
-          if(monitors) msg += "monitor ";
-          msg += "filter for time's Stop value is smaller than the Start value.";
-          throw std::invalid_argument(msg);
-        }
-      }
-
-      if (is_time_filtered)
-      {
-        //Now filter out the run, using the DateAndTime type.
-        WS->mutableRun().filterByTime(filter_time_start, filter_time_stop);
-      }
-
-      if(metaDataOnly) {
-        //Now, create a default X-vector for histogramming, with just 2 bins.
-        Kernel::cow_ptr<MantidVec> axis;
-        MantidVec& xRef = axis.access();
-        xRef.resize(2);
-        xRef[0] = static_cast<double>(std::numeric_limits<uint32_t>::max()) * 0.1 - 1; //Just to make sure the bins hold it all
-        xRef[1] = 1;
-        //Set the binning axis using this.
-        WS->setAllX(axis);
-        return;
-      }
-
-      // --------- Loading only one bank ? ----------------------------------
-      std::vector<std::string> someBanks = getProperty("BankName");
-      bool SingleBankPixelsOnly = getProperty("SingleBankPixelsOnly");
-      if ((!someBanks.empty()) && (!monitors))
-      {
-        // check that all of the requested banks are in the file
-        for (auto someBank = someBanks.begin(); someBank != someBanks.end(); ++someBank)
-        {
-          bool foundIt = false;
-          for (auto bankName = bankNames.begin(); bankName != bankNames.end(); ++bankName)
-          {
-            if ((*bankName) == (*someBank)+"_events")
-            {
-              foundIt = true;
-              break;
-            }
-          }
-          if (!foundIt)
-          {
-            throw std::invalid_argument("No entry named '" + (*someBank) + "' was found in the .NXS file.\n");
-          }
-        }
-
-        // change the number of banks to load
-        bankNames.clear();
-        for (auto someBank = someBanks.begin(); someBank != someBanks.end(); ++someBank)
-          bankNames.push_back((*someBank) + "_events");
-
-        // how many events are in a bank
-        bankNumEvents.clear();
-        bankNumEvents.assign(someBanks.size(), 1); // TODO this equally weights the banks
-
-        if( !SingleBankPixelsOnly ) someBanks.clear(); // Marker to load all pixels
-      }
-      else
-      {
-        someBanks.clear();
-      }
-
-      prog->report("Initializing all pixels");
-      // Remove used banks if parameter is set
-      if (WS->getInstrument()->hasParameter("remove-unused-banks"))
-      {
-        std::vector<double> instrumentUnused = WS->getInstrument()->getNumberParameter("remove-unused-banks", true);
-        if (!instrumentUnused.empty())
-        {
-          const int unused = static_cast<int>(instrumentUnused.front());
-          if(unused == 1) deleteBanks(WS, bankNames);
-        }
-      }
-      //----------------- Pad Empty Pixels -------------------------------
-      // Create the required spectra mapping so that the workspace knows what to pad to
-      createSpectraMapping(m_filename, monitors, someBanks);
-
-      //This map will be used to find the workspace index
-      if( this->event_id_is_spec )
-        WS->getSpectrumToWorkspaceIndexVector(pixelID_to_wi_vector, pixelID_to_wi_offset);
-      else
-        WS->getDetectorIDToWorkspaceIndexVector(pixelID_to_wi_vector, pixelID_to_wi_offset, true);
-
-      // Cache a map for speed.
-      if (!m_haveWeights)
-      {
-        this->makeMapToEventLists<EventVector_pt>(eventVectors);
-      }
-      else
-      {
-        // Convert to weighted events
-        for (size_t i=0; i < WS->getNumberHistograms(); i++)
-        {
-          WS->getEventList(i).switchTo(API::WEIGHTED);
-        }
-        this->makeMapToEventLists<WeightedEventVector_pt>(weightedEventVectors);
-      }
-
-      // Set all (empty) event lists as sorted by pulse time. That way, calling SortEvents will not try to sort these empty lists.
-      for (size_t i=0; i < WS->getNumberHistograms(); i++)
-        WS->getEventList(i).setSortOrder(DataObjects::PULSETIME_SORT);
-
-      //Count the limits to time of flight
-      shortest_tof = static_cast<double>(std::numeric_limits<uint32_t>::max()) * 0.1;
-      longest_tof = 0.;
-
-      // Make the thread pool
-      ThreadScheduler * scheduler = new ThreadSchedulerMutexes();
-      ThreadPool pool(scheduler);
-      auto diskIOMutex = boost::make_shared<Mutex>();
-      size_t bank0 = 0;
-      size_t bankn = bankNames.size();
-
-      if (chunk != EMPTY_INT()) // We are loading part - work out the bank number range
-      {
-        eventsPerChunk = total_events / totalChunks;
-        // Sort banks by size
-        size_t tmp;
-        string stmp;
-        for (size_t i = 0; i < bankn; i++)
-          for (size_t j = 0; j < bankn - 1; j++)
-            if (bankNumEvents[j] < bankNumEvents[j + 1])
-            {
-              tmp = bankNumEvents[j];
-              bankNumEvents[j] = bankNumEvents[j + 1];
-              bankNumEvents[j + 1] = tmp;
-              stmp = bankNames[j];
-              bankNames[j] = bankNames[j + 1];
-              bankNames[j + 1] = stmp;
-            }
-            int bigBanks = 0;
-            for (size_t i = 0; i < bankn; i++) if (bankNumEvents[i] > eventsPerChunk)bigBanks++;
-            // Each chunk is part of bank or multiple whole banks
-            // 0.5 for last chunk of a bank with multiple chunks
-            // 0.1 for multiple whole banks not completely filled
-            eventsPerChunk += static_cast<size_t>((static_cast<double>(bigBanks) / static_cast<double>(totalChunks) * 
-              0.5 + 0.05) * static_cast<double>(eventsPerChunk));
-            double partialChunk = 0.;
-            firstChunkForBank = 1;
-            for (int chunki = 1; chunki <=chunk; chunki++)
-            {
-              if (partialChunk > 1.)
-              {
-                partialChunk = 0.;
-                firstChunkForBank = chunki;
-                bank0 = bankn;
-              }
-              if (bankNumEvents[bank0] > 1)
-              {
-                partialChunk += static_cast<double>(eventsPerChunk)/static_cast<double>(bankNumEvents[bank0]);
-              }
-              if (chunki < totalChunks) bankn = bank0 + 1;
-              else bankn = bankNames.size();
-              if (chunki == firstChunkForBank && partialChunk > 1.0) bankn += static_cast<size_t>(partialChunk) - 1;
-              if (bankn > bankNames.size()) bankn = bankNames.size();
-            }
-            for (size_t i=bank0; i < bankn; i++)
-            {
-              size_t start_event = (chunk - firstChunkForBank) * eventsPerChunk;
-              size_t stop_event = bankNumEvents[i];
-              // Don't change stop_event for the final chunk
-              if ( start_event + eventsPerChunk < stop_event ) stop_event = start_event + eventsPerChunk;
-              bankNumEvents[i] = stop_event - start_event;
-            }
-      }
-
-      // split banks up if the number of cores is more than twice the number of banks
-      splitProcessing = bool(bankNames.size() * 2 < ThreadPool::getNumPhysicalCores());
-
-      // set up progress bar for the rest of the (multi-threaded) process
-      size_t numProg = bankNames.size() * (1 + 3); // 1 = disktask, 3 = proc task
-      if (splitProcessing) numProg += bankNames.size() * 3; // 3 = second proc task
-      Progress * prog2 = new Progress(this,0.3,1.0, numProg);
-
-      for (size_t i=bank0; i < bankn; i++)
-      {
-        // We make tasks for loading
-        if (bankNumEvents[i] > 0)
-          pool.schedule( new LoadBankFromDiskTask(this, bankNames[i], classType, bankNumEvents[i], oldNeXusFileNames,
-          prog2, diskIOMutex, scheduler) );
-      }
-      // Start and end all threads
-      pool.joinAll();
-      diskIOMutex.reset();
-      delete prog2;
-
-
-      //Info reporting
-      const std::size_t eventsLoaded = WS->getNumberEvents();
-      g_log.information() << "Read " << eventsLoaded << " events"
-        << ". Shortest TOF: " << shortest_tof << " microsec; longest TOF: "
-        << longest_tof << " microsec." << std::endl;
-
-      if (shortest_tof < 0)
-        g_log.warning() << "The shortest TOF was negative! At least 1 event has an invalid time-of-flight." << std::endl;
-      if (bad_tofs > 0)
-        g_log.warning() << "Found " << bad_tofs << " events with TOF > 2e8. This may indicate errors in the raw TOF data." << std::endl;
-
-      //Now, create a default X-vector for histogramming, with just 2 bins.
-      Kernel::cow_ptr<MantidVec> axis;
-      MantidVec& xRef = axis.access();
-      xRef.resize(2,0.0);
-      if ( eventsLoaded > 0)
-      {
-        xRef[0] = shortest_tof - 1; //Just to make sure the bins hold it all
-        xRef[1] = longest_tof + 1;
-      }
-      //Set the binning axis using this.
-      WS->setAllX(axis);
-
-      // if there is time_of_flight load it
-      loadTimeOfFlight(m_filename, WS, m_top_entry_name,classType);
-    }
-
-    //-----------------------------------------------------------------------------
-    /**
-    * Create a blank event workspace
-    * @returns A shared pointer to a new empty EventWorkspace object
-    */
-    EventWorkspace_sptr LoadEventNexus::createEmptyEventWorkspace()
-    {
-      // Create the output workspace
-      EventWorkspace_sptr eventWS(new EventWorkspace());
-      //Make sure to initialize.
-      //   We can use dummy numbers for arguments, for event workspace it doesn't matter
-      eventWS->initialize(1,1,1);
-
-      // Set the units
-      eventWS->getAxis(0)->unit() = UnitFactory::Instance().create("TOF");
-      eventWS->setYUnit("Counts");
-
-      return eventWS;
-    }
-
-
-    //-----------------------------------------------------------------------------
-    /** Load the run number and other meta data from the given bank */
-    void LoadEventNexus::loadEntryMetadata(const std::string &nexusfilename, Mantid::API::MatrixWorkspace_sptr WS,
-      const std::string &entry_name)
-    {
-      // Open the file
-      ::NeXus::File file(nexusfilename);
-      file.openGroup(entry_name, "NXentry");
-
-      // get the title
-      file.openData("title");
-      if (file.getInfo().type == ::NeXus::CHAR) {
-        string title = file.getStrData();
-        if (!title.empty())
-          WS->setTitle(title);
-      }
-      file.closeData();
-
-      // get the notes
-      try {
-        file.openData("notes");
-        if (file.getInfo().type == ::NeXus::CHAR) {
-          string notes = file.getStrData();
-          if (!notes.empty())
-            WS->mutableRun().addProperty("file_notes", notes);
-        }
-        file.closeData();
-      } catch (::NeXus::Exception &) {
-        // let it drop on floor
-      }
-
-      // Get the run number
-      file.openData("run_number");
-      string run("");
-      if (file.getInfo().type == ::NeXus::CHAR) {
-        run = file.getStrData();
-      }else if (file.isDataInt()){
-        // inside ISIS the run_number type is int32
-        vector<int> value; 
-        file.getData(value);
-        if (value.size()  > 0)
-          run = boost::lexical_cast<std::string>(value[0]);
-      }
-      if (!run.empty()) {
-        WS->mutableRun().addProperty("run_number", run);
-      }
-      file.closeData();
-
-      // get the duration
-      file.openData("duration");
-      std::vector<double> duration;
-      file.getDataCoerce(duration);
-      if (duration.size() == 1)
-      {
-        // get the units
-        std::vector<AttrInfo> infos = file.getAttrInfos();
-        std::string units("");
-        for (std::vector<AttrInfo>::const_iterator it = infos.begin(); it != infos.end(); ++it)
-        {
-          if (it->name.compare("units") == 0)
-          {
-            units = file.getStrAttr(*it);
-            break;
-          }
-        }
-
-        // set the property
-        WS->mutableRun().addProperty("duration", duration[0], units);
-      }
-      file.closeData();
-
-      // close the file
-      file.close();
-    }
-
-
-    //-----------------------------------------------------------------------------
-    /** Load the instrument from the nexus file or if not found from the IDF file
-    *  specified by the info in the Nexus file
-    *
-    *  @param nexusfilename :: The Nexus file name
-    *  @param localWorkspace :: MatrixWorkspace in which to put the instrument geometry
-    *  @param top_entry_name :: entry name at the top of the Nexus file
-    *  @param alg :: Handle of the algorithm 
-    *  @return true if successful
-    */
-    bool LoadEventNexus::loadInstrument(const std::string & nexusfilename, MatrixWorkspace_sptr localWorkspace,
-      const std::string & top_entry_name, Algorithm * alg)
-    {
-      bool foundInstrument = runLoadIDFFromNexus( nexusfilename, localWorkspace, top_entry_name, alg);
-      if (!foundInstrument) foundInstrument = runLoadInstrument( nexusfilename, localWorkspace, top_entry_name, alg );
-      return foundInstrument;
-    }
-
-    //-----------------------------------------------------------------------------
-    /** Load the instrument from the nexus file
-    *
-    *  @param nexusfilename :: The name of the nexus file being loaded
-    *  @param localWorkspace :: MatrixWorkspace in which to put the instrument geometry
-    *  @param top_entry_name :: entry name at the top of the Nexus file
-    *  @param alg :: Handle of the algorithm
-    *  @return true if successful
-    */
-    bool LoadEventNexus::runLoadIDFFromNexus(const std::string & nexusfilename, API::MatrixWorkspace_sptr localWorkspace,
-      const std::string & top_entry_name, Algorithm * alg)
-    {
-      // Test if IDF exists in file, move on quickly if not
-      try {
-        ::NeXus::File nxsfile(nexusfilename);
-        nxsfile.openPath(top_entry_name+"/instrument/instrument_xml");
-      } catch (::NeXus::Exception&) {
-        alg->getLogger().information("No instrument definition found in "+nexusfilename+" at "+top_entry_name+"/instrument");
-        return false;
-      }
-
-      IAlgorithm_sptr loadInst= alg->createChildAlgorithm("LoadIDFFromNexus");
-
-      // Now execute the Child Algorithm. Catch and log any error, but don't stop.
-      try
-      {
-        loadInst->setPropertyValue("Filename", nexusfilename);
-        loadInst->setProperty<MatrixWorkspace_sptr> ("Workspace", localWorkspace);
-        loadInst->setPropertyValue("InstrumentParentPath",top_entry_name);
-        loadInst->execute();
-      }
-      catch( std::invalid_argument&)
-      {
-        alg->getLogger().error("Invalid argument to LoadIDFFromNexus Child Algorithm ");
-      }
-      catch (std::runtime_error&)
-      {
-        alg->getLogger().debug("No instrument definition found in "+nexusfilename+" at "+top_entry_name+"/instrument");
-      }
-
-      if ( !loadInst->isExecuted() ) alg->getLogger().information("No IDF loaded from Nexus file.");   
-      return loadInst->isExecuted();
-    }
-    /** method used to return instrument name for some old ISIS files where it is not written properly within the instrument 
-    * @param hFile :: A reference to the NeXus file opened at the root entry
-    */
-    std::string LoadEventNexus::readInstrumentFromISIS_VMSCompat(::NeXus::File &hFile)
-    {
-      std::string instrumentName("");
-      try
-      {
-        hFile.openGroup("isis_vms_compat","IXvms");
-      }
-      catch(std::runtime_error &)
-      {
-        return instrumentName;
-      }
-      try
-      {
-        hFile.openData("NAME");
-      }
-      catch(std::runtime_error &)
-      {
-        hFile.closeGroup();
-        return instrumentName;
-      }
-
-      instrumentName = hFile.getStrData();
-      hFile.closeData();
-      hFile.closeGroup();
-
-      return instrumentName;
-    }
-
-
-    //-----------------------------------------------------------------------------
-    /** Load the instrument definition file specified by info in the NXS file.
-    *
-    *  @param nexusfilename :: Used to pick the instrument.
-    *  @param localWorkspace :: MatrixWorkspace in which to put the instrument geometry
-    *  @param top_entry_name :: entry name at the top of the NXS file
-    *  @param alg :: Handle of the algorithm 
-    *  @return true if successful
-    */
-    bool LoadEventNexus::runLoadInstrument(const std::string &nexusfilename, MatrixWorkspace_sptr localWorkspace,
-      const std::string & top_entry_name, Algorithm * alg)
-    {
-      string instrument = "";
-
-      // Get the instrument name
-      ::NeXus::File nxfile(nexusfilename);
-      //Start with the base entry
-      nxfile.openGroup(top_entry_name, "NXentry");
-      // Open the instrument
-      nxfile.openGroup("instrument", "NXinstrument");
-      try
-      {
-        nxfile.openData("name");
-        instrument = nxfile.getStrData();
-        alg->getLogger().debug() << "Instrument name read from NeXus file is " << instrument << std::endl;
-      }
-      catch ( ::NeXus::Exception &)
-      {
-        // Try to fall back to isis compatibility options
-        nxfile.closeGroup();
-        instrument  = readInstrumentFromISIS_VMSCompat(nxfile);
-        if (instrument.empty())
-        {
-          // Get the instrument name from the file instead
-          size_t n = nexusfilename.rfind('/');
-          if (n != std::string::npos)
-          {
-            std::string temp = nexusfilename.substr(n+1, nexusfilename.size()-n-1);
-            n = temp.find('_');
-            if (n != std::string::npos && n > 0)
-            {
-              instrument = temp.substr(0, n);
-            }
->>>>>>> 1bad2767
           }
         }
       }
@@ -2947,21 +2107,12 @@
             {
               det = boost::dynamic_pointer_cast<RectangularDetector>( (*assem)[j] );
               if (det)
-<<<<<<< HEAD
               {
                 detList.push_back(det);
 
               }
               else
               {
-=======
-              {
-                detList.push_back(det);
-
-              }
-              else
-              {
->>>>>>> 1bad2767
                 //Also, look in the second sub-level for RectangularDetectors (e.g. PG3).
                 // We are not doing a full recursive search since that will be very long for lots of pixels.
                 assem2 = boost::dynamic_pointer_cast<ICompAssembly>( (*assem)[j] );
@@ -3030,13 +2181,10 @@
       const bool monitorsOnly, const std::vector<std::string> &bankNames)
     {
       bool spectramap = false;
-<<<<<<< HEAD
 	m_specMin = getProperty("SpectrumMin");
 	m_specMax = getProperty("SpectrumMax");
 	m_specList = getProperty("SpectrumList");
 
-=======
->>>>>>> 1bad2767
       // set up the
       if( !monitorsOnly && !bankNames.empty() )
       {
@@ -3068,7 +2216,6 @@
 
       }
       else
-<<<<<<< HEAD
       {
         spectramap = loadSpectraMapping(nxsfile, monitorsOnly, m_top_entry_name);
         // Did we load one? If so then the event ID is the spectrum number and not det ID
@@ -3118,65 +2265,12 @@
       catch(::NeXus::Exception &)
       {
         result = false;
-=======
-      {
-        spectramap = loadSpectraMapping(nxsfile, monitorsOnly, m_top_entry_name);
-        // Did we load one? If so then the event ID is the spectrum number and not det ID
-        if( spectramap ) this->event_id_is_spec = true;
-      }
-
-      if( !spectramap )
-      {
-        g_log.debug() << "No custom spectra mapping found, continuing with default 1:1 mapping of spectrum:detectorID\n";
-        // The default 1:1 will suffice but exclude the monitors as they are always in a separate workspace
-        WS->padSpectra();
-        g_log.debug() << "Populated 1:1 spectra map for the whole instrument \n";
->>>>>>> 1bad2767
       }
       return result;
     }
 
     //-----------------------------------------------------------------------------
     /**
-<<<<<<< HEAD
-=======
-    * Returns whether the file contains monitors with events in them
-    * @returns True if the file contains monitors with event data, false otherwise
-    */
-    bool LoadEventNexus::hasEventMonitors()
-    {
-      bool result(false);
-      // Determine whether to load histograms or events
-      try
-      {
-        ::NeXus::File file(m_filename);
-        file.openPath(m_top_entry_name);
-        //Start with the base entry
-        typedef std::map<std::string,std::string> string_map_t; 
-        //Now we want to go through and find the monitors
-        string_map_t entries = file.getEntries();
-        for( string_map_t::const_iterator it = entries.begin(); it != entries.end(); ++it)
-        {
-          if( it->second == "NXmonitor" )
-          {
-            file.openGroup(it->first, it->second);
-            break;
-          }
-        }
-        file.openData("event_id");
-        result = true;
-        file.close();
-      }
-      catch(::NeXus::Exception &)
-      {
-        result = false;
-      }
-      return result;
-    }
-
-    //-----------------------------------------------------------------------------
-    /**
->>>>>>> 1bad2767
     * Load the Monitors from the NeXus file into a workspace. The original
     * workspace name is used and appended with _monitors.
     */
@@ -3187,7 +2281,6 @@
 
       IAlgorithm_sptr loadMonitors = this->createChildAlgorithm("LoadNexusMonitors");
       try
-<<<<<<< HEAD
       {
         g_log.information("Loading monitors from NeXus file...");
         loadMonitors->setPropertyValue("Filename", m_filename);
@@ -3205,25 +2298,6 @@
       }
       catch (...)
       {
-=======
-      {
-        g_log.information("Loading monitors from NeXus file...");
-        loadMonitors->setPropertyValue("Filename", m_filename);
-        g_log.information() << "New workspace name for monitors: " << mon_wsname << std::endl;
-        loadMonitors->setPropertyValue("OutputWorkspace", mon_wsname);
-        loadMonitors->execute();
-        MatrixWorkspace_sptr mons = loadMonitors->getProperty("OutputWorkspace");
-        this->declareProperty(new WorkspaceProperty<>("MonitorWorkspace",
-          mon_wsname, Direction::Output), "Monitors from the Event NeXus file");
-        this->setProperty("MonitorWorkspace", mons);
-        // Set the internal monitor workspace pointer as well
-        WS->setMonitorWorkspace(mons);
-
-        filterDuringPause(mons);
-      }
-      catch (...)
-      {
->>>>>>> 1bad2767
         g_log.error("Error while loading the monitors from the file. File may contain no monitors.");
       }
     }
@@ -3244,19 +2318,11 @@
       {
         g_log.debug() << "Attempting to load custom spectra mapping from '" << entry_name << "/isis_vms_compat'.\n";
         file.openPath(entry_name + "/isis_vms_compat");
-<<<<<<< HEAD
       }
       catch(::NeXus::Exception&)
       {
         return false; // Doesn't exist
       }
-=======
-      }
-      catch(::NeXus::Exception&)
-      {
-        return false; // Doesn't exist
-      }
->>>>>>> 1bad2767
 
       // The ISIS spectrum mapping is defined by 2 arrays in isis_vms_compat block:
       //   UDET - An array of detector IDs
@@ -3285,7 +2351,6 @@
       // Close 
       file.closeGroup();
       file.close();
-<<<<<<< HEAD
 
       // The spec array will contain a spectrum number for each udet but the spectrum number
       // may be the same for more that one detector
@@ -3358,60 +2423,6 @@
 			return true;
 		}
 
-=======
-
-      // The spec array will contain a spectrum number for each udet but the spectrum number
-      // may be the same for more that one detector
-      const size_t ndets(udet.size());
-      if( ndets != spec.size() )
-      {
-        std::ostringstream os;
-        os << "UDET/SPEC list size mismatch. UDET=" << udet.size() << ", SPEC=" << spec.size() << "\n";
-        throw std::runtime_error(os.str());
-      }
-      // Monitor filtering/selection
-      const std::vector<detid_t> monitors = WS->getInstrument()->getMonitors();
-      const size_t nmons(monitors.size());
-      if( monitorsOnly )
-      {
-        g_log.debug() << "Loading only monitor spectra from " << filename << "\n";
-        // Find the det_ids in the udet array. 
-        WS->resizeTo(nmons);
-        for( size_t i = 0; i < nmons; ++i )
-        {
-          // Find the index in the udet array
-          const detid_t & id = monitors[i];
-          std::vector<int32_t>::const_iterator it = std::find(udet.begin(), udet.end(), id);
-          if( it != udet.end() )
-          {
-            auto spectrum = WS->getSpectrum(i);
-            const specid_t & specNo = spec[it - udet.begin()];
-            spectrum->setSpectrumNo(specNo);
-            spectrum->setDetectorID(id);
-          }
-        }
-      }
-      else
-      {
-        g_log.debug() << "Loading only detector spectra from " << filename << "\n";
-        SpectrumDetectorMapping mapping(spec,udet, monitors);
-        WS->resizeTo(mapping.getMapping().size());
-        // Make sure spectrum numbers are correct
-        auto uniqueSpectra = mapping.getSpectrumNumbers();
-        auto itend = uniqueSpectra.end();
-        size_t counter = 0;
-        for(auto it = uniqueSpectra.begin(); it != itend; ++it)
-        {
-          WS->getSpectrum(counter)->setSpectrumNo(*it);
-          ++counter;
-        }
-        // Fill detectors based on this mapping
-        WS->updateSpectraUsing(mapping);
-      }
-      return true;
-    }
-
->>>>>>> 1bad2767
     /**
     * Set the filters on TOF.
     * @param monitors :: If true check the monitor properties else use the standard ones
@@ -3431,7 +2442,6 @@
         filter_tof_max = +1e20;
       }
       else if ( (filter_tof_min != EMPTY_DBL()) &&  (filter_tof_max != EMPTY_DBL()))
-<<<<<<< HEAD
       {
         //Both specified. Keep these values
       }
@@ -3441,17 +2451,6 @@
         if(monitors) msg =  " for the monitors.";
         throw std::invalid_argument(msg);
       }
-=======
-      {
-        //Both specified. Keep these values
-      }
-      else
-      {
-        std::string msg("You must specify both min & max or neither TOF filters");
-        if(monitors) msg =  " for the monitors.";
-        throw std::invalid_argument(msg);
-      }
->>>>>>> 1bad2767
 
     }
 
@@ -3486,42 +2485,13 @@
       {
         std::vector<std::string> bankNames;
         for (string_map_t::const_iterator it = entries.begin(); it != entries.end(); ++it)
-<<<<<<< HEAD
         {
           std::string entry_name(it->first);
           std::string entry_class(it->second);
           if ( entry_class == classType )
           {
             bankNames.push_back( entry_name );
-=======
-        {
-          std::string entry_name(it->first);
-          std::string entry_class(it->second);
-          if ( entry_class == classType )
-          {
-            bankNames.push_back( entry_name );
-          }
-        }
-        for(size_t i = 0; i < bankNames.size(); ++i)
-        {
-          const std::string& mon = bankNames[i];
-          file.openGroup(mon,classType);
-          entries = file.getEntries();
-          string_map_t::const_iterator bins = entries.find("event_time_bins");
-          if (bins == entries.end())
-          {
-            //bins = entries.find("time_of_flight"); // I think time_of_flight doesn't work here
-            //if (bins == entries.end())
-            //{
-            done = false;
-            file.closeGroup();
-            break; // done == false => use bins from the detectors
-            //}
->>>>>>> 1bad2767
-          }
-          done = true;
-          loadTimeOfFlightData(file,WS,bins->first,i,i+1);
-          file.closeGroup();
+          }
         }
         for(size_t i = 0; i < bankNames.size(); ++i)
         {
@@ -3598,7 +2568,6 @@
 
       file.close();
     }
-<<<<<<< HEAD
 
     //-----------------------------------------------------------------------------
     /** 
@@ -3637,46 +2606,6 @@
         end_wi = WS->getNumberHistograms();
       }
 
-=======
-
-    //-----------------------------------------------------------------------------
-    /** 
-    * Load the time of flight data. file must have open the group containing "time_of_flight" data set.
-    * @param file :: The nexus file to read from.
-    * @param WS :: The event workspace to write to.
-    * @param binsName :: bins name
-    * @param start_wi :: First workspace index to process
-    * @param end_wi :: Last workspace index to process
-    */
-    void LoadEventNexus::loadTimeOfFlightData(::NeXus::File& file, DataObjects::EventWorkspace_sptr WS,
-      const std::string& binsName,size_t start_wi, size_t end_wi)
-    {
-      // first check if the data is already randomized
-      std::map<std::string, std::string> entries;
-      file.getEntries(entries);
-      std::map<std::string, std::string>::const_iterator shift = entries.find("event_time_offset_shift");
-      if (shift != entries.end())
-      {
-        std::string random;
-        file.readData("event_time_offset_shift",random);
-        if (random == "random")
-        {
-          return;
-        }
-      }
-
-      // if the data is not randomized randomize it uniformly within each bin
-      file.openData(binsName);
-      // time of flights of events
-      std::vector<float> tof;
-      file.getData(tof);
-      // todo: try to find if tof can be reduced to just 3 numbers: start, end and dt
-      if (end_wi <= start_wi)
-      {
-        end_wi = WS->getNumberHistograms();
-      }
-
->>>>>>> 1bad2767
       // random number generator
       boost::mt19937 rand_gen;
 
@@ -3707,7 +2636,6 @@
             ++ev;
             ++m;  // count events in the i-th bin
           }
-<<<<<<< HEAD
 
           if (m > 0)
           {// m events in this bin
@@ -3727,27 +2655,6 @@
             }
           }
 
-=======
-
-          if (m > 0)
-          {// m events in this bin
-            double left = double(tof[i-1]);
-            // spread the events uniformly inside the bin
-            boost::uniform_real<> distribution(left,right);
-            std::vector<double> random_numbers(m);
-            for(std::vector<double>::iterator it = random_numbers.begin(); it != random_numbers.end(); ++it)
-            {
-              *it = distribution(rand_gen);
-            }
-            std::sort(random_numbers.begin(),random_numbers.end());
-            std::vector<double>::iterator it = random_numbers.begin();
-            for(std::vector<TofEvent>::iterator ev1 = ev - m; ev1 != ev; ++ev1,++it)
-            {
-              ev1->m_tof = *it;
-            }
-          }
-
->>>>>>> 1bad2767
         } // for i
 
         event_list.sortTof();
