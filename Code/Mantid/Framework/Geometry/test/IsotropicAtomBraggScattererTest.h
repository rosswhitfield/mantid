#ifndef MANTID_GEOMETRY_ISOTROPICATOMBRAGGSCATTERERTEST_H_
#define MANTID_GEOMETRY_ISOTROPICATOMBRAGGSCATTERERTEST_H_

#include <cxxtest/TestSuite.h>

#include "MantidGeometry/Crystal/IsotropicAtomBraggScatterer.h"

using namespace Mantid::Geometry;
using namespace Mantid::Kernel;

class IsotropicAtomBraggScattererTest : public CxxTest::TestSuite {
public:
<<<<<<< HEAD
    // This pair of boilerplate methods prevent the suite being created statically
    // This means the constructor isn't called when running other tests
    static IsotropicAtomBraggScattererTest *createSuite() { return new IsotropicAtomBraggScattererTest(); }
    static void destroySuite( IsotropicAtomBraggScattererTest *suite ) { delete suite; }


    void testConstructor()
    {
        TS_ASSERT_THROWS_NOTHING(IsotropicAtomBraggScatterer scatterer);
    }

    void testProperties()
    {
        IsotropicAtomBraggScatterer_sptr scatterer = boost::make_shared<IsotropicAtomBraggScatterer>();

        TS_ASSERT_THROWS_NOTHING(scatterer->initialize());

        TS_ASSERT(scatterer->existsProperty("Position"));
        TS_ASSERT(scatterer->existsProperty("UnitCell"));
        TS_ASSERT(scatterer->existsProperty("U"));
        TS_ASSERT(scatterer->existsProperty("Element"));
        TS_ASSERT(scatterer->existsProperty("Occupancy"));

    }

    void testGetSetElement()
    {
        IsotropicAtomBraggScatterer_sptr scatterer = getInitializedScatterer();

        TS_ASSERT_THROWS_NOTHING(scatterer->setProperty("Element", "Si"));
        TS_ASSERT_EQUALS(scatterer->getElement(), "Si");
        TS_ASSERT_EQUALS(scatterer->getNeutronAtom().z_number, 14);

        TS_ASSERT_THROWS_ANYTHING(scatterer->setProperty("Element","Random"));
    }

    void testGetSetOccupancy()
    {
        IsotropicAtomBraggScatterer_sptr scatterer = getInitializedScatterer();

        TS_ASSERT_THROWS_NOTHING(scatterer->setProperty("Occupancy", 0.3));
        TS_ASSERT_EQUALS(scatterer->getOccupancy(), 0.3);
        TS_ASSERT_THROWS_NOTHING(scatterer->setProperty("Occupancy", 0.0));
        TS_ASSERT_THROWS_NOTHING(scatterer->setProperty("Occupancy", 1.0));

        TS_ASSERT_THROWS(scatterer->setProperty("Occupancy", -0.3), std::invalid_argument);
        TS_ASSERT_THROWS(scatterer->setProperty("Occupancy", 1.3), std::invalid_argument);
    }

    void testGetSetU()
    {
        IsotropicAtomBraggScatterer_sptr scatterer = getInitializedScatterer();

        TS_ASSERT_THROWS_NOTHING(scatterer->setProperty("U", 0.0));
        TS_ASSERT_THROWS_NOTHING(scatterer->setProperty("U", 1.0));
        TS_ASSERT_EQUALS(scatterer->getU(), 1.0);

        TS_ASSERT_THROWS_NOTHING(scatterer->setProperty("U", 1.23e12));
        TS_ASSERT_THROWS_NOTHING(scatterer->setProperty("U", 1.23e-2));

        TS_ASSERT_THROWS(scatterer->setProperty("U", -0.2), std::invalid_argument);
    }

    void testCreate()
    {
        IsotropicAtomBraggScatterer_sptr isotropic = getInitializedScatterer("Si", "[0.3, 0.1, 0.12]", 1.0, 0.5);

        TS_ASSERT(isotropic);
        TS_ASSERT_EQUALS(isotropic->getElement(), "Si");
        TS_ASSERT_EQUALS(isotropic->getOccupancy(), 0.5);
        TS_ASSERT_EQUALS(isotropic->getU(), 1.0);
        TS_ASSERT_EQUALS(isotropic->getPosition(), V3D(0.3, 0.1, 0.12));
    }

    void testClone()
    {
        UnitCell cell(5.43, 5.43, 5.43);

        IsotropicAtomBraggScatterer_sptr scatterer = getInitializedScatterer("H", "[1, 0, 0]", 0.0);
        scatterer->setProperty("U", 3.04);
        scatterer->setProperty("Occupancy", 0.5);
        scatterer->setProperty("UnitCell", unitCellToStr(cell));

        BraggScatterer_sptr baseclone = scatterer->clone();
        BraggScattererInCrystalStructure_sptr clone = boost::dynamic_pointer_cast<BraggScattererInCrystalStructure>(baseclone);

        TS_ASSERT(clone);

        TS_ASSERT_EQUALS(clone->getPosition(), scatterer->getPosition());
        TS_ASSERT_EQUALS(clone->getCell().getG(), scatterer->getCell().getG());

        IsotropicAtomBraggScatterer_sptr scattererClone = boost::dynamic_pointer_cast<IsotropicAtomBraggScatterer>(clone);
        TS_ASSERT(scattererClone);

        TS_ASSERT_EQUALS(scattererClone->getU(), scatterer->getU());
        TS_ASSERT_EQUALS(scattererClone->getOccupancy(), scatterer->getOccupancy());
    }

    void testCalculateStructureFactor()
    {
        IsotropicAtomBraggScatterer_sptr scatterer = getInitializedScatterer("Si", "0, 0, 0", 0.0);

        double bSi = scatterer->getNeutronAtom().coh_scatt_length_real;

        V3D hkl(1, 0, 0);

        // There's only one atom in (0,0,0) and U is 0 - rigid scatterer
        StructureFactor structureFactor = scatterer->calculateStructureFactor(hkl);

        /* Phase is (1,0,0) * (0,0,0) = (1*0 + 0*0 + 0*0) = 0
         * cos(phase) = 1.0
         * sin(phase) = 0.0
         */
        TS_ASSERT_EQUALS(structureFactor.real(), bSi);
        TS_ASSERT_EQUALS(structureFactor.imag(), 0.0);

        // For using U, the cell needs to be set, because 1/d is required
        UnitCell cell(5.43, 5.43, 5.43);
        scatterer->setProperty("UnitCell", unitCellToStr(cell));
        scatterer->setProperty("U", 0.05);

        structureFactor = scatterer->calculateStructureFactor(hkl);
        /* Real part is reduced by exp(-U * 2*pi^2 * 1/d^2)
         * d = 5.43, d^2 = 29.4849, 1/d^2 = 0.033916...
         * exp(-0.05 * 2 * pi^2 * 1/29.4849) = 0.96708...
         */
        TS_ASSERT_EQUALS(structureFactor.real(), bSi * 0.96708061593352515459);

        // Occupancy goes in directly
        scatterer->setProperty("Occupancy", 0.5);
        structureFactor = scatterer->calculateStructureFactor(hkl);
        TS_ASSERT_EQUALS(structureFactor.real(), bSi * 0.5 * 0.96708061593352515459);

        /* Assume a space group with F centering.
         *
         * Now there are 4 equivalent positions, the contributions cancel out for (1, 0, 0)
         * scalar products are:
         *   (1,0,0) * (0,0,0) = (1*0 + 1*0 + 1*0)         = 0    cos(0) = 1, sin(0) = 0
         *   (1,0,0) * (0,0.5,0.5) = (1*0 + 0*0.5 + 0*0.5) = 0    cos(0) = 1, sin(0) = 0
         *   (1,0,0) * (0.5,0,0.5) = (1*0.5 + 0*0 + 0*0.5) = 0.5  cos(pi) = -1, sin(pi) = 0
         *   (1,0,0) * (0.5,0.5,0) = (1*0.5 + 0*0.5 + 0*0) = 0.5  cos(pi) = -1, sin(pi) = 0
         *
         *   That means 1 * real + 1 * real + (-1 * real) + (-1 * real) = 0
         */
        StructureFactor totalStructureFactorForbidden;

        scatterer->setProperty("Position", "[0, 0, 0]");
        totalStructureFactorForbidden += scatterer->calculateStructureFactor(hkl);

        scatterer->setProperty("Position", "[0, 0.5, 0.5]");
        totalStructureFactorForbidden += scatterer->calculateStructureFactor(hkl);

        scatterer->setProperty("Position", "[0.5, 0, 0.5]");
        totalStructureFactorForbidden += scatterer->calculateStructureFactor(hkl);

        scatterer->setProperty("Position", "[0.5, 0.5, 0]");
        totalStructureFactorForbidden += scatterer->calculateStructureFactor(hkl);


        // It's not always exactly 0 (floating point math), but should not be less than 0
        TS_ASSERT_LESS_THAN(totalStructureFactorForbidden.real(), 1e-9);
        TS_ASSERT_LESS_THAN_EQUALS(0, totalStructureFactorForbidden.real());

        // For (1, 1, 1), the value is defined
        hkl = V3D(1, 1, 1);

        StructureFactor totalStructureFactorAllowed;
        scatterer->setProperty("Position", "[0, 0, 0]");
        totalStructureFactorAllowed += scatterer->calculateStructureFactor(hkl);

        scatterer->setProperty("Position", "[0, 0.5, 0.5]");
        totalStructureFactorAllowed += scatterer->calculateStructureFactor(hkl);

        scatterer->setProperty("Position", "[0.5, 0, 0.5]");
        totalStructureFactorAllowed += scatterer->calculateStructureFactor(hkl);

        scatterer->setProperty("Position", "[0.5, 0.5, 0]");
        totalStructureFactorAllowed += scatterer->calculateStructureFactor(hkl);

        /* scalar products are:
         *   (1,1,1) * (0,0,0) = (1*0 + 1*0 + 1*0)         = 0  cos(0) = 1, sin(0) = 0
         *   (1,1,1) * (0,0.5,0.5) = (1*0 + 1*0.5 + 1*0.5) = 1  cos(2pi) = 1, sin(2pi) = 0
         *   (1,1,1) * (0.5,0,0.5) = (1*0.5 + 1*0 + 1*0.5) = 1  cos(2pi) = 1, sin(2pi) = 0
         *   (1,1,1) * (0.5,0.5,0) = (1*0.5 + 1*0.5 + 1*0) = 1  cos(2pi) = 1, sin(2pi) = 0
         *
         * That means 4 * real * debye waller * occupation. d = 3.13...
         */
        TS_ASSERT_DELTA(totalStructureFactorAllowed.real(), 4.0 * bSi * 0.90445723107190849637 * 0.5, 5e-16);
    }
=======
  // This pair of boilerplate methods prevent the suite being created statically
  // This means the constructor isn't called when running other tests
  static IsotropicAtomBraggScattererTest *createSuite() {
    return new IsotropicAtomBraggScattererTest();
  }
  static void destroySuite(IsotropicAtomBraggScattererTest *suite) {
    delete suite;
  }

  void testConstructor() {
    TS_ASSERT_THROWS_NOTHING(IsotropicAtomBraggScatterer scatterer);
  }

  void testProperties() {
    IsotropicAtomBraggScatterer_sptr scatterer =
        boost::make_shared<IsotropicAtomBraggScatterer>();

    TS_ASSERT_THROWS_NOTHING(scatterer->initialize());

    TS_ASSERT(scatterer->existsProperty("Position"));
    TS_ASSERT(scatterer->existsProperty("SpaceGroup"));
    TS_ASSERT(scatterer->existsProperty("UnitCell"));
    TS_ASSERT(scatterer->existsProperty("U"));
    TS_ASSERT(scatterer->existsProperty("Element"));
    TS_ASSERT(scatterer->existsProperty("Occupancy"));
  }

  void testGetSetElement() {
    IsotropicAtomBraggScatterer_sptr scatterer = getInitializedScatterer();

    TS_ASSERT_THROWS_NOTHING(scatterer->setProperty("Element", "Si"));
    TS_ASSERT_EQUALS(scatterer->getElement(), "Si");
    TS_ASSERT_EQUALS(scatterer->getNeutronAtom().z_number, 14);

    TS_ASSERT_THROWS_ANYTHING(scatterer->setProperty("Element", "Random"));
  }

  void testGetSetOccupancy() {
    IsotropicAtomBraggScatterer_sptr scatterer = getInitializedScatterer();

    TS_ASSERT_THROWS_NOTHING(scatterer->setProperty("Occupancy", 0.3));
    TS_ASSERT_EQUALS(scatterer->getOccupancy(), 0.3);
    TS_ASSERT_THROWS_NOTHING(scatterer->setProperty("Occupancy", 0.0));
    TS_ASSERT_THROWS_NOTHING(scatterer->setProperty("Occupancy", 1.0));

    TS_ASSERT_THROWS(scatterer->setProperty("Occupancy", -0.3),
                     std::invalid_argument);
    TS_ASSERT_THROWS(scatterer->setProperty("Occupancy", 1.3),
                     std::invalid_argument);
  }

  void testGetSetU() {
    IsotropicAtomBraggScatterer_sptr scatterer = getInitializedScatterer();

    TS_ASSERT_THROWS_NOTHING(scatterer->setProperty("U", 0.0));
    TS_ASSERT_THROWS_NOTHING(scatterer->setProperty("U", 1.0));
    TS_ASSERT_EQUALS(scatterer->getU(), 1.0);

    TS_ASSERT_THROWS_NOTHING(scatterer->setProperty("U", 1.23e12));
    TS_ASSERT_THROWS_NOTHING(scatterer->setProperty("U", 1.23e-2));

    TS_ASSERT_THROWS(scatterer->setProperty("U", -0.2), std::invalid_argument);
  }

  void testCreate() {
    IsotropicAtomBraggScatterer_sptr isotropic =
        getInitializedScatterer("Si", "[0.3, 0.1, 0.12]", 1.0, 0.5);

    TS_ASSERT(isotropic);
    TS_ASSERT_EQUALS(isotropic->getElement(), "Si");
    TS_ASSERT_EQUALS(isotropic->getOccupancy(), 0.5);
    TS_ASSERT_EQUALS(isotropic->getU(), 1.0);
    TS_ASSERT_EQUALS(isotropic->getPosition(), V3D(0.3, 0.1, 0.12));
  }

  void testClone() {
    UnitCell cell(5.43, 5.43, 5.43);
    SpaceGroup_const_sptr spaceGroup =
        SpaceGroupFactory::Instance().createSpaceGroup("P m -3 m");

    IsotropicAtomBraggScatterer_sptr scatterer =
        getInitializedScatterer("H", "[1, 0, 0]", 0.0);
    scatterer->setProperty("U", 3.04);
    scatterer->setProperty("Occupancy", 0.5);
    scatterer->setProperty("UnitCell", unitCellToStr(cell));
    scatterer->setProperty("SpaceGroup", spaceGroup->hmSymbol());

    BraggScatterer_sptr baseclone = scatterer->clone();
    BraggScattererInCrystalStructure_sptr clone =
        boost::dynamic_pointer_cast<BraggScattererInCrystalStructure>(
            baseclone);

    TS_ASSERT(clone)

    TS_ASSERT_EQUALS(clone->getPosition(), scatterer->getPosition());
    TS_ASSERT_EQUALS(clone->getCell().getG(), scatterer->getCell().getG());
    TS_ASSERT_EQUALS(clone->getSpaceGroup()->hmSymbol(),
                     scatterer->getSpaceGroup()->hmSymbol());

    IsotropicAtomBraggScatterer_sptr scattererClone =
        boost::dynamic_pointer_cast<IsotropicAtomBraggScatterer>(clone);
    TS_ASSERT(scattererClone);

    TS_ASSERT_EQUALS(scattererClone->getU(), scatterer->getU());
    TS_ASSERT_EQUALS(scattererClone->getOccupancy(), scatterer->getOccupancy());
  }

  void testCalculateStructureFactor() {
    IsotropicAtomBraggScatterer_sptr scatterer =
        getInitializedScatterer("Si", "0, 0, 0", 0.0);

    double bSi = scatterer->getNeutronAtom().coh_scatt_length_real;

    V3D hkl(1, 0, 0);

    // There's only one atom in (0,0,0) and U is 0 - rigid scatterer
    StructureFactor structureFactor = scatterer->calculateStructureFactor(hkl);

    /* Phase is (1,0,0) * (0,0,0) = (1*0 + 0*0 + 0*0) = 0
     * cos(phase) = 1.0
     * sin(phase) = 0.0
     */
    TS_ASSERT_EQUALS(structureFactor.real(), bSi);
    TS_ASSERT_EQUALS(structureFactor.imag(), 0.0);

    // For using U, the cell needs to be set, because 1/d is required
    UnitCell cell(5.43, 5.43, 5.43);
    scatterer->setProperty("UnitCell", unitCellToStr(cell));
    scatterer->setProperty("U", 0.05);

    structureFactor = scatterer->calculateStructureFactor(hkl);
    /* Real part is reduced by exp(-U * 2*pi^2 * 1/d^2)
     * d = 5.43, d^2 = 29.4849, 1/d^2 = 0.033916...
     * exp(-0.05 * 2 * pi^2 * 1/29.4849) = 0.96708...
     */
    TS_ASSERT_EQUALS(structureFactor.real(), bSi * 0.96708061593352515459);

    // Occupancy goes in directly
    scatterer->setProperty("Occupancy", 0.5);
    structureFactor = scatterer->calculateStructureFactor(hkl);
    TS_ASSERT_EQUALS(structureFactor.real(),
                     bSi * 0.5 * 0.96708061593352515459);

    // Set a space group with F-centering
    SpaceGroup_const_sptr spaceGroup =
        SpaceGroupFactory::Instance().createSpaceGroup("F m -3 m");
    scatterer->setProperty("SpaceGroup", spaceGroup->hmSymbol());

    /* Now there are 4 equivalent positions, the contributions cancel out for
     *(1, 0, 0)
     * scalar products are:
     *   (1,0,0) * (0,0,0) = (1*0 + 1*0 + 1*0)         = 0    cos(0) = 1, sin(0)
     *= 0
     *   (1,0,0) * (0,0.5,0.5) = (1*0 + 0*0.5 + 0*0.5) = 0    cos(0) = 1, sin(0)
     *= 0
     *   (1,0,0) * (0.5,0,0.5) = (1*0.5 + 0*0 + 0*0.5) = 0.5  cos(pi) = -1,
     *sin(pi) = 0
     *   (1,0,0) * (0.5,0.5,0) = (1*0.5 + 0*0.5 + 0*0) = 0.5  cos(pi) = -1,
     *sin(pi) = 0
     *
     *   That means 1 * real + 1 * real + (-1 * real) + (-1 * real) = 0
     */
    structureFactor = scatterer->calculateStructureFactor(hkl);

    // It's not always exactly 0 (floating point math), but should not be less
    // than 0
    TS_ASSERT_LESS_THAN(structureFactor.real(), 1e-9);
    TS_ASSERT_LESS_THAN_EQUALS(0, structureFactor.real());

    // For (1, 1, 1), the value is defined
    hkl = V3D(1, 1, 1);
    structureFactor = scatterer->calculateStructureFactor(hkl);

    /* scalar products are:
     *   (1,1,1) * (0,0,0) = (1*0 + 1*0 + 1*0)         = 0  cos(0) = 1, sin(0) =
     *0
     *   (1,1,1) * (0,0.5,0.5) = (1*0 + 1*0.5 + 1*0.5) = 1  cos(2pi) = 1,
     *sin(2pi) = 0
     *   (1,1,1) * (0.5,0,0.5) = (1*0.5 + 1*0 + 1*0.5) = 1  cos(2pi) = 1,
     *sin(2pi) = 0
     *   (1,1,1) * (0.5,0.5,0) = (1*0.5 + 1*0.5 + 1*0) = 1  cos(2pi) = 1,
     *sin(2pi) = 0
     *
     * That means 4 * real * debye waller * occupation. d = 3.13...
     */
    TS_ASSERT_DELTA(structureFactor.real(),
                    4.0 * bSi * 0.90445723107190849637 * 0.5, 5e-16)
  }
>>>>>>> 58fc6881

private:
  IsotropicAtomBraggScatterer_sptr getInitializedScatterer() {
    IsotropicAtomBraggScatterer_sptr scatterer =
        boost::make_shared<IsotropicAtomBraggScatterer>();
    scatterer->initialize();

    return scatterer;
  }

  IsotropicAtomBraggScatterer_sptr
  getInitializedScatterer(const std::string &element,
                          const std::string &position, double U = 0.0,
                          double occ = 1.0) {
    IsotropicAtomBraggScatterer_sptr scatterer = getInitializedScatterer();

    scatterer->setProperty("Element", element);
    scatterer->setProperty("Position", position);
    scatterer->setProperty("U", U);
    scatterer->setProperty("Occupancy", occ);

    return scatterer;
  }
};

#endif /* MANTID_GEOMETRY_ISOTROPICATOMBRAGGSCATTERERTEST_H_ */<|MERGE_RESOLUTION|>--- conflicted
+++ resolved
@@ -10,197 +10,6 @@
 
 class IsotropicAtomBraggScattererTest : public CxxTest::TestSuite {
 public:
-<<<<<<< HEAD
-    // This pair of boilerplate methods prevent the suite being created statically
-    // This means the constructor isn't called when running other tests
-    static IsotropicAtomBraggScattererTest *createSuite() { return new IsotropicAtomBraggScattererTest(); }
-    static void destroySuite( IsotropicAtomBraggScattererTest *suite ) { delete suite; }
-
-
-    void testConstructor()
-    {
-        TS_ASSERT_THROWS_NOTHING(IsotropicAtomBraggScatterer scatterer);
-    }
-
-    void testProperties()
-    {
-        IsotropicAtomBraggScatterer_sptr scatterer = boost::make_shared<IsotropicAtomBraggScatterer>();
-
-        TS_ASSERT_THROWS_NOTHING(scatterer->initialize());
-
-        TS_ASSERT(scatterer->existsProperty("Position"));
-        TS_ASSERT(scatterer->existsProperty("UnitCell"));
-        TS_ASSERT(scatterer->existsProperty("U"));
-        TS_ASSERT(scatterer->existsProperty("Element"));
-        TS_ASSERT(scatterer->existsProperty("Occupancy"));
-
-    }
-
-    void testGetSetElement()
-    {
-        IsotropicAtomBraggScatterer_sptr scatterer = getInitializedScatterer();
-
-        TS_ASSERT_THROWS_NOTHING(scatterer->setProperty("Element", "Si"));
-        TS_ASSERT_EQUALS(scatterer->getElement(), "Si");
-        TS_ASSERT_EQUALS(scatterer->getNeutronAtom().z_number, 14);
-
-        TS_ASSERT_THROWS_ANYTHING(scatterer->setProperty("Element","Random"));
-    }
-
-    void testGetSetOccupancy()
-    {
-        IsotropicAtomBraggScatterer_sptr scatterer = getInitializedScatterer();
-
-        TS_ASSERT_THROWS_NOTHING(scatterer->setProperty("Occupancy", 0.3));
-        TS_ASSERT_EQUALS(scatterer->getOccupancy(), 0.3);
-        TS_ASSERT_THROWS_NOTHING(scatterer->setProperty("Occupancy", 0.0));
-        TS_ASSERT_THROWS_NOTHING(scatterer->setProperty("Occupancy", 1.0));
-
-        TS_ASSERT_THROWS(scatterer->setProperty("Occupancy", -0.3), std::invalid_argument);
-        TS_ASSERT_THROWS(scatterer->setProperty("Occupancy", 1.3), std::invalid_argument);
-    }
-
-    void testGetSetU()
-    {
-        IsotropicAtomBraggScatterer_sptr scatterer = getInitializedScatterer();
-
-        TS_ASSERT_THROWS_NOTHING(scatterer->setProperty("U", 0.0));
-        TS_ASSERT_THROWS_NOTHING(scatterer->setProperty("U", 1.0));
-        TS_ASSERT_EQUALS(scatterer->getU(), 1.0);
-
-        TS_ASSERT_THROWS_NOTHING(scatterer->setProperty("U", 1.23e12));
-        TS_ASSERT_THROWS_NOTHING(scatterer->setProperty("U", 1.23e-2));
-
-        TS_ASSERT_THROWS(scatterer->setProperty("U", -0.2), std::invalid_argument);
-    }
-
-    void testCreate()
-    {
-        IsotropicAtomBraggScatterer_sptr isotropic = getInitializedScatterer("Si", "[0.3, 0.1, 0.12]", 1.0, 0.5);
-
-        TS_ASSERT(isotropic);
-        TS_ASSERT_EQUALS(isotropic->getElement(), "Si");
-        TS_ASSERT_EQUALS(isotropic->getOccupancy(), 0.5);
-        TS_ASSERT_EQUALS(isotropic->getU(), 1.0);
-        TS_ASSERT_EQUALS(isotropic->getPosition(), V3D(0.3, 0.1, 0.12));
-    }
-
-    void testClone()
-    {
-        UnitCell cell(5.43, 5.43, 5.43);
-
-        IsotropicAtomBraggScatterer_sptr scatterer = getInitializedScatterer("H", "[1, 0, 0]", 0.0);
-        scatterer->setProperty("U", 3.04);
-        scatterer->setProperty("Occupancy", 0.5);
-        scatterer->setProperty("UnitCell", unitCellToStr(cell));
-
-        BraggScatterer_sptr baseclone = scatterer->clone();
-        BraggScattererInCrystalStructure_sptr clone = boost::dynamic_pointer_cast<BraggScattererInCrystalStructure>(baseclone);
-
-        TS_ASSERT(clone);
-
-        TS_ASSERT_EQUALS(clone->getPosition(), scatterer->getPosition());
-        TS_ASSERT_EQUALS(clone->getCell().getG(), scatterer->getCell().getG());
-
-        IsotropicAtomBraggScatterer_sptr scattererClone = boost::dynamic_pointer_cast<IsotropicAtomBraggScatterer>(clone);
-        TS_ASSERT(scattererClone);
-
-        TS_ASSERT_EQUALS(scattererClone->getU(), scatterer->getU());
-        TS_ASSERT_EQUALS(scattererClone->getOccupancy(), scatterer->getOccupancy());
-    }
-
-    void testCalculateStructureFactor()
-    {
-        IsotropicAtomBraggScatterer_sptr scatterer = getInitializedScatterer("Si", "0, 0, 0", 0.0);
-
-        double bSi = scatterer->getNeutronAtom().coh_scatt_length_real;
-
-        V3D hkl(1, 0, 0);
-
-        // There's only one atom in (0,0,0) and U is 0 - rigid scatterer
-        StructureFactor structureFactor = scatterer->calculateStructureFactor(hkl);
-
-        /* Phase is (1,0,0) * (0,0,0) = (1*0 + 0*0 + 0*0) = 0
-         * cos(phase) = 1.0
-         * sin(phase) = 0.0
-         */
-        TS_ASSERT_EQUALS(structureFactor.real(), bSi);
-        TS_ASSERT_EQUALS(structureFactor.imag(), 0.0);
-
-        // For using U, the cell needs to be set, because 1/d is required
-        UnitCell cell(5.43, 5.43, 5.43);
-        scatterer->setProperty("UnitCell", unitCellToStr(cell));
-        scatterer->setProperty("U", 0.05);
-
-        structureFactor = scatterer->calculateStructureFactor(hkl);
-        /* Real part is reduced by exp(-U * 2*pi^2 * 1/d^2)
-         * d = 5.43, d^2 = 29.4849, 1/d^2 = 0.033916...
-         * exp(-0.05 * 2 * pi^2 * 1/29.4849) = 0.96708...
-         */
-        TS_ASSERT_EQUALS(structureFactor.real(), bSi * 0.96708061593352515459);
-
-        // Occupancy goes in directly
-        scatterer->setProperty("Occupancy", 0.5);
-        structureFactor = scatterer->calculateStructureFactor(hkl);
-        TS_ASSERT_EQUALS(structureFactor.real(), bSi * 0.5 * 0.96708061593352515459);
-
-        /* Assume a space group with F centering.
-         *
-         * Now there are 4 equivalent positions, the contributions cancel out for (1, 0, 0)
-         * scalar products are:
-         *   (1,0,0) * (0,0,0) = (1*0 + 1*0 + 1*0)         = 0    cos(0) = 1, sin(0) = 0
-         *   (1,0,0) * (0,0.5,0.5) = (1*0 + 0*0.5 + 0*0.5) = 0    cos(0) = 1, sin(0) = 0
-         *   (1,0,0) * (0.5,0,0.5) = (1*0.5 + 0*0 + 0*0.5) = 0.5  cos(pi) = -1, sin(pi) = 0
-         *   (1,0,0) * (0.5,0.5,0) = (1*0.5 + 0*0.5 + 0*0) = 0.5  cos(pi) = -1, sin(pi) = 0
-         *
-         *   That means 1 * real + 1 * real + (-1 * real) + (-1 * real) = 0
-         */
-        StructureFactor totalStructureFactorForbidden;
-
-        scatterer->setProperty("Position", "[0, 0, 0]");
-        totalStructureFactorForbidden += scatterer->calculateStructureFactor(hkl);
-
-        scatterer->setProperty("Position", "[0, 0.5, 0.5]");
-        totalStructureFactorForbidden += scatterer->calculateStructureFactor(hkl);
-
-        scatterer->setProperty("Position", "[0.5, 0, 0.5]");
-        totalStructureFactorForbidden += scatterer->calculateStructureFactor(hkl);
-
-        scatterer->setProperty("Position", "[0.5, 0.5, 0]");
-        totalStructureFactorForbidden += scatterer->calculateStructureFactor(hkl);
-
-
-        // It's not always exactly 0 (floating point math), but should not be less than 0
-        TS_ASSERT_LESS_THAN(totalStructureFactorForbidden.real(), 1e-9);
-        TS_ASSERT_LESS_THAN_EQUALS(0, totalStructureFactorForbidden.real());
-
-        // For (1, 1, 1), the value is defined
-        hkl = V3D(1, 1, 1);
-
-        StructureFactor totalStructureFactorAllowed;
-        scatterer->setProperty("Position", "[0, 0, 0]");
-        totalStructureFactorAllowed += scatterer->calculateStructureFactor(hkl);
-
-        scatterer->setProperty("Position", "[0, 0.5, 0.5]");
-        totalStructureFactorAllowed += scatterer->calculateStructureFactor(hkl);
-
-        scatterer->setProperty("Position", "[0.5, 0, 0.5]");
-        totalStructureFactorAllowed += scatterer->calculateStructureFactor(hkl);
-
-        scatterer->setProperty("Position", "[0.5, 0.5, 0]");
-        totalStructureFactorAllowed += scatterer->calculateStructureFactor(hkl);
-
-        /* scalar products are:
-         *   (1,1,1) * (0,0,0) = (1*0 + 1*0 + 1*0)         = 0  cos(0) = 1, sin(0) = 0
-         *   (1,1,1) * (0,0.5,0.5) = (1*0 + 1*0.5 + 1*0.5) = 1  cos(2pi) = 1, sin(2pi) = 0
-         *   (1,1,1) * (0.5,0,0.5) = (1*0.5 + 1*0 + 1*0.5) = 1  cos(2pi) = 1, sin(2pi) = 0
-         *   (1,1,1) * (0.5,0.5,0) = (1*0.5 + 1*0.5 + 1*0) = 1  cos(2pi) = 1, sin(2pi) = 0
-         *
-         * That means 4 * real * debye waller * occupation. d = 3.13...
-         */
-        TS_ASSERT_DELTA(totalStructureFactorAllowed.real(), 4.0 * bSi * 0.90445723107190849637 * 0.5, 5e-16);
-    }
-=======
   // This pair of boilerplate methods prevent the suite being created statically
   // This means the constructor isn't called when running other tests
   static IsotropicAtomBraggScattererTest *createSuite() {
@@ -221,7 +30,6 @@
     TS_ASSERT_THROWS_NOTHING(scatterer->initialize());
 
     TS_ASSERT(scatterer->existsProperty("Position"));
-    TS_ASSERT(scatterer->existsProperty("SpaceGroup"));
     TS_ASSERT(scatterer->existsProperty("UnitCell"));
     TS_ASSERT(scatterer->existsProperty("U"));
     TS_ASSERT(scatterer->existsProperty("Element"));
@@ -278,7 +86,6 @@
 
   void testClone() {
     UnitCell cell(5.43, 5.43, 5.43);
-    SpaceGroup_const_sptr spaceGroup =
         SpaceGroupFactory::Instance().createSpaceGroup("P m -3 m");
 
     IsotropicAtomBraggScatterer_sptr scatterer =
@@ -286,18 +93,16 @@
     scatterer->setProperty("U", 3.04);
     scatterer->setProperty("Occupancy", 0.5);
     scatterer->setProperty("UnitCell", unitCellToStr(cell));
-    scatterer->setProperty("SpaceGroup", spaceGroup->hmSymbol());
 
     BraggScatterer_sptr baseclone = scatterer->clone();
     BraggScattererInCrystalStructure_sptr clone =
         boost::dynamic_pointer_cast<BraggScattererInCrystalStructure>(
             baseclone);
 
-    TS_ASSERT(clone)
+        TS_ASSERT(clone);
 
     TS_ASSERT_EQUALS(clone->getPosition(), scatterer->getPosition());
     TS_ASSERT_EQUALS(clone->getCell().getG(), scatterer->getCell().getG());
-    TS_ASSERT_EQUALS(clone->getSpaceGroup()->hmSymbol(),
                      scatterer->getSpaceGroup()->hmSymbol());
 
     IsotropicAtomBraggScatterer_sptr scattererClone =
@@ -344,12 +149,9 @@
     TS_ASSERT_EQUALS(structureFactor.real(),
                      bSi * 0.5 * 0.96708061593352515459);
 
-    // Set a space group with F-centering
-    SpaceGroup_const_sptr spaceGroup =
-        SpaceGroupFactory::Instance().createSpaceGroup("F m -3 m");
-    scatterer->setProperty("SpaceGroup", spaceGroup->hmSymbol());
-
-    /* Now there are 4 equivalent positions, the contributions cancel out for
+        /* Assume a space group with F centering.
+         *
+         * Now there are 4 equivalent positions, the contributions cancel out for (1, 0, 0)
      *(1, 0, 0)
      * scalar products are:
      *   (1,0,0) * (0,0,0) = (1*0 + 1*0 + 1*0)         = 0    cos(0) = 1, sin(0)
@@ -363,16 +165,40 @@
      *
      *   That means 1 * real + 1 * real + (-1 * real) + (-1 * real) = 0
      */
-    structureFactor = scatterer->calculateStructureFactor(hkl);
+        StructureFactor totalStructureFactorForbidden;
+
+        scatterer->setProperty("Position", "[0, 0, 0]");
+        totalStructureFactorForbidden += scatterer->calculateStructureFactor(hkl);
+
+        scatterer->setProperty("Position", "[0, 0.5, 0.5]");
+        totalStructureFactorForbidden += scatterer->calculateStructureFactor(hkl);
+
+        scatterer->setProperty("Position", "[0.5, 0, 0.5]");
+        totalStructureFactorForbidden += scatterer->calculateStructureFactor(hkl);
+
+        scatterer->setProperty("Position", "[0.5, 0.5, 0]");
+        totalStructureFactorForbidden += scatterer->calculateStructureFactor(hkl);
+
 
     // It's not always exactly 0 (floating point math), but should not be less
-    // than 0
-    TS_ASSERT_LESS_THAN(structureFactor.real(), 1e-9);
-    TS_ASSERT_LESS_THAN_EQUALS(0, structureFactor.real());
+        TS_ASSERT_LESS_THAN(totalStructureFactorForbidden.real(), 1e-9);
+        TS_ASSERT_LESS_THAN_EQUALS(0, totalStructureFactorForbidden.real());
 
     // For (1, 1, 1), the value is defined
     hkl = V3D(1, 1, 1);
-    structureFactor = scatterer->calculateStructureFactor(hkl);
+
+        StructureFactor totalStructureFactorAllowed;
+        scatterer->setProperty("Position", "[0, 0, 0]");
+        totalStructureFactorAllowed += scatterer->calculateStructureFactor(hkl);
+
+        scatterer->setProperty("Position", "[0, 0.5, 0.5]");
+        totalStructureFactorAllowed += scatterer->calculateStructureFactor(hkl);
+
+        scatterer->setProperty("Position", "[0.5, 0, 0.5]");
+        totalStructureFactorAllowed += scatterer->calculateStructureFactor(hkl);
+
+        scatterer->setProperty("Position", "[0.5, 0.5, 0]");
+        totalStructureFactorAllowed += scatterer->calculateStructureFactor(hkl);
 
     /* scalar products are:
      *   (1,1,1) * (0,0,0) = (1*0 + 1*0 + 1*0)         = 0  cos(0) = 1, sin(0) =
@@ -386,10 +212,8 @@
      *
      * That means 4 * real * debye waller * occupation. d = 3.13...
      */
-    TS_ASSERT_DELTA(structureFactor.real(),
-                    4.0 * bSi * 0.90445723107190849637 * 0.5, 5e-16)
-  }
->>>>>>> 58fc6881
+        TS_ASSERT_DELTA(totalStructureFactorAllowed.real(), 4.0 * bSi * 0.90445723107190849637 * 0.5, 5e-16);
+  }
 
 private:
   IsotropicAtomBraggScatterer_sptr getInitializedScatterer() {
