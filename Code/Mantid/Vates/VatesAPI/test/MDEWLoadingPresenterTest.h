#ifndef MDEW_LOADING_PRESENTER_TEST_H_
#define MDEW_LOADING_PRESENTER_TEST_H_ 

#include <cxxtest/TestSuite.h>
#include <vtkUnstructuredGrid.h>

#include <gmock/gmock.h>
#include <gtest/gtest.h>

#include "MantidVatesAPI/MDEWLoadingPresenter.h"
#include "MantidVatesAPI/MDLoadingView.h"

#include "MockObjects.h"

using namespace testing;
using namespace Mantid::VATES;
using namespace Mantid::API;

//=====================================================================================
// Functional tests
//=====================================================================================
class MDEWLoadingPresenterTest : public CxxTest::TestSuite
{

private: 

  /*
  Helper class allows the behaviour of the abstract base type to be tested. Derives from target abstract class providing 
  dummy implemenations of pure virtual methods.
  */
  class ConcreteMDEWLoadingPresenter : public MDEWLoadingPresenter
  {
  private:
    typedef MDEWLoadingPresenter BaseClass;

  public:

    virtual void extractMetadata(Mantid::API::IMDEventWorkspace_sptr eventWs)
    {
      return MDEWLoadingPresenter::extractMetadata(eventWs);
    }
  
    ConcreteMDEWLoadingPresenter(MockMDLoadingView* view) : MDEWLoadingPresenter(view)
    {
    }

    virtual vtkDataSet* execute(vtkDataSetFactory*, ProgressAction&, ProgressAction&)
    {
      return vtkUnstructuredGrid::New(); 
    }
    
    virtual void executeLoadMetadata()
    {
    }

    virtual bool canReadFile() const
    {
      return true;
    }

    virtual bool shouldLoad()
    {
      //Forwarding method
      return BaseClass::shouldLoad();
    }

    virtual bool canLoadFileBasedOnExtension(const std::string& filename, const std::string& expectedExtension) const
    {
      //Forwarding method.
      return BaseClass::canLoadFileBasedOnExtension(filename, expectedExtension);
    }

    ~ConcreteMDEWLoadingPresenter(){}
  };


public:

void testShouldLoadFirstTimeRound()
{
  MockMDLoadingView view;
  EXPECT_CALL(view, getRecursionDepth()).Times(2); 
  EXPECT_CALL(view, getLoadInMemory()).Times(2); 
  EXPECT_CALL(view, getTime()).Times(2);
  EXPECT_CALL(view, updateAlgorithmProgress(_,_)).Times(0);

  ConcreteMDEWLoadingPresenter presenter(&view);
  TSM_ASSERT("Should request load on first usage.", presenter.shouldLoad());
  TSM_ASSERT("Should NOT request load on second usage. Should have it's state syncrhonised with view and the view hasn't changed!", !presenter.shouldLoad());
  
  TSM_ASSERT("View not used as expected.", Mock::VerifyAndClearExpectations(&view));
}

void testTimeChanged()
{
  MockMDLoadingView view;
  EXPECT_CALL(view, getRecursionDepth()).Times(2); 
  EXPECT_CALL(view, getLoadInMemory()).Times(2); 
  EXPECT_CALL(view, getTime()).Times(2)
    .WillOnce(Return(0)) 
    .WillOnce(Return(1));// Time has changed on 2nd call
  EXPECT_CALL(view, updateAlgorithmProgress(_,_)).Times(0);

  ConcreteMDEWLoadingPresenter presenter(&view);
  TSM_ASSERT("Should request load on first usage.", presenter.shouldLoad());
  TSM_ASSERT("Time has changed, but that shouldn't trigger load", !presenter.shouldLoad());
  
  TSM_ASSERT("View not used as expected.", Mock::VerifyAndClearExpectations(&view));
}

void testLoadInMemoryChanged()
{
  MockMDLoadingView view;
  EXPECT_CALL(view, getRecursionDepth()).Times(2); 
  EXPECT_CALL(view, getLoadInMemory()).Times(2)
    .WillOnce(Return(true)) 
    .WillOnce(Return(false)); // Load in memory changed
  EXPECT_CALL(view, getTime()).Times(2);
  EXPECT_CALL(view, updateAlgorithmProgress(_,_)).Times(0);

  ConcreteMDEWLoadingPresenter presenter(&view);
  TSM_ASSERT("Should request load on first usage.", presenter.shouldLoad());
  TSM_ASSERT("Load in memory changed. this SHOULD trigger re-load", presenter.shouldLoad());
  
  TSM_ASSERT("View not used as expected.", Mock::VerifyAndClearExpectations(&view));
}

void testDepthChanged()
{
  MockMDLoadingView view;
  EXPECT_CALL(view, getRecursionDepth()).Times(2)
    .WillOnce(Return(10)) 
    .WillOnce(Return(100)); // Recursion depth changed.
  EXPECT_CALL(view, getLoadInMemory()).Times(2);
  EXPECT_CALL(view, getTime()).Times(2);
  EXPECT_CALL(view, updateAlgorithmProgress(_,_)).Times(0);

  ConcreteMDEWLoadingPresenter presenter(&view);
  TSM_ASSERT("Should request load on first usage.", presenter.shouldLoad());
  TSM_ASSERT("Depth has changed, but that shouldn't trigger load", !presenter.shouldLoad());
  
  TSM_ASSERT("View not used as expected.", Mock::VerifyAndClearExpectations(&view));
}

  void testhasTDimensionWhenIntegrated()
  {
    //Setup view
    MockMDLoadingView* view = new MockMDLoadingView;

    ConcreteMDEWLoadingPresenter presenter(view);
    
    //Test that it does work when setup.
    Mantid::API::Workspace_sptr ws = get3DWorkspace(true, true); //Integrated T Dimension
    presenter.extractMetadata(boost::dynamic_pointer_cast<IMDEventWorkspace>(ws));

    TSM_ASSERT("This is a 4D workspace with an integrated T dimension", !presenter.hasTDimensionAvailable());
  }

  void testHasTDimensionWhenNotIntegrated()
  {
    //Setup view
    MockMDLoadingView* view = new MockMDLoadingView;

    ConcreteMDEWLoadingPresenter presenter(view);
    
    //Test that it does work when setup. 
    Mantid::API::Workspace_sptr ws = get3DWorkspace(false, true); //Non-integrated T Dimension
    presenter.extractMetadata(boost::dynamic_pointer_cast<IMDEventWorkspace>(ws));

    TSM_ASSERT("This is a 4D workspace with an integrated T dimension", presenter.hasTDimensionAvailable());
  }

<<<<<<< HEAD
  void testCanSetAxisLabelsFrom3DData()
=======
  void testHasTimeLabelWithTDimension()
>>>>>>> 38f1ba35
  {
    //Setup view
    MockMDLoadingView* view = new MockMDLoadingView;

    ConcreteMDEWLoadingPresenter presenter(view);

    //Test that it does work when setup.
<<<<<<< HEAD
    Mantid::API::Workspace_sptr ws = get3DWorkspace(true, true);
    presenter.extractMetadata(boost::dynamic_pointer_cast<IMDEventWorkspace>(ws));
    vtkDataSet *ds = vtkUnstructuredGrid::New();
    TSM_ASSERT_THROWS_NOTHING("Should pass", presenter.setAxisLabels(ds));
    TSM_ASSERT_EQUALS("X Label should match exactly",
                      getStringFieldDataValue(ds, "AxisTitleForX"), "A (A)");
    TSM_ASSERT_EQUALS("Y Label should match exactly",
                      getStringFieldDataValue(ds, "AxisTitleForY"), "B (A)");
    TSM_ASSERT_EQUALS("Z Label should match exactly",
                      getStringFieldDataValue(ds, "AxisTitleForZ"), "C (A)");
  }

  void testCanSetAxisLabelsFrom4DData()
  {
    //Setup view
    MockMDLoadingView* view = new MockMDLoadingView;

    ConcreteMDEWLoadingPresenter presenter(view);

    //Test that it does work when setup.
    Mantid::API::Workspace_sptr ws = get3DWorkspace(false, true);
    presenter.extractMetadata(boost::dynamic_pointer_cast<IMDEventWorkspace>(ws));
    vtkDataSet *ds = vtkUnstructuredGrid::New();
    TSM_ASSERT_THROWS_NOTHING("Should pass", presenter.setAxisLabels(ds));
    TSM_ASSERT_EQUALS("X Label should match exactly",
                      getStringFieldDataValue(ds, "AxisTitleForX"), "A (A)");
    TSM_ASSERT_EQUALS("Y Label should match exactly",
                      getStringFieldDataValue(ds, "AxisTitleForY"), "B (A)");
    TSM_ASSERT_EQUALS("Z Label should match exactly",
                      getStringFieldDataValue(ds, "AxisTitleForZ"), "C (A)");
=======
    Mantid::API::Workspace_sptr ws = get3DWorkspace(false, true); //Non-integrated T Dimension
    presenter.extractMetadata(boost::dynamic_pointer_cast<IMDEventWorkspace>(ws));

    TSM_ASSERT_EQUALS("This is a 4D workspace with a T dimension", "D (A)", presenter.getTimeStepLabel());
>>>>>>> 38f1ba35
  }

  void testCanLoadFileBasedOnExtension()
  {
    MockMDLoadingView* view = new MockMDLoadingView;

    ConcreteMDEWLoadingPresenter presenter(view);

    // constructive tests
    TSM_ASSERT("Should be an exact match", presenter.canLoadFileBasedOnExtension("somefile.nxs", ".nxs"));
    TSM_ASSERT("Should lowercase uppercase extension", presenter.canLoadFileBasedOnExtension("somefile.NXS", ".nxs"));
    TSM_ASSERT("Should strip off whitespace", presenter.canLoadFileBasedOnExtension("somefile.nxs ", ".nxs"));
    // destructive tests
    TSM_ASSERT("Extensions do not match, should return false.", !presenter.canLoadFileBasedOnExtension("somefile.nx", ".nxs"));

    delete view;
  }


};

#endif<|MERGE_RESOLUTION|>--- conflicted
+++ resolved
@@ -170,19 +170,28 @@
     TSM_ASSERT("This is a 4D workspace with an integrated T dimension", presenter.hasTDimensionAvailable());
   }
 
-<<<<<<< HEAD
+  void testHasTimeLabelWithTDimension()
+  {
+    //Setup view
+    MockMDLoadingView* view = new MockMDLoadingView;
+
+    ConcreteMDEWLoadingPresenter presenter(view);
+
+    //Test that it does work when setup.
+    Mantid::API::Workspace_sptr ws = get3DWorkspace(false, true); //Non-integrated T Dimension
+    presenter.extractMetadata(boost::dynamic_pointer_cast<IMDEventWorkspace>(ws));
+
+    TSM_ASSERT_EQUALS("This is a 4D workspace with a T dimension", "D (A)", presenter.getTimeStepLabel());
+  }
+
   void testCanSetAxisLabelsFrom3DData()
-=======
-  void testHasTimeLabelWithTDimension()
->>>>>>> 38f1ba35
-  {
-    //Setup view
-    MockMDLoadingView* view = new MockMDLoadingView;
-
-    ConcreteMDEWLoadingPresenter presenter(view);
-
-    //Test that it does work when setup.
-<<<<<<< HEAD
+  {
+    //Setup view
+    MockMDLoadingView* view = new MockMDLoadingView;
+
+    ConcreteMDEWLoadingPresenter presenter(view);
+
+    //Test that it does work when setup.
     Mantid::API::Workspace_sptr ws = get3DWorkspace(true, true);
     presenter.extractMetadata(boost::dynamic_pointer_cast<IMDEventWorkspace>(ws));
     vtkDataSet *ds = vtkUnstructuredGrid::New();
@@ -213,12 +222,6 @@
                       getStringFieldDataValue(ds, "AxisTitleForY"), "B (A)");
     TSM_ASSERT_EQUALS("Z Label should match exactly",
                       getStringFieldDataValue(ds, "AxisTitleForZ"), "C (A)");
-=======
-    Mantid::API::Workspace_sptr ws = get3DWorkspace(false, true); //Non-integrated T Dimension
-    presenter.extractMetadata(boost::dynamic_pointer_cast<IMDEventWorkspace>(ws));
-
-    TSM_ASSERT_EQUALS("This is a 4D workspace with a T dimension", "D (A)", presenter.getTimeStepLabel());
->>>>>>> 38f1ba35
   }
 
   void testCanLoadFileBasedOnExtension()
