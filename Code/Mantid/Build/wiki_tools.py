#!/usr/bin/env python
""" A few tools for validating the wiki at mantidproject.org """
import warnings
import optparse
import os
import mwclient
import ConfigParser
import string
import time
import datetime
import subprocess
import commands
import sys
import codecs
import fnmatch


mantid_initialized = False
cpp_files = []
cpp_files_bare = []
python_files = []
python_files_bare = []



#======================================================================
def remove_wiki_from_header():
    """One-time method to remove *WIKI* tags from all header files """
    parent_dir = os.path.abspath(os.path.join(os.path.split(__file__)[0], os.path.pardir))
    for root, dirnames, filenames in os.walk(parent_dir):
      for filename in fnmatch.filter(filenames, '*.h'):
        fullfile = os.path.join(root, filename)
        f = open(fullfile,'r')
        lines = f.read().split('\n')
        f.close()
        n = 0
        # The output file
        outlines = []
        while n < len(lines) and (not lines[n].startswith("/*WIKI*") and not lines[n].startswith('"""*WIKI*')):
            outlines.append( lines[n] )
            n += 1
        #Skip all the WIKI lines
        while (n < len(lines)) and not lines[n].startswith("*WIKI*"):
            n += 1
        n += 1
        # Copy the rest
        while n < len(lines):
            outlines.append( lines[n] )
            n += 1
        
        f = open(fullfile,'w')
        f.write('\n'.join(outlines))
        f.close()

#======================================================================
def add_wiki_description(algo, wikidesc):
    """One-time use method that adds a wiki description  in the algo's CPP file under comments tag."""
    wikidesc = wikidesc.split('\n')
    source = find_algo_file(algo)
    if source != '':
        if len("".join(wikidesc)) == 0:
            print "No wiki description found to add!!!!"
        
        f = open(source,'r')
        lines = f.read().split('\n')
        f.close()
        
        #What lines are we adding?
        if source.endswith(".py"):
            adding = ['"""*WIKI* ', ''] + wikidesc + ['*WIKI*"""'] 
        else:
            adding = ['/*WIKI* ', ''] + wikidesc + ['*WIKI*/'] 
    
        lines = adding + lines
        
        text = "\n".join(lines)
        f = codecs.open(source, encoding='utf-8', mode='w+')
        f.write(text)
        f.close()
        
        
#======================================================================
def intialize_files():
    """ Get path to every header file """
    global file_matches
    parent_dir = os.path.abspath(os.path.join(os.path.split(__file__)[0], os.path.pardir))
    file_matches = []
    for root, dirnames, filenames in os.walk(parent_dir):
      for filename in fnmatch.filter(filenames, '*.cpp'):
          fullfile = os.path.join(root, filename)
          cpp_files.append(fullfile)
          cpp_files_bare.append( os.path.split(fullfile)[1] )
      for filename in fnmatch.filter(filenames, '*.py'):
          fullfile = os.path.join(root, filename)
          python_files.append(fullfile)
          python_files_bare.append( os.path.split(fullfile)[1] )

#======================================================================
def find_algo_file(algo, version=-1):
    """Find the files for a given algorithm (and version)"""
    source = ''
    filename = algo
    if version > 1:
        filename += '%d' % version
    cpp = filename + ".cpp"
    pyfile = filename + ".py"
    if cpp in cpp_files_bare:
        n = cpp_files_bare.index(cpp, )
        source = cpp_files[n]
    elif pyfile in python_files_bare:
        n = python_files_bare.index(pyfile, )
        source = python_files[n]
    return source

#======================================================================
def initialize_wiki(args):
    global site
    # Init site object
    print "Connecting to site mantidproject.org"
    site = mwclient.Site('www.mantidproject.org', path='/')
    # Login, if specified
    if hasattr(args, 'username'):
        print "Logging in as %s" % args.username
        site.login(args.username, args.password) 
#        if res is None:
#            warnings.warn("Login with username '%s' failed! Check your username and password." % args.username)
    
    
#======================================================================
def initialize_Mantid(mantidpath):
    """ Start mantid framework """
    global mtd
    global mantid_initialized
    if mantid_initialized:   return
    sys.path.append(mantidpath)
    sys.path.append( os.path.join(mantidpath, 'bin') )
    sys.path.append(os.getcwd())
    sys.path.append( os.path.join( os.getcwd(), 'bin') )
    try:
        import MantidFramework
        from MantidFramework import mtd
    except:
        raise Exception("Error importing MantidFramework. Did you specify the --mantidpath option?")
    mtd.initialise()
    mantid_initialized = True

#======================================================================
<<<<<<< HEAD
def get_all_algorithms(withversion=False):
    """Returns a list of all algorithm names"""
    temp = mtd._getRegisteredAlgorithms(True)
    if withversion:
        return temp
    else:
        algos = [x for (x, version) in temp]
        return algos
=======
def get_all_algorithms_tuples():
    """Returns a list of all algorithm names and versions as a tuple"""
    return mtd._getRegisteredAlgorithms(True)


#======================================================================
def get_all_algorithms():
    """Returns a list of all algorithm names"""
    temp = get_all_algorithms_tuples()
    print temp
    algos = [x for (x, version) in temp]
    return algos
>>>>>>> 773aeb41

#======================================================================
def find_misnamed_algos():
    """Prints out algos that have mismatched class names and algorithm names"""
    algos = get_all_algorithms()
    print "\n--- The following algorithms have misnamed class files."
    print   "--- No file matching their algorithm name could be found.\n"
    for algo in algos:
        source = find_algo_file(algo, -1)
        if source=='':
            print "%s was NOT FOUND" % (algo, )
            
#======================================================================
def find_section_text(lines, section, go_to_end=False, section2=""):
    """ Search WIKI text to find a section text there """
    if len(lines) == 0:
        return ""
    n = 0
    for line in lines:
        line_mod = line.replace(" ", "")
        if line_mod.startswith("==%s" % section) \
            or (section2 != "" and line_mod.startswith("==%s" % section2)):
            # Section started
            n += 1
            doc = ""
            # collect the documents till next section or the end 
            newline = lines[n]
            while (go_to_end or not newline.strip().startswith('==')) \
                  and not newline.strip().startswith('[[Category'):
                doc += newline + '\n'
                n += 1
                if n < len(lines):
                    newline = lines[n]
                else:
                    break
            return doc
        n += 1
            
    return ""
    
    

#======================================================================
def find_property_doc(lines, propname):
    """ Search WIKI text to find a properties' documentation there """
    if len(lines) == 0:
        return ""
    n = 0
    for line in lines:
        if line.strip() == "|" + propname:
            doc = lines[n+4].strip()
            if len(doc)>1:
                doc = doc[1:]
            return doc
        n += 1
            
    return ""
    
#======================================================================
def validate_wiki(args, algos):
    """ Look for any missing wiki pages / inconsistencies """
    missing = []
    
    for algo in algos:
        print "\n================= %s ===================" % algo
        
        # Check wiki page and download contents
        page = site.Pages[algo]
        wiki = page.edit()
        lines = []
        if len(wiki) == 0:
            print "- Algorithm wiki page for %s is MISSING!" % algo
            missing.append(algo)
        else:
            lines = wiki.split('\n')
            
        source = find_algo_file(algo)
        if source=='':
            print "- Source file not found."

        # Validate the algorithm itself
        alg = mtd.createAlgorithm(algo)
        summary = alg._ProxyObject__obj.getWikiSummary()
        if len(summary) == 0: 
            print "- Summary is missing (in the code)."
            wikidoc = find_section_text(lines, "Summary", go_to_end=False, section2="")
            if args.show_missing: print wikidoc
            
#        # One-time code to add wiki desc to CPP file
#        desc = find_section_text(lines, "Description", True, "Introduction")
#        # Fallback to the code one
#        if len(desc) == 0: 
#            desc = alg._ProxyObject__obj.getWikiDescription()
#        add_wiki_description(algo, desc)
            
        props = alg._ProxyObject__obj.getProperties()
        for prop in props:
            if len(prop.documentation) == 0:
                print "- Property %s has no documentation/tooltip (in the code)." % prop.name,
                wikidoc = find_property_doc(lines, prop.name)
                if len(wikidoc) > 0:
                    print "Found in wiki"
                    if args.show_missing: print "   \"%s\"" % wikidoc
                else:
                    print "Not found in wiki."
            
    print "\n\n"
    print "Algorithms with missing wiki page:\n", " ".join(missing) 


#======================================================================
def find_orphan_wiki():
    """ Look for pages on the wiki that do NOT correspond to an algorithm """
    category = site.Pages['Category:Algorithms']
    algos = get_all_algorithms()
            
    for page in category:
        algo_name = page.name
        if not (algo_name.startswith("Category:")):
            if not (algo_name in algos) :
                print "Algorithm %s was not found." % algo_name

#======================================================================
if __name__ == "__main__":
   
    # First, get the config for the last settings
    config = ConfigParser.ConfigParser()
    config_filename = os.path.split(__file__)[0] + "/wiki_tools.ini"
    config.read(config_filename)
    defaultmantidpath = ""
    try:
        defaultmantidpath = config.get("mantid", "path")
    except:
        pass
    
    parser = optparser.OptionParser(description='Generate the Wiki documentation for one '
                                      'or more algorithms, and updates the mantidproject.org website')
    
    
    parser.add_option('--mantidpath', dest='mantidpath', default=defaultmantidpath,
                        help="Full path to the Mantid compiled binary folder. Default: '%s'. This will be saved to an .ini file" % defaultmantidpath)

    parser.add_option('--validate', dest='validate_wiki', action='store_const',
                        const=True, default=False,
                        help="Validate algorithms' documentation. Validates them all if no algo is specified. Look for missing wiki pages, missing properties documentation, etc. using the list of registered algorithms.")
    
    parser.add_option('--show-missing', dest='show_missing', action='store_const',
                        const=True, default=False,
                        help="When validating, pull missing in-code documentation from the wiki and show it.")
    
    parser.add_option('--find-orphans', dest='find_orphans', action='store_const',
                        const=True, default=False,
                        help="Look for 'orphan' wiki pages that are set as Category:Algorithms but do not have a matching Algorithm in Mantid.")
    
    parser.add_option('--find-misnamed', dest='find_misnamed', action='store_const',
                        const=True, default=False,
                        help="Look for algorithms where the name of the algorithm does not match any filename.")

    (args, algos) = parser.parse_args()
        
    # Write out config for next time
    config = ConfigParser.ConfigParser()
    config.add_section("mantid")
    config.set("mantid", "path", args.mantidpath)
    f = open(config_filename, 'w')
    config.write(f)
    f.close()
    
    if not args.validate_wiki and not args.find_misnamed and not args.find_orphans and len(algos)==0:
        parser.error("You must specify at least one algorithm if not using --validate")

    initialize_Mantid(args.mantidpath)
    intialize_files()
    initialize_wiki(args)

    if args.find_misnamed:
        find_misnamed_algos()
        sys.exit(1)
  
    if args.find_orphans:
        find_orphan_wiki()
        sys.exit(1)

    if args.validate_wiki:
        # Validate a few, or ALL algos
        if len(algos) == 0:
            algos = get_all_algorithms()
        validate_wiki(args, algos)        
        <|MERGE_RESOLUTION|>--- conflicted
+++ resolved
@@ -145,29 +145,20 @@
     mantid_initialized = True
 
 #======================================================================
-<<<<<<< HEAD
-def get_all_algorithms(withversion=False):
+def get_all_algorithms_tuples():
+    """Returns a list of all algorithm names and versions as a tuple"""
+    return mtd._getRegisteredAlgorithms(True)
+
+
+#======================================================================
+def get_all_algorithms():
     """Returns a list of all algorithm names"""
-    temp = mtd._getRegisteredAlgorithms(True)
+    temp = get_all_algorithms_tuples()
     if withversion:
         return temp
     else:
         algos = [x for (x, version) in temp]
         return algos
-=======
-def get_all_algorithms_tuples():
-    """Returns a list of all algorithm names and versions as a tuple"""
-    return mtd._getRegisteredAlgorithms(True)
-
-
-#======================================================================
-def get_all_algorithms():
-    """Returns a list of all algorithm names"""
-    temp = get_all_algorithms_tuples()
-    print temp
-    algos = [x for (x, version) in temp]
-    return algos
->>>>>>> 773aeb41
 
 #======================================================================
 def find_misnamed_algos():
