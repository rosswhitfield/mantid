--- conflicted
+++ resolved
@@ -13,7 +13,7 @@
 ^^^^^
 
 DSFinterp(Workspaces, OutputWorkspaces, [LoadErrors], [ParameterValues], [LocalRegression], [RegressionWindow], [RegressionType], TargetParameters], [Version])
- 
+
 Required
 ^^^^^^^^
 
@@ -24,7 +24,7 @@
 Details
 ^^^^^^^
 
-For every "dynamical channel" defined by one particular (Q,E) pair, the sequence of scalars 
+For every "dynamical channel" defined by one particular (Q,E) pair, the sequence of scalars
 {:math:`{S_i \equiv S(Q,E,T_i)}`} ordered by increasing value of T is interpolated
 with a cubic spline, which then can be invoked to obtain
 :math:`S(Q,E,T)` at any T value.
@@ -42,7 +42,7 @@
    :align: center
 
    Local quadratic regression of windowsize w=7 starting at index n=2
-   
+
 If the structure factors have no associated errors, an scenario typical of structure factors derived from simulations,
 then error estimation can be implemented with the running, local regression option.
 A local regression of windowsize :math:`w` starting at index :math:`n` performs a
@@ -60,11 +60,7 @@
 Example
 -------
 
-<<<<<<< HEAD
-Our example system is a simulation of one octa-methyl `silsesqioxane <http://www.en.wikipedia.org/wiki/Silsesquioxane>`_ molecule.
-=======
 Our example system is a simulation of a small crystal of octa-methyl `silsesqioxane <http://en.wikipedia.org/wiki/Silsesquioxane>`_ molecules.
->>>>>>> 742492b6
 A total of 26 molecular dynamics simulations were performed under different values of the energy barrier
 to methyl rotations, :math:`K`. Dynamics structure factors S(Q,E) were derived from each simulation.
 
@@ -73,9 +69,9 @@
    :width: 600pt
    :height: 400pt
    :align: center
-   
+
    Interpolated spline (solid line) with associated errors at one (Q,E) dynamical channel. Red dots are values from the simulation used to construct the spline.
-   
+
 There are as many splines as dynamical channels. The algorithm gathers the interpolations
 for each channel and aggregates them into an interpolated structure factor.
 
@@ -84,10 +80,9 @@
    :width: 600pt
    :height: 400pt
    :align: center
-   
+
    Interpolated structure factor :math:`S(K,E|Q)`, in logarithm scaling, at fixed :math:`Q=0.9A^{-1}`.
 
-<<<<<<< HEAD
 Usage
 -----
 
@@ -129,8 +124,5 @@
     Chi-square is: 2.27
 
 .. categories::
-=======
-.. categories::
 
-.. sourcelink::
->>>>>>> 742492b6
+.. sourcelink::