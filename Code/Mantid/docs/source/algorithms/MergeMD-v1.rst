--- conflicted
+++ resolved
@@ -9,19 +9,11 @@
 Description
 -----------
 
-<<<<<<< HEAD
-This algorithm merges several `MDWorkspaces <MDWorkspace>`_ together
-into one by adding their events together.
-
-The algorithm starts by going through the list of
-`MDWorkspaces <MDWorkspace>`_ to find the extents that fully encompass
-=======
 This algorithm merges several `MDWorkspaces <http://www.mantidproject.org/MDWorkspace>`_ together
 into one by adding their events together.
 
 The algorithm starts by going through the list of
 `MDWorkspaces <http://www.mantidproject.org/MDWorkspace>`_ to find the extents that fully encompass
->>>>>>> 26ab2ba3
 all input workspaces in each dimension. The number and names of
 dimensions must match for all input workspaces.
 
