--- conflicted
+++ resolved
@@ -52,7 +52,6 @@
 :ref:`algm-SliceMD` after transformation because the output workspaces
 are not regularly binned.
 
-<<<<<<< HEAD
 Binning Methods
 ###############
 
@@ -126,8 +125,5 @@
     Done
 
 .. categories::
-=======
-.. categories::
 
-.. sourcelink::
->>>>>>> 5d5a41aa
+.. sourcelink::