--- conflicted
+++ resolved
@@ -415,15 +415,9 @@
         plot_list = []
         for i in range(0, nHist):
             plot_list.append(i)
-<<<<<<< HEAD
-        res_plot=mp.plotSpectrum(inWS,plot_list)
-    if Plot == 'Contour' or Plot == 'Both':
-        cont_plot=mp.importMatrixWorkspace(inWS).plotGraph2D()
-=======
         MTD_PLOT.plotSpectrum(inWS,plot_list)
     if Plot == 'Contour' or Plot == 'Both':
         MTD_PLOT.importMatrixWorkspace(inWS).plotGraph2D()
->>>>>>> b4c62ec1
 
 def ChangeAngles(inWS,instr,theta):
     workdir = config['defaultsave.directory']
