#pylint: disable=invalid-name
""" File contains collection of Descriptors used to define complex
    properties in NonIDF_Properties and PropertyManager classes
"""

import os
from mantid.simpleapi import *
from mantid.kernel import funcreturns
from mantid import api,geometry,config

import Direct.ReductionHelpers as prop_helpers
import Direct.CommonFunctions as common

#-----------------------------------------------------------------------------------------
# Descriptors, providing overloads for complex properties in NonIDF_Properties
# class
#-----------------------------------------------------------------------------------------
class PropDescriptor(object):
    """ Class provides common custom interface for property descriptors """
    def dependencies(self):
        """ Returns the list of other properties names, this property depends on"""
        return []
    def validate(self,instance, owner):
        """ Interface to validate property descriptor,
            provided to check properties interaction before long run

            Return validation result, errors severity (0 -- fine, 1 -- warning, 2-- error)
            and error message if any
        """
        return (True,0,'')

# end PropDescriptor
#-----------------------------------------------------------------------------------------
#-----------------------------------------------------------------------------------------
#-----------------------------------------------------------------------------------------
#-----------------------------------------------------------------------------------------
class SumRuns(PropDescriptor):
    """ Boolean property specifies if list of files provided as input for sample_run property
        should be summed.

        It also specifies various auxiliary operations, defined for summing runs, so property
        is deeply entangled with  the sample_run property
    """
    def __init__(self,sample_run_prop):
        # internal reference to sample run property
        self._sample_run = sample_run_prop
        # class containing this property
        #
        self._sum_runs = False
    #
    def __get__(self,instance,holder_class):
<<<<<<< HEAD
       if instance is None:
           return self
       return self._sum_runs
    #
    def __set__(self,instance,value):      
=======
        if not self._holder:
            self._holder = holder_class
        if instance is None:
            return self
        return self._sum_runs
    #
    def __set__(self,instance,value):
        if not self._holder:
            from Direct.PropertyManager import PropertyManager
            self._holder = PropertyManager

>>>>>>> 0cdb13d0
        old_value = self._sum_runs
        if isinstance(value,bool):
            self._sum_runs = value
        elif isinstance(value,int):
            if value > 0:
<<<<<<< HEAD
               self._sum_runs = True
            else:
               self._sum_runs = False
=======
                self._last_ind2sum = int(value) - 1
                self._sum_runs = True
            else:
                self._last_ind2sum = -1
                self._sum_runs = False
>>>>>>> 0cdb13d0
        else:
            self._sum_runs = bool(value)
        #
        if old_value != self._sum_runs:
<<<<<<< HEAD
           self._sample_run.notify_sum_runs_changed(old_value,self._sum_runs)

=======
            if len(self._run_numbers) > 0 and self._sum_runs:
               # clear previous state of sample_run
                ind = self.get_last_ind2sum()
                self._sample_run.__set__(None,self._run_numbers[ind])
    #
    def set_list2add(self,runs_to_add,fnames=None,fext=None):
        """Set run numbers to add together with possible file guess-es """
        if not isinstance(runs_to_add,list):
            raise KeyError('Can only set list of run numbers to add')
        runs = []
        for item in runs_to_add:
            runs.append(int(item))
        self._run_numbers = runs
        if fnames:
            self._file_guess = fnames
        if len(self._file_guess) != len(self._run_numbers):
            self._file_guess = [''] * len(self._run_numbers)

        if fext:
            self._fext = fext
        if len(self._fext) != len(self._run_numbers):
            self._fext = [''] * len(self._run_numbers)
    #
    def clear_sum(self):
        """Clear all defined summation"""
        # if last_to_sum is -1, sum all run list provided
        self._last_ind2sum = -1
        self._sum_runs = False
        self._run_numbers = []
        self._file_guess = []
        self._fext = []
    #
    def get_last_ind2sum(self):
        """Get last run number contributing to sum"""
        if self._last_ind2sum > 0:
            return self._last_ind2sum
        else:
            return len(self._run_numbers) - 1
    #
    def set_last_ind2sum(self,run_number):
        """Check and set last number, contributing to summation
           if this number is out of summation range, clear the summation
        """
        run_number = int(run_number)
        if run_number in self._run_numbers:
            self._last_ind2sum = self._run_numbers.index(run_number) + 1
            return self._last_ind2sum
        else:
            self.clear_sum()
            return 0
    #
    def get_run_list2sum(self):
        """Get run numbers of the files to be summed together """
        num_to_load = len(self._run_numbers)
        if self._last_ind2sum > 0 and self._last_ind2sum < num_to_load:
            num_to_load = self._last_ind2sum
        return self._run_numbers[:num_to_load]

    #
    def load_and_sum_runs(self,inst_name,monitors_with_ws):
        """ Load multiple runs and sum them together """

        logger = lambda mess : (getattr(getattr(self,'_holder'),'log')\
                               (self._sample_run._holder,mess))
        logger("*** Summing multiple runs            ****")

        runs_to_load = self.get_run_list2sum()
        num_to_load = len(runs_to_load)
        logger("*** Loading #{0}/{1}, run N: {2} ".\
               format(1,num_to_load,self._run_numbers[0]))


        file_h = os.path.join(self._file_guess[0],'{0}{1}{2}'.\
                 format(inst_name,runs_to_load[0],self._fext[0]))
        ws = self._sample_run.load_file(inst_name,'Summ',False,monitors_with_ws,
                                        False,file_hint=file_h)

        sum_ws_name = ws.name()
        sum_mon_name = sum_ws_name + '_monitors'
        AddedRunNumbers = str(self._sample_run.run_number())

        for ind,run_num in enumerate(runs_to_load[1:num_to_load]):

            file_h = os.path.join(self._file_guess[ind + 1],'{0}{1}{2}'.\
                          format(inst_name,run_num,self._fext[ind + 1]))
            logger("*** Adding  #{0}/{1}, run N: {2} ".\
                   format(ind + 2,num_to_load,run_num))
            term_name = '{0}_ADDITIVE_#{1}/{2}'.format(inst_name,ind + 2,num_to_load)#

            wsp = self._sample_run.load_file(inst_name,term_name,False,\
                                            monitors_with_ws,False,file_hint=file_h)

            wsp_name = wsp.name()
            wsp_mon_name = wsp_name + '_monitors'
            Plus(LHSWorkspace=sum_ws_name,RHSWorkspace=wsp_name,\
                OutputWorkspace=sum_ws_name,ClearRHSWorkspace=True)
            AddedRunNumbers+=',{0}'.format(run_num)
            if not monitors_with_ws:
                Plus(LHSWorkspace=sum_mon_name,RHSWorkspace=wsp_mon_name,\
                   OutputWorkspace=sum_mon_name,ClearRHSWorkspace=True)
            if wsp_name in mtd:
                DeleteWorkspace(wsp_name)
            if wsp_mon_name in mtd:
                DeleteWorkspace(wsp_mon_name)
        logger("*** Summing multiple runs  completed ****")

        AddSampleLog(Workspace=sum_ws_name,LogName = 'SumOfRuns:',
                     LogText=AddedRunNumbers,LogType='String')
        ws = mtd[sum_ws_name]
        return ws
    #
    def sum_ext(self):
        if self._sum_runs:
            last = self.get_last_ind2sum()
            sum_ext = "SumOf{0}".format(len(self._run_numbers[:last + 1]))
        else:
            sum_ext = ''
        return sum_ext
    #
    def get_runs(self):
        return self._run_numbers
>>>>>>> 0cdb13d0
#--------------------------------------------------------------------------------------------------------------------
class IncidentEnergy(PropDescriptor):
    """ Property for incident energy or range of incident energies to be processed

        Set it up to list of values (even with single value i.e. prop_man.incident_energy=[10])
        if the energy_bins property value to be treated as relative energy ranges.

        Set it up to single value (e.g. prop_man.incident_energy=10) to treat energy energy_bins
        as absolute energy values
    """
    def __init__(self):
        self._incident_energy = 0
        self._num_energies = 1
        self._cur_iter_en = 0
    def __get__(self,instance,owner=None):
        """ return  incident energy or list of incident energies """
        if instance is None:
<<<<<<< HEAD
           return self
        return self._incident_energy 

=======
            return self

        return self._incident_energy
>>>>>>> 0cdb13d0
    def __set__(self,instance,value):
        """ Set up incident energy or range of energies in various formats """
        if value != None:
            if isinstance(value,str):
                if value.find('[') > -1:
                    energy_list = True
                    value = value.translate(None, '[]').strip()
                else:
                    energy_list = False
                en_list = str.split(value,',')
                if len(en_list) > 1:
                    rez = []
                    for en_str in en_list:
                        val = float(en_str)
                        rez.append(val)
                    self._incident_energy = rez
                else:
                    if energy_list:
                        self._incident_energy = [float(value)]
                    else:
                        self._incident_energy = float(value)
            else:
<<<<<<< HEAD
                self._incident_energy = float(value)
       else:
         raise KeyError("Incident energy have to be positive number of list of positive numbers. Got None")

       if isinstance(self._incident_energy,list):
          self._num_energies = len(self._incident_energy)      
       else:
         self._num_energies = 1
       self._cur_iter_en = 0

       ok,sev,message = self.validate(instance)
       if not ok:
          raise KeyError(message)
   
=======
                if isinstance(value,list):
                    rez = []
                    for val in value:
                        en_val = float(val)
                        if en_val <= 0:
                            raise KeyError("Incident energy has to be positive, but is: {0} ".format(en_val))
                        else:
                            rez.append(en_val)
                    self._incident_energy = rez
                else:
                    self._incident_energy = float(value)
        else:
            raise KeyError("Incident energy have to be positive number of list of positive numbers. Got None")

       #
        inc_en = self._incident_energy
        if isinstance(inc_en,list):
            self._num_energies = len(inc_en)
            for en in inc_en:
                if en <= 0:
                    raise KeyError("Incident energy have to be positive number of list of positive numbers." + " For input argument {0} got negative value {1}".format(value,en))
        else:
            self._num_energies = 1
            if inc_en <= 0:
                raise KeyError("Incident energy have to be positive number of list of positive numbers." + " For value {0} got negative {1}".format(value,inc_en))
        self._cur_iter_en = 0

>>>>>>> 0cdb13d0
    def multirep_mode(self):
        """ return true if energy is defined as list of energies and false otherwise """
        if isinstance(self._incident_energy,list):
            return True
        else:
            return False

    def get_current(self):
        """ Return current energy out of range of energies"""
        if isinstance(self._incident_energy,list):
            ind = self._cur_iter_en
            return self._incident_energy[ind]
        else:
            return self._incident_energy
    #
<<<<<<< HEAD
    def set_current(self,value,ind=None):
        """ set current energy value (used in multirep mode) as
            energy estimate for the reduction
            
            ind -- if provided, the number of the value in the list of
            values (can be used together with enumerate)
=======
    def set_current(self,value):
        """ set current energy value (used in multirep mode) to

>>>>>>> 0cdb13d0
        """
        if isinstance(self._incident_energy,list):
            if ind is None:
               ind = self._cur_iter_en
            else:
               self._cur_iter_en = ind
            self._incident_energy[ind] = value
        else:
            self._incident_energy = value


    def __iter__(self):
        """ iterator over energy range, initializing iterations over energies """
        self._cur_iter_en = -1
        return self

    def next(self): # Python 3: def __next__(self)
        """ part of iterator """
        self._cur_iter_en += 1
        ind = self._cur_iter_en
<<<<<<< HEAD
        if ind < self._num_energies:
           if isinstance(self._incident_energy,list):
               return self._incident_energy[ind]
           else:
               return self._incident_energy
=======
        if ind  < self._num_energies:
            if isinstance(self._incident_energy,list):
                return self._incident_energy[ind]
            else:
                return self._incident_energy
>>>>>>> 0cdb13d0
        else:
            raise StopIteration

    def validate(self,instance,owner=None):
       #
       inc_en = self._incident_energy
       if isinstance(inc_en,list):
           for ind,en in enumerate(inc_en):
             if en <= 0:
               return (False,2,"Incident energy have to be positive number or list of positive numbers.\n" +
                               "For input argument {0} got negative energy {1}".format(ind,en))
       else:
         if inc_en <= 0:
            return (False,2,"Incident energy have to be positive number or list of positive numbers.\n" +
                             "Got single negative incident energy {0} ".format(inc_en))
       return (True,0,'')
# end IncidentEnergy
#-----------------------------------------------------------------------------------------

class EnergyBins(PropDescriptor):
    """ Energy binning, requested for final converted to energy transfer workspace.

        Provide it in the form:
        [min_energy,step,max_energy] if energy to process (incident_energy property )
        has a single value
        or
        [min_rel_enrgy,rel_step,max_rel_energy] where rel_energy is relative energy
        if energy(ies) to process are list of energies. The list of energies can
        consist of single value  (e.g. prop_man.incident_energy=[100])

    """
    def __init__(self,IncidentEnergyProp):
        self._incident_energy = IncidentEnergyProp
        self._energy_bins = None
        # how close you are ready to rebin w.r.t.  the incident energy
        self._range = 0.99999

    def __get__(self,instance,owner=None):
        """ binning range for the result of convertToenergy procedure or list of such ranges """
        if instance is None:
            return self
        return self._energy_bins


    def __set__(self,instance,values):
        if values != None:
            if isinstance(values,str):
                values = values.translate(None, '[]').strip()
                lst = values.split(',')
                self.__set__(instance,lst)
                return
            else:
                value = values
                if len(value) != 3:
                    raise KeyError("Energy_bin value has to be a tuple of 3 elements or string of 3 comma-separated numbers")
                value = (float(value[0]),float(value[1]),float(value[2]))
          # Let's not support list of multiple absolute energy bins for the
          # time being
          # nBlocks = len(value)
          #if nBlocks % 3 != 0:
          #     raise KeyError("Energy_bin value has to be either list of
          #     n-blocks of 3 number each or string representation of this list
          #     with numbers separated by commas")
        else:
            value = None
       #TODO: implement single value settings according to rebin?
        self._energy_bins = value

    def get_abs_range(self,instance=None):
        """ return energies related to incident energies either as

        """
        if self._incident_energy.multirep_mode(): # Relative energy
            ei = self._incident_energy.get_current()
            if self._energy_bins:
                if self.is_range_valid():
                    rez = self._calc_relative_range(ei)
                else:
                    if instance:
                        instance.log("*** WARNING! Got energy_bins specified as absolute values in multirep mode.\n"\
                                "             Will normalize these values by max value and treat as relative values ",\
                                "warning")
                    mult = self._range / self._energy_bins[2]
                    rez = self._calc_relative_range(ei,mult)
                return rez
            else:
                return None
        else: # Absolute energy ranges
            if self.is_range_valid():
                return self._energy_bins
            else:
                if instance:
                    instance.log("*** WARNING! Requested maximum binning range exceeds incident energy!\n"\
                           "             Will normalize binning range by max value and treat as relative range",\
                                "warning")
                    mult = self._range / self._energy_bins[2]
                    ei = self._incident_energy.get_current()
                    return self._calc_relative_range(ei,mult)

    def is_range_valid(self):
        """Method verifies if binning range is consistent with incident energy """
        if self._incident_energy.multirep_mode():
            return self._energy_bins[2] <= self._range
        else:
            return self._energy_bins[2] <= self._incident_energy.get_current()

    def _calc_relative_range(self,ei,range_mult=1):
        """ """
        mult = range_mult * ei
        return (self._energy_bins[0] * mult ,self._energy_bins[1] * mult,self._energy_bins[2] * mult)

    def validate(self,instance,owner):
        """ function verifies if the energy binning is consistent with incident energies """ 
        ei = instance.incident_energy
        ebin = instance.energy_bins
        if isinstance(ei,list): # ebin expected to be relative
           if ebin[2]>1:
              return(False,1,"Binning for multiple energy range should be relative to incident energy. Got ebin_max={0} > 1\n"+\
                             "Energy range will be normalized and treated as relative range")
        else:
            if ebin[2] > ei:
              return (False,2,'Max rebin range {0:f} exceeds incident energy {1:f}'.format(ebin[2],en))
        return(True,0,'')
#-----------------------------------------------------------------------------------------

#end EnergyBins
#-----------------------------------------------------------------------------------------
class SaveFileName(PropDescriptor):
    """ Property defines default file name to save result to

        See similar property get_sample_ws_name TODO: (leave only one)
    """
    def __init__(self,Name=None):
<<<<<<< HEAD
       self._file_name = Name
       self._custom_print = None
    def __get__(self,instance,owner=None):

        if instance is None:
           return self
        if not (self._custom_print is None):
           return self._custom_print(instance,owner)

=======
        self._file_name = Name
    def __get__(self,instance,owner=None):

        if instance is None:
            return self
>>>>>>> 0cdb13d0
        if self._file_name:
            return self._file_name
        else:
            if instance.instr_name:
                name = instance.short_inst_name
            else:
                name = '_EMPTY'

            sr = owner.sample_run.run_number()
            if not sr:
                sr = 0
            try:
                ei = owner.incident_energy.get_current()
                name +='{0:0<5}Ei{1:<4.2f}meV'.format(sr,ei)
                if instance.sum_runs:
                    name +='sum'
                if owner.monovan_run.run_number():
                    name +='_Abs'
                name = name.replace('.','d')
            except:
                name = None
        return name

    def __set__(self,instance,value):
        self._file_name = value
    def set_custom_print(self,routine):
        self._custom_print = routine
#end SaveFileName
#-----------------------------------------------------------------------------------------
class InstrumentDependentProp(PropDescriptor):
    """ Generic property describing some aspects of instrument (e.g. name, short name etc),
        which are undefined if no instrument is defined
    """
    def __init__(self,prop_name):
        self._prop_name = prop_name
    def __get__(self,instance,owner=None):

        if instance is None:
            return self

        if instance._pInstrument is None:
            raise KeyError("Attempt to use uninitialized property manager")
        else:
            return getattr(instance,self._prop_name)
    def __set__(self,instance,values):
        raise AttributeError("Property {0} can not be assigned".format(self._prop_name))
#end InstrumentDependentProp
#-----------------------------------------------------------------------------------------
<<<<<<< HEAD
=======
def check_ei_bin_consistent(ei,binning_range):
    """ function verifies if the energy binning is consistent with incident energies """
    if isinstance(ei,list):
        for en in ei:
            range = binning_range[en]
            if range[2] > en:
                return (False,'Max rebin range {0:f} exceeds incident energy {1:f}'.format(range[2],en))
    else:
        if binning_range[2] > ei:
            return (False,'Max rebin range {0:f} exceeds incident energy {1:f}'.format(binning_range[2],ei))

    return (True,'')
#-----------------------------------------------------------------------------------------
>>>>>>> 0cdb13d0
class VanadiumRMM(PropDescriptor):
    """ define constant static rmm for vanadium """
    def __get__(self,instance,owner=None):
        """ return rmm for vanadium """

        return 50.9415
    def __set__(self,instance,value):
        raise AttributeError("Can not change vanadium rmm")
#end VanadiumRMM
#-----------------------------------------------------------------------------------------
# END Descriptors for NonIDF_Properties class
#-----------------------------------------------------------------------------------------

#-----------------------------------------------------------------------------------------
# Descriptors, providing overloads for some complex properties in
# PropertyManager
#-----------------------------------------------------------------------------------------
class mon2NormalizationEnergyRange(PropDescriptor):
    """ Energy range to integrate signal on monitor 2 when normalized by this monitor

        This class contains relative range of energies in which the monitor-2 signal should
        be integrated, and returns the energy range for integration according to
        formula: range = [min_range*ei,max_range*ei] where ei is incident monitor energy

        To find actual integration ranges one should convert these values into TOF (or
        convert monitor signal to energy)
    """
    def __init__(self):
        # default range
        self._relative_range = [0.8,1.2]


    def __get__(self,instance,owner):
        """ Return actual energy range from internal relative range and incident energy """
        if instance is None:
            return self
        return [self._relative_range[0] * instance.incident_energy,self._relative_range[1] * instance.incident_energy]

    def __set__(self,instance,val):
        """ set detector calibration file using various formats """
        if isinstance(val,list):
            self._relative_range = self._check_range(val,instance)
        elif isinstance(val,str):
            val = self._parce_string2list(val)
            self.__set__(instance,val)
        else:
            raise KeyError('mon2_norm_energy_range needs to be initialized by two values.\n'\
                          'Trying to assign value {0} of unknown type {1}'.format(val,type(val)))
    #
    def _check_range(self,val,instance):
        """ method to check if list of values acceptable as ranges """

        if len(val) != 2:
           raise KeyError("mon2_norm_energy_range needs to be initialized by lost of two values. Got {0}".format(len(val)))
        self._relative_range = (float(val[0]),float(val[1]))
        ok,sev,message=self.validate(instance)
        if not ok:
           if sev == 1:
               instance.log(message,'warning')
           else:
               raise KeyError(message)

        return self._relative_range
    #
    def _parce_string2list(self,val):
        """ method splits input string containing comma into list of strings"""
        value = val.strip('[]()')
        val = value.split(',')
        return val

    def validate(self,instance,owner=None):
        """ function verifies if the energy range is consistent with incident energies """ 
        range = self._relative_range
        if len(range ) != 2:
           return(False,2,'mon2_normalization_energy_range can be initialized by list of two values only. Got {0} values'.format(len(range)))

        result = (True,0,'')

        val1 = float(range[0])
        if val1 < 0.1 or val1 > 0.9:
            message = "Lower mon2_norm_energy_range describes lower limit of energy to integrate neutron signal after the chopper.\n"\
                      "The limit is defined as (this value)*incident_energy. Are you sure you want to set this_value to {0}?\n".format(val1)
            if val1 > 1:
                return(False,2,message)
            else:
                result = (False,1,message)


        val2 = float(range[1])
        if val2 < 1.1 or val2 > 1.9:
            message = "Upper mon2_norm_energy_range describes upper limit of energy to integrate neutron signal after the chopper.\n"\
                     "The limit is defined as (this value)*incident_energy. Are you sure you want to set this_value to {0}?\n".format(val2)
<<<<<<< HEAD
           if val2 > 1:
              if result[0]:
                result = (False,1,message)
              else:
                result = (False,1,result[2]+message)
           else:
              return (False,2,message)
=======
            if val2 < 1:
                raise KeyError(message)
            else:
                instance.log(message,'warning')
>>>>>>> 0cdb13d0

        return result 

#-----------------------------------------------------------------------------------------
class PropertyFromRange(PropDescriptor):
    """ Descriptor for property, which can have one value from a list of values """
    def __init__(self,availible_values,default_value):
        self._availible_values = availible_values
        self.__set__(None,default_value)

    def __get__(self,instance,owner):
        """ Return current value for the property with range of values. """
        if instance is None:
            return self
        return self._current_value

    def __set__(self,instance,val):
        """ set detector calibration file using various formats """
        if val in self._availible_values:
            self._current_value = val
        else:
            raise KeyError(' Property can not have value {0}'.format(val))

#-----------------------------------------------------------------------------------------
class DetCalFile(PropDescriptor):
    """ property describes various sources for the detector calibration file """
    def __init__(self):
        self._det_cal_file = None
        self._calibrated_by_run = False

    def __get__(self,instance,owner):
        if instance is None:
            return self

        return self._det_cal_file

    def __set__(self,instance,val):
        """ set detector calibration file using various formats """

        if val is None or isinstance(val,api.Workspace) or isinstance(val,str):
       # nothing provided or workspace provided or filename probably provided
<<<<<<< HEAD
          if str(val) in mtd:
             # workspace name provided
             val = mtd[str(val)]
          self._det_cal_file = val
          self._calibrated_by_run = False
          return
  
=======
            if str(val) in mtd:
                # workspace name provided
                val = mtd[str(val)]
            self._det_cal_file = val
            return
>>>>>>> 0cdb13d0


        if isinstance(val,int):
          #if val in instance.all_run_numbers: TODO: retrieve workspace from
          #run numbers
<<<<<<< HEAD
          self._det_cal_file = val 
          self._calibrated_by_run = True
          return
       raise NameError('Detector calibration file name can be a workspace name present in Mantid or string describing an file name')
=======
            file_hint = str(val)
            file_name = FileFinder.findRuns(file_hint)[0]
            self._det_cal_file = file_name
            return

        raise NameError('Detector calibration file name can be a workspace name present in Mantid or string describing an file name')
>>>>>>> 0cdb13d0
    #if Reducer.det_cal_file != None :
    #    if isinstance(Reducer.det_cal_file,str) and not Reducer.det_cal_file
    #    in mtd : # it is a file
    #        Reducer.log('Setting detector calibration file to
    #        '+Reducer.det_cal_file)
    #    else:
    #       Reducer.log('Setting detector calibration to {0}, which is probably
    #       a workspace '.format(str(Reducer.det_cal_file)))
    #else:
    #    Reducer.log('Setting detector calibration to detector block info from
    #    '+str(sample_run))

    def calibrated_by_run(self):
       """ reports if the detector calibration is in a run-file or separate file(workspace)""" 
       return self._calibrated_by_run

    def find_file(self,**kwargs):
        """ Method to find file, correspondent to 
            current _det_cal_file file hint
        """
        if self._det_cal_file is None:
        # nothing to look for
          return (True,"No Detector calibration file defined")
        if isinstance(self._det_cal_file,int): # this can be only a run number
           file_hint = str(self._det_cal_file)
           try: 
             file_name = FileFinder.findRuns(file_hint)[0]
           except:
              return (False,"Can not find run file corresponding to run N: {0}".format(file_hint))
           self._det_cal_file = file_name
           return (True,file_name)
        if isinstance(self._det_cal_file,api.Workspace): 
        # nothing to do. Workspace used for calibration
           return (True,'Workspace {0} used for detectors calibration'.format(self._det_cal_file.name()))
        # string can be a run number or a file name:
        file_name = prop_helpers.findFile(self._det_cal_file)
        if len(file_name) == 0: # it still can be a run number as string
           try: 
             file_name = FileFinder.findRuns(self._det_cal_file)[0]
           except:
              return (False,"Can not find file or run file corresponding to name : {0}".format(self._det_cal_file))
        else:
            pass
        self._det_cal_file=file_name
        return (True,file_name) 
#end DetCalFile
#-----------------------------------------------------------------------------------------
class MapMaskFile(PropDescriptor):
    """ common method to wrap around an auxiliary file name """
    def __init__(self,prop_name,file_ext,doc_string=None):
        self._file_name = None
        self._file_ext = file_ext
<<<<<<< HEAD
        self._prop_name=prop_name

        if not(doc_string is None):
=======
        if not doc_string is None:
>>>>>>> 0cdb13d0
            self.__doc__ = doc_string

    def __get__(self,instance,type=None):
        if instance is None:
            return self

        return self._file_name

    def __set__(self,instance,value):
<<<<<<< HEAD
        if not(value is None):
           fileName, fileExtension = os.path.splitext(value)
           if (not fileExtension):
               value = value + self._file_ext
        self._file_name = value

    def find_file(self,**kwargs):
       """ Method to find file, correspondent to 
           current MapMaskFile file hint
       """
       if self._file_name is None:
           return (True,'No file for {0} is defined'.format(self._prop_name))

       file_name = prop_helpers.findFile(self._file_name)
       if len(file_name) == 0: # it still can be a run number as string
           return (False,'No file for {0} corresponding to guess: {1} found'.format(self._prop_name,self._file_name))
       else:
           self._file_name = file_name
           return (True,file_name)   
=======
        if value != None:
            fileName, fileExtension = os.path.splitext(value)
            if not fileExtension:
                value = value + self._file_ext
        self._file_name = value

>>>>>>> 0cdb13d0
#end MapMaskFile

#-----------------------------------------------------------------------------------------
class HardMaskPlus(prop_helpers.ComplexProperty):
    """ Legacy HardMaskPlus class which sets up hard_mask_file to file and use_hard_mask_only to True"""
    def __init__(self):
        prop_helpers.ComplexProperty.__init__(self,['use_hard_mask_only','run_diagnostics'])
    def __get__(self,instance,type=None):
        if instance is None:
            return self

        return instance.hard_mask_file

    def __set__(self,instance,value):
        if value != None:
            fileName, fileExtension = os.path.splitext(value)
            if not fileExtension:
                value = value + '.msk'
            instance.hard_mask_file = value
            prop_helpers.ComplexProperty.__set__(self,instance.__dict__,[False,True])
        else:
            prop_helpers.ComplexProperty.__set__(self,instance.__dict__,[True,False])
        try:
            del instance.__changed_properties['hardmaskOnly']
        except:
            pass

#-----------------------------------------------------------------------------------------
class HardMaskOnly(prop_helpers.ComplexProperty):
    """ Sets diagnostics algorithm to use hard mask file provided and to disable all other diagnostics routines

        It controls two options, where the first one is use_hard_mask_only=True/False, controls diagnostics algorithm
        and another one: hard_mask_file provides file for masking.
    """
    def __init__(self):
        prop_helpers.ComplexProperty.__init__(self,['use_hard_mask_only','run_diagnostics'])

    def __get__(self,instance,type=None):
        if instance is None:
            return self

        return prop_helpers.gen_getter(instance.__dict__,'use_hard_mask_only')
    def __set__(self,instance,value):
        if value is None:
            use_hard_mask_only = False
            instance.hard_mask_file = None
            hard_mask_file = None
        elif isinstance(value,bool) or isinstance(value,int):
            use_hard_mask_only = bool(value)
            hard_mask_file = instance.hard_mask_file
        elif isinstance(value,str):
            if value.lower() in ['true','yes']:
                use_hard_mask_only = True
            elif value.lower() in ['false','no']:
                use_hard_mask_only = False
            else: # it is probably a hard mask file provided:
                instance.hard_mask_file = value
                use_hard_mask_only = True
            hard_mask_file = instance.hard_mask_file
        #end

        # if no hard mask file is there and use_hard_mask_only is True,
        # diagnostics should not run
        if use_hard_mask_only and hard_mask_file is None:
            run_diagnostics = False
        else:
            run_diagnostics = True
        prop_helpers.ComplexProperty.__set__(self,instance.__dict__,[use_hard_mask_only,run_diagnostics])
        try:
            del instance.__changed_properties['hardmaskPlus']
        except:
            pass
#end HardMaskOnly
#-----------------------------------------------------------------------------------------
class MonovanIntegrationRange(prop_helpers.ComplexProperty):
    """ integration range for monochromatic vanadium. The final integral is used to estimate
        relative detector's efficiency

        Defined either directly or as the function of the incident energy(s)

        If list of incident energies is provided, map of ranges in the form 'ei'=range is returned
    """
    def __init__(self,DepType=None):
        if DepType:
            self._rel_range = False
            prop_helpers.ComplexProperty.__init__(self,['monovan_lo_value','monovan_hi_value'])
        else:
            self._rel_range = True
            prop_helpers.ComplexProperty.__init__(self,['monovan_lo_frac','monovan_hi_frac'])

    def __get__(self,instance,owner):

        if instance is None:
            return self

        if isinstance(instance,dict):
            ei = 1
            tDict = instance
        else:
            ei = owner.incident_energy.get_current()
            tDict = instance.__dict__

        if self._rel_range: # relative range
            if ei is None:
                raise AttributeError('Attempted to obtain relative to ei monovan integration range, but incident energy has not been set')
            rel_range = prop_helpers.ComplexProperty.__get__(self,tDict)
            range = [rel_range[0] * ei,rel_range[1] * ei]
            return range
        else: # absolute range
            return prop_helpers.ComplexProperty.__get__(self,tDict)

    def __set__(self,instance,value):
        if isinstance(instance,dict):
            dDict = instance
        else:
            tDict = instance.__dict__
        if value is None:
            if not self._rel_range:
                self._rel_range = True
                self._other_prop = ['monovan_lo_frac','monovan_hi_frac']
        else:
            if self._rel_range:
                self._rel_range = False
                self._other_prop = ['monovan_lo_value','monovan_hi_value']

            if isinstance(value,str):
                values = value.split(',')
                result = []
                for val in values :
                    result.append(int(val))
                value = result
            if len(value) != 2:
                raise KeyError("monovan_integr_range has to be list of two values, "\
                    "defining min/max values of integration range or None to use relative to incident energy limits")
            prop_helpers.ComplexProperty.__set__(self,tDict,value)

    def validate(self,instance, owner):
        """ check if monovan integration range has reasonable value """ 
       
        if instance.monovan_run is None:
           return (True,0,'')

        range = sepf.__get__(instance,owner)
        ei = instance.incident_energy
        if range[0]>=range[1]:
           return (False,2,'monovan integration range limits = [{0}:{1}] are wrong'.format(range[0],range[1]))
        if range[0]<-100*ei or range[0]>100*ei:
          return (False,1,'monovan integration is suspiciously wide: [{0}:{1}]. This may be incorrect'.format(range[0],range[1]))
        return (True,0,'')

#end MonovanIntegrationRange

#-----------------------------------------------------------------------------------------
class SpectraToMonitorsList(PropDescriptor):
    """ property describes list of spectra, used as monitors to estimate incident energy
       in a direct scattering experiment.

       Necessary when a detector working in event mode is used as monitor. Specifying this number would copy
       correspondent spectra to monitor workspace and rebin it according to monitors binning

       Written to work with old IDF too, where this property is absent.
   """
    def __init__(self):
        self._spectra_to_monitors_list = None


    def __get__(self,instance,type=None):
        if instance is None:
            return self
        return self._spectra_to_monitors_list

    def __set__(self,instance,spectra_list):
        """ Sets copy spectra to monitors variable as a list of monitors using different forms of input """
        self._spectra_to_monitors_list = self._convert_to_list(spectra_list)

    def _convert_to_list(self,spectra_list):
        """ convert any spectra_list representation into a list """
        if spectra_list is None:
            return None

        if isinstance(spectra_list,str):
            if spectra_list.lower() is 'none':
                result = None
            else:
                spectra = spectra_list.split(',')
                result = []
                for spectum in spectra :
                    result.append(int(spectum))

        else:
            if isinstance(spectra_list,list):
                if len(spectra_list) == 0:
                    result = None
                else:
                    result = []
                    for i in range(0,len(spectra_list)):
                        result.append(int(spectra_list[i]))
            else:
                result = [int(spectra_list)]
        return result
#end SpectraToMonitorsList

#-----------------------------------------------------------------------------------------
class SaveFormat(PropDescriptor):
   # formats available for saving the data
    save_formats = ['spe','nxspe','nxs']
    def __init__(self):
        self._save_format = set()

    def __get__(self,instance,type=None):
        if instance is None:
            return self

        return self._save_format

    def __set__(self,instance,value):
        """ user can clear save formats by setting save_format=None or save_format = [] or save_format=''
            if empty string or empty list is provided as part of the list, all save_format-s set up earlier are cleared"""

        # clear format by using None
        if value is None:
            self._save_format = set()
            return

        # check string
        if isinstance(value,str):
            value = value.strip('[]().')
            subformats = value.split(',')
            if len(subformats) > 1:
                self.__set__(instance,subformats)
                return
            else:
                value = subformats[0]

                if not value in SaveFormat.save_formats:
                    instance.log("Trying to set saving in unknown format: \"" + str(value) + "\" No saving will occur for this format")
                    return
        else:
            try:
                 # set single default save format recursively
                for val in value:
                    self.__set__(instance,val)
                return
            except:
                raise KeyError(' Attempting to set unknown saving format {0} of type {1}. Allowed values can be spe, nxspe or nxs'\
                   .format(value,type(value)))
        #end if different types
        self._save_format.add(value)

   def validate(self,instance, owner):

       n_formats = len(self._save_format)
       if n_formats == 0:
          return (False,1,'No internal save format is defined. Results may be lost')
       else:
          return (True,0,'')
#end SaveFormat

#-----------------------------------------------------------------------------------------
class DiagSpectra(PropDescriptor):
<<<<<<< HEAD
    """ class describes spectra groups list, for groups to be
        used in diagnostics 
=======
    """ class describes spectra list which should be used in diagnostics
>>>>>>> 0cdb13d0

        consist of tuples list where each tuple are the numbers
        indicating first-last spectra in the group.
        if None, all spectra used in diagnostics

    """
    def __init__(self):
        self._diag_spectra = None

    def __get__(self,instance,type=None):
        if instance is None:
            return self

        return self._diag_spectra

    def __set__(self,instance,spectra_list):
        self._diag_spectra = self._process_spectra_list(spectra_list)

    def _process_spectra_list(self,specta_sring):
        """ process IDF description of the spectra string """
        if specta_sring is None:
            return None
        if isinstance(specta_sring,str):
            if specta_sring.lower() in ['none','no']:
                return None
            else:
                banks = specta_sring.split(";")
                bank_spectra = []
                for b in banks:
                    token = b.split(",")  # b = "(,)"
                    if len(token) != 2:
                        raise ValueError("Invalid bank spectra specification in diagnostics properties %s" % specta_sring)
                    start = int(token[0].lstrip('('))
                    end = int(token[1].rstrip(')'))
                    bank_spectra.append((start,end))
            return bank_spectra
        else:
            raise ValueError("Spectra For diagnostics can be a string inthe form (num1,num2);(num3,num4) etc. or None")
#end class DiagSpectra

#-----------------------------------------------------------------------------------------
class BackbgroundTestRange(PropDescriptor):
    """ The TOF range used in diagnostics to reject high background spectra.

        Usually it is the same range as the TOF range used to remove
        background (usually in powders) though it may be set up separately.
    """
    def __init__(self):
        self._background_test_range = None

    def __get__(self,instance,type=None):
        if instance is None:
            return self

        if self._background_test_range:
            return self._background_test_range
        else:
            return instance.bkgd_range

    def __set__(self,instance,value):
        if value is None:
            self._background_test_range = None
            return
        if isinstance(value,str):
            value = str.split(value,',')
        if len(value) != 2:
            raise ValueError("background test range can be only a 2 element list of floats")
        self._background_test_range = (float(value[0]),float(value[1]))

    def validate(self,instance, owner=None):
       """ validate background test range """
       range = self.__get__(instance,owner)
       if range is None:
          return (True,0,'')
       if range[0]>=range[1]:
          return (False,2,' Background test range: [{0}:{1}] is incorrect '.format(range[0],range[1]))
       if range[0]<0:
          return (False,2,' Background test range is TOF range, so it can not be negative={0}'.format(range[0]))
       if range[1]>20000:
          return (False,1,' Background test range is TOF range, its max value looks suspiciously big={0}'.format(range[1]))
       return (True,0,'')
#end BackbgroundTestRange

#-----------------------------------------------------------------------------------------
class MultirepTOFSpectraList(PropDescriptor):
    """ property describes list of spectra numbers, used to identify
        TOF range corresponding to the particular energy range

<<<<<<< HEAD
        Usually it is list of two numbers, specifying spectra with monitors located 
        closest and furthest from the sample 
=======
        Usually it is list of two numbers, specifying monitors which are
        closest and furthest from the sample
>>>>>>> 0cdb13d0
    """
    def __init__(self):
        self._spectra_list = None

    def __get__(self,instance,type=None):
        if instance is None:
            return self

        return self._spectra_list

    def __set__(self,instance,value):
        if value is None:
            self._spectra_list = None
            return
        if isinstance(value,str):
            value = str.split(value,',')
            self.__set__(instance,value)
            return
        if isinstance(value, list):
<<<<<<< HEAD
           rez = []
           for val in value:
               rez.append(int(val))
=======
            rez =[]
            for val in value:
                rez.append(int(val))
>>>>>>> 0cdb13d0
        else:
            rez = [int(value)]
        self._spectra_list = rez
#end MultirepTOFSpectraList

class MonoCorrectionFactor(PropDescriptor):
    """ property contains correction factor, used to convert
        experimental scattering cross-section into absolute
        units ( mb/str/mev/fu)

<<<<<<< HEAD
        Two independent sources for this factor can be defined: 
        1) if user explicitly specifies correction value. 
           This value then will be applied to all subsequent runs 
=======
        There are independent two sources for this factor:
        1) if user explicitly specifies correction value.
           This value then will be applied to all subsequent runs
>>>>>>> 0cdb13d0
           without any checks if the correction is appropriate
        2) set/get cashed value correspondent to current monovan
           run number, incident energy and integration range.
           This value is cashed at first run and reapplied if
           no changes to the values it depends on were identified
<<<<<<< HEAD
    """ 
    def __init__(self,ei_prop,monovan_run_prop):
=======
    """
    def __init__(self,ei_prop):
>>>>>>> 0cdb13d0
        self._cor_factor = None
        self._mono_run_number = None
        self._ei_prop = ei_prop
        self.cashed_values = {}
        self._mono_run_prop=monovan_run_prop

<<<<<<< HEAD
    def __get__(self,instance,type):
       if instance is None:
           return self
=======
    def __get__(self,instance,type=None):
        if instance is None:
            return self
>>>>>>> 0cdb13d0

        return self._cor_factor

    def __set__(self,instance,value):
<<<<<<< HEAD
       self._cor_factor = value
       # 
       if value is None:
          self._mono_run_prop._in_cash=False # enable monovan run validation if any
=======
        self._cor_factor = value
>>>>>>> 0cdb13d0
    #
    def set_val_to_cash(self,instance,value):
        """ """
        mono_int_range = instance.monovan_integr_range
        cash_id = self._build_cash_val_id(mono_int_range)
        self.cashed_values[cash_id] = value
        # tell property manager that mono_correction_factor has been modified
        # to avoid automatic resetting this property from any workspace
        cp = getattr(instance,'_PropertyManager__changed_properties')
        cp.add('mono_correction_factor')

    def get_val_from_cash(self,instance):
        mono_int_range = instance.monovan_integr_range
        cash_id = self._build_cash_val_id(mono_int_range)
        if cash_id in self.cashed_values:
            return self.cashed_values[cash_id]
        else:
            return None

    def set_cash_mono_run_number(self,new_value):
        if new_value is None:
<<<<<<< HEAD
           self.cashed_values = {}
           self._mono_run_number = None
           return
        if self._mono_run_number != int(new_value):
           self.cashed_values = {}
           self._mono_run_number = int(new_value)
=======
            self.cashed_values={}
            self._mono_run_number = None
            return
        if self._mono_run_number != int(new_value):
            self.cashed_values={}
            self._mono_run_number = int(new_value)
>>>>>>> 0cdb13d0

    def _build_cash_val_id(self,mono_int_range):
        ei = self._ei_prop.get_current()
        cash_id = "Ei={0:0>9.4e}:Int({1:0>9.4e}:{2:0>9.5e}):Run{3}".\
           format(ei,mono_int_range[0],mono_int_range[1],self._mono_run_number)
        return cash_id

    def validate(self,instance, owner=None):

      if self._cor_factor is None:
          return (True,0,'')
      if self._cor_factor<=0:
         return (False,2,'Mono-correction factor has to be positive if specified: {0}'.format(self._cor_factor))
      return (True,0,'')
#-----------------------------------------------------------------------------------------
# END Descriptors for PropertyManager itself
#-----------------------------------------------------------------------------------------

<|MERGE_RESOLUTION|>--- conflicted
+++ resolved
@@ -49,171 +49,25 @@
         self._sum_runs = False
     #
     def __get__(self,instance,holder_class):
-<<<<<<< HEAD
        if instance is None:
            return self
        return self._sum_runs
     #
-    def __set__(self,instance,value):      
-=======
-        if not self._holder:
-            self._holder = holder_class
-        if instance is None:
-            return self
-        return self._sum_runs
-    #
     def __set__(self,instance,value):
-        if not self._holder:
-            from Direct.PropertyManager import PropertyManager
-            self._holder = PropertyManager
-
->>>>>>> 0cdb13d0
         old_value = self._sum_runs
         if isinstance(value,bool):
             self._sum_runs = value
         elif isinstance(value,int):
             if value > 0:
-<<<<<<< HEAD
                self._sum_runs = True
             else:
                self._sum_runs = False
-=======
-                self._last_ind2sum = int(value) - 1
-                self._sum_runs = True
-            else:
-                self._last_ind2sum = -1
-                self._sum_runs = False
->>>>>>> 0cdb13d0
         else:
             self._sum_runs = bool(value)
         #
         if old_value != self._sum_runs:
-<<<<<<< HEAD
            self._sample_run.notify_sum_runs_changed(old_value,self._sum_runs)
 
-=======
-            if len(self._run_numbers) > 0 and self._sum_runs:
-               # clear previous state of sample_run
-                ind = self.get_last_ind2sum()
-                self._sample_run.__set__(None,self._run_numbers[ind])
-    #
-    def set_list2add(self,runs_to_add,fnames=None,fext=None):
-        """Set run numbers to add together with possible file guess-es """
-        if not isinstance(runs_to_add,list):
-            raise KeyError('Can only set list of run numbers to add')
-        runs = []
-        for item in runs_to_add:
-            runs.append(int(item))
-        self._run_numbers = runs
-        if fnames:
-            self._file_guess = fnames
-        if len(self._file_guess) != len(self._run_numbers):
-            self._file_guess = [''] * len(self._run_numbers)
-
-        if fext:
-            self._fext = fext
-        if len(self._fext) != len(self._run_numbers):
-            self._fext = [''] * len(self._run_numbers)
-    #
-    def clear_sum(self):
-        """Clear all defined summation"""
-        # if last_to_sum is -1, sum all run list provided
-        self._last_ind2sum = -1
-        self._sum_runs = False
-        self._run_numbers = []
-        self._file_guess = []
-        self._fext = []
-    #
-    def get_last_ind2sum(self):
-        """Get last run number contributing to sum"""
-        if self._last_ind2sum > 0:
-            return self._last_ind2sum
-        else:
-            return len(self._run_numbers) - 1
-    #
-    def set_last_ind2sum(self,run_number):
-        """Check and set last number, contributing to summation
-           if this number is out of summation range, clear the summation
-        """
-        run_number = int(run_number)
-        if run_number in self._run_numbers:
-            self._last_ind2sum = self._run_numbers.index(run_number) + 1
-            return self._last_ind2sum
-        else:
-            self.clear_sum()
-            return 0
-    #
-    def get_run_list2sum(self):
-        """Get run numbers of the files to be summed together """
-        num_to_load = len(self._run_numbers)
-        if self._last_ind2sum > 0 and self._last_ind2sum < num_to_load:
-            num_to_load = self._last_ind2sum
-        return self._run_numbers[:num_to_load]
-
-    #
-    def load_and_sum_runs(self,inst_name,monitors_with_ws):
-        """ Load multiple runs and sum them together """
-
-        logger = lambda mess : (getattr(getattr(self,'_holder'),'log')\
-                               (self._sample_run._holder,mess))
-        logger("*** Summing multiple runs            ****")
-
-        runs_to_load = self.get_run_list2sum()
-        num_to_load = len(runs_to_load)
-        logger("*** Loading #{0}/{1}, run N: {2} ".\
-               format(1,num_to_load,self._run_numbers[0]))
-
-
-        file_h = os.path.join(self._file_guess[0],'{0}{1}{2}'.\
-                 format(inst_name,runs_to_load[0],self._fext[0]))
-        ws = self._sample_run.load_file(inst_name,'Summ',False,monitors_with_ws,
-                                        False,file_hint=file_h)
-
-        sum_ws_name = ws.name()
-        sum_mon_name = sum_ws_name + '_monitors'
-        AddedRunNumbers = str(self._sample_run.run_number())
-
-        for ind,run_num in enumerate(runs_to_load[1:num_to_load]):
-
-            file_h = os.path.join(self._file_guess[ind + 1],'{0}{1}{2}'.\
-                          format(inst_name,run_num,self._fext[ind + 1]))
-            logger("*** Adding  #{0}/{1}, run N: {2} ".\
-                   format(ind + 2,num_to_load,run_num))
-            term_name = '{0}_ADDITIVE_#{1}/{2}'.format(inst_name,ind + 2,num_to_load)#
-
-            wsp = self._sample_run.load_file(inst_name,term_name,False,\
-                                            monitors_with_ws,False,file_hint=file_h)
-
-            wsp_name = wsp.name()
-            wsp_mon_name = wsp_name + '_monitors'
-            Plus(LHSWorkspace=sum_ws_name,RHSWorkspace=wsp_name,\
-                OutputWorkspace=sum_ws_name,ClearRHSWorkspace=True)
-            AddedRunNumbers+=',{0}'.format(run_num)
-            if not monitors_with_ws:
-                Plus(LHSWorkspace=sum_mon_name,RHSWorkspace=wsp_mon_name,\
-                   OutputWorkspace=sum_mon_name,ClearRHSWorkspace=True)
-            if wsp_name in mtd:
-                DeleteWorkspace(wsp_name)
-            if wsp_mon_name in mtd:
-                DeleteWorkspace(wsp_mon_name)
-        logger("*** Summing multiple runs  completed ****")
-
-        AddSampleLog(Workspace=sum_ws_name,LogName = 'SumOfRuns:',
-                     LogText=AddedRunNumbers,LogType='String')
-        ws = mtd[sum_ws_name]
-        return ws
-    #
-    def sum_ext(self):
-        if self._sum_runs:
-            last = self.get_last_ind2sum()
-            sum_ext = "SumOf{0}".format(len(self._run_numbers[:last + 1]))
-        else:
-            sum_ext = ''
-        return sum_ext
-    #
-    def get_runs(self):
-        return self._run_numbers
->>>>>>> 0cdb13d0
 #--------------------------------------------------------------------------------------------------------------------
 class IncidentEnergy(PropDescriptor):
     """ Property for incident energy or range of incident energies to be processed
@@ -231,38 +85,41 @@
     def __get__(self,instance,owner=None):
         """ return  incident energy or list of incident energies """
         if instance is None:
-<<<<<<< HEAD
-           return self
-        return self._incident_energy 
-
-=======
-            return self
-
+           return self
         return self._incident_energy
->>>>>>> 0cdb13d0
+
     def __set__(self,instance,value):
-        """ Set up incident energy or range of energies in various formats """
-        if value != None:
-            if isinstance(value,str):
-                if value.find('[') > -1:
-                    energy_list = True
-                    value = value.translate(None, '[]').strip()
-                else:
-                    energy_list = False
-                en_list = str.split(value,',')
+       """ Set up incident energy or range of energies in various formats """
+       if value != None:
+          if isinstance(value,str):
+             if value.find('[') > -1:
+                energy_list = True
+                value = value.translate(None, '[]').strip()
+             else:
+                energy_list = False
+             en_list = str.split(value,',')
                 if len(en_list) > 1:
-                    rez = []
-                    for en_str in en_list:
-                        val = float(en_str)
-                        rez.append(val)
-                    self._incident_energy = rez
-                else:
-                    if energy_list:
-                        self._incident_energy = [float(value)]
+                rez = []
+                for en_str in en_list:
+                    val = float(en_str)
+                    rez.append(val)
+                self._incident_energy = rez
+             else:
+                 if energy_list:
+                    self._incident_energy = [float(value)]
+                 else:
+                   self._incident_energy = float(value)
+          else:
+            if isinstance(value,list):
+                rez = []
+                for val in value:
+                    en_val = float(val)
+                    if en_val <= 0:
+                        raise KeyError("Incident energy has to be positive, but is: {0} ".format(en_val))
                     else:
-                        self._incident_energy = float(value)
+                        rez.append(en_val)
+                self._incident_energy = rez
             else:
-<<<<<<< HEAD
                 self._incident_energy = float(value)
        else:
          raise KeyError("Incident energy have to be positive number of list of positive numbers. Got None")
@@ -277,35 +134,6 @@
        if not ok:
           raise KeyError(message)
    
-=======
-                if isinstance(value,list):
-                    rez = []
-                    for val in value:
-                        en_val = float(val)
-                        if en_val <= 0:
-                            raise KeyError("Incident energy has to be positive, but is: {0} ".format(en_val))
-                        else:
-                            rez.append(en_val)
-                    self._incident_energy = rez
-                else:
-                    self._incident_energy = float(value)
-        else:
-            raise KeyError("Incident energy have to be positive number of list of positive numbers. Got None")
-
-       #
-        inc_en = self._incident_energy
-        if isinstance(inc_en,list):
-            self._num_energies = len(inc_en)
-            for en in inc_en:
-                if en <= 0:
-                    raise KeyError("Incident energy have to be positive number of list of positive numbers." + " For input argument {0} got negative value {1}".format(value,en))
-        else:
-            self._num_energies = 1
-            if inc_en <= 0:
-                raise KeyError("Incident energy have to be positive number of list of positive numbers." + " For value {0} got negative {1}".format(value,inc_en))
-        self._cur_iter_en = 0
-
->>>>>>> 0cdb13d0
     def multirep_mode(self):
         """ return true if energy is defined as list of energies and false otherwise """
         if isinstance(self._incident_energy,list):
@@ -321,18 +149,12 @@
         else:
             return self._incident_energy
     #
-<<<<<<< HEAD
     def set_current(self,value,ind=None):
         """ set current energy value (used in multirep mode) as
             energy estimate for the reduction
             
             ind -- if provided, the number of the value in the list of
             values (can be used together with enumerate)
-=======
-    def set_current(self,value):
-        """ set current energy value (used in multirep mode) to
-
->>>>>>> 0cdb13d0
         """
         if isinstance(self._incident_energy,list):
             if ind is None:
@@ -353,21 +175,13 @@
         """ part of iterator """
         self._cur_iter_en += 1
         ind = self._cur_iter_en
-<<<<<<< HEAD
         if ind < self._num_energies:
            if isinstance(self._incident_energy,list):
                return self._incident_energy[ind]
            else:
                return self._incident_energy
-=======
-        if ind  < self._num_energies:
-            if isinstance(self._incident_energy,list):
-                return self._incident_energy[ind]
-            else:
-                return self._incident_energy
->>>>>>> 0cdb13d0
-        else:
-            raise StopIteration
+        else:
+           raise StopIteration
 
     def validate(self,instance,owner=None):
        #
@@ -406,22 +220,22 @@
     def __get__(self,instance,owner=None):
         """ binning range for the result of convertToenergy procedure or list of such ranges """
         if instance is None:
-            return self
+           return self
         return self._energy_bins
 
 
     def __set__(self,instance,values):
-        if values != None:
-            if isinstance(values,str):
-                values = values.translate(None, '[]').strip()
-                lst = values.split(',')
-                self.__set__(instance,lst)
-                return
-            else:
-                value = values
-                if len(value) != 3:
+       if values != None:
+          if isinstance(values,str):
+             values = values.translate(None, '[]').strip()
+             lst = values.split(',')
+             self.__set__(instance,lst)
+             return
+          else:
+              value = values
+              if len(value) != 3:
                     raise KeyError("Energy_bin value has to be a tuple of 3 elements or string of 3 comma-separated numbers")
-                value = (float(value[0]),float(value[1]),float(value[2]))
+              value = (float(value[0]),float(value[1]),float(value[2]))
           # Let's not support list of multiple absolute energy bins for the
           # time being
           # nBlocks = len(value)
@@ -429,10 +243,10 @@
           #     raise KeyError("Energy_bin value has to be either list of
           #     n-blocks of 3 number each or string representation of this list
           #     with numbers separated by commas")
-        else:
+       else:
             value = None
        #TODO: implement single value settings according to rebin?
-        self._energy_bins = value
+       self._energy_bins = value
 
     def get_abs_range(self,instance=None):
         """ return energies related to incident energies either as
@@ -442,28 +256,28 @@
             ei = self._incident_energy.get_current()
             if self._energy_bins:
                 if self.is_range_valid():
-                    rez = self._calc_relative_range(ei)
+                   rez = self._calc_relative_range(ei)
                 else:
-                    if instance:
-                        instance.log("*** WARNING! Got energy_bins specified as absolute values in multirep mode.\n"\
+                   if instance:
+                    instance.log("*** WARNING! Got energy_bins specified as absolute values in multirep mode.\n"\
                                 "             Will normalize these values by max value and treat as relative values ",\
                                 "warning")
-                    mult = self._range / self._energy_bins[2]
-                    rez = self._calc_relative_range(ei,mult)
+                   mult = self._range / self._energy_bins[2]
+                   rez = self._calc_relative_range(ei,mult)
                 return rez
             else:
-                return None
+               return None
         else: # Absolute energy ranges
-            if self.is_range_valid():
-                return self._energy_bins
-            else:
-                if instance:
-                    instance.log("*** WARNING! Requested maximum binning range exceeds incident energy!\n"\
+           if self.is_range_valid():
+              return self._energy_bins
+           else:
+            if instance:
+             instance.log("*** WARNING! Requested maximum binning range exceeds incident energy!\n"\
                            "             Will normalize binning range by max value and treat as relative range",\
                                 "warning")
-                    mult = self._range / self._energy_bins[2]
-                    ei = self._incident_energy.get_current()
-                    return self._calc_relative_range(ei,mult)
+             mult = self._range / self._energy_bins[2]
+             ei = self._incident_energy.get_current()
+             return self._calc_relative_range(ei,mult)
 
     def is_range_valid(self):
         """Method verifies if binning range is consistent with incident energy """
@@ -499,7 +313,6 @@
         See similar property get_sample_ws_name TODO: (leave only one)
     """
     def __init__(self,Name=None):
-<<<<<<< HEAD
        self._file_name = Name
        self._custom_print = None
     def __get__(self,instance,owner=None):
@@ -509,13 +322,6 @@
         if not (self._custom_print is None):
            return self._custom_print(instance,owner)
 
-=======
-        self._file_name = Name
-    def __get__(self,instance,owner=None):
-
-        if instance is None:
-            return self
->>>>>>> 0cdb13d0
         if self._file_name:
             return self._file_name
         else:
@@ -553,33 +359,17 @@
         self._prop_name = prop_name
     def __get__(self,instance,owner=None):
 
-        if instance is None:
-            return self
-
-        if instance._pInstrument is None:
+         if instance is None:
+           return self
+
+         if instance._pInstrument is None:
             raise KeyError("Attempt to use uninitialized property manager")
-        else:
+         else:
             return getattr(instance,self._prop_name)
     def __set__(self,instance,values):
         raise AttributeError("Property {0} can not be assigned".format(self._prop_name))
 #end InstrumentDependentProp
 #-----------------------------------------------------------------------------------------
-<<<<<<< HEAD
-=======
-def check_ei_bin_consistent(ei,binning_range):
-    """ function verifies if the energy binning is consistent with incident energies """
-    if isinstance(ei,list):
-        for en in ei:
-            range = binning_range[en]
-            if range[2] > en:
-                return (False,'Max rebin range {0:f} exceeds incident energy {1:f}'.format(range[2],en))
-    else:
-        if binning_range[2] > ei:
-            return (False,'Max rebin range {0:f} exceeds incident energy {1:f}'.format(binning_range[2],ei))
-
-    return (True,'')
-#-----------------------------------------------------------------------------------------
->>>>>>> 0cdb13d0
 class VanadiumRMM(PropDescriptor):
     """ define constant static rmm for vanadium """
     def __get__(self,instance,owner=None):
@@ -613,19 +403,19 @@
 
 
     def __get__(self,instance,owner):
-        """ Return actual energy range from internal relative range and incident energy """
-        if instance is None:
-            return self
-        return [self._relative_range[0] * instance.incident_energy,self._relative_range[1] * instance.incident_energy]
+       """ Return actual energy range from internal relative range and incident energy """
+       if instance is None:
+           return self
+       return [self._relative_range[0] * instance.incident_energy,self._relative_range[1] * instance.incident_energy]
 
     def __set__(self,instance,val):
         """ set detector calibration file using various formats """
-        if isinstance(val,list):
-            self._relative_range = self._check_range(val,instance)
-        elif isinstance(val,str):
-            val = self._parce_string2list(val)
-            self.__set__(instance,val)
-        else:
+       if isinstance(val,list):
+           self._relative_range = self._check_range(val,instance)
+       elif isinstance(val,str):
+           val = self._parce_string2list(val)
+           self.__set__(instance,val)
+       else:
             raise KeyError('mon2_norm_energy_range needs to be initialized by two values.\n'\
                           'Trying to assign value {0} of unknown type {1}'.format(val,type(val)))
     #
@@ -670,9 +460,8 @@
 
         val2 = float(range[1])
         if val2 < 1.1 or val2 > 1.9:
-            message = "Upper mon2_norm_energy_range describes upper limit of energy to integrate neutron signal after the chopper.\n"\
+           message = "Upper mon2_norm_energy_range describes upper limit of energy to integrate neutron signal after the chopper.\n"\
                      "The limit is defined as (this value)*incident_energy. Are you sure you want to set this_value to {0}?\n".format(val2)
-<<<<<<< HEAD
            if val2 > 1:
               if result[0]:
                 result = (False,1,message)
@@ -680,12 +469,6 @@
                 result = (False,1,result[2]+message)
            else:
               return (False,2,message)
-=======
-            if val2 < 1:
-                raise KeyError(message)
-            else:
-                instance.log(message,'warning')
->>>>>>> 0cdb13d0
 
         return result 
 
@@ -699,15 +482,15 @@
     def __get__(self,instance,owner):
         """ Return current value for the property with range of values. """
         if instance is None:
-            return self
+           return self
         return self._current_value
 
     def __set__(self,instance,val):
         """ set detector calibration file using various formats """
-        if val in self._availible_values:
-            self._current_value = val
-        else:
-            raise KeyError(' Property can not have value {0}'.format(val))
+       if val in self._availible_values:
+           self._current_value = val
+       else:
+           raise KeyError(' Property can not have value {0}'.format(val))
 
 #-----------------------------------------------------------------------------------------
 class DetCalFile(PropDescriptor):
@@ -718,48 +501,30 @@
 
     def __get__(self,instance,owner):
         if instance is None:
-            return self
+           return self
 
         return self._det_cal_file
 
     def __set__(self,instance,val):
         """ set detector calibration file using various formats """
 
-        if val is None or isinstance(val,api.Workspace) or isinstance(val,str):
+       if val is None or isinstance(val,api.Workspace) or isinstance(val,str):
        # nothing provided or workspace provided or filename probably provided
-<<<<<<< HEAD
           if str(val) in mtd:
              # workspace name provided
              val = mtd[str(val)]
           self._det_cal_file = val
           self._calibrated_by_run = False
           return
-  
-=======
-            if str(val) in mtd:
-                # workspace name provided
-                val = mtd[str(val)]
-            self._det_cal_file = val
-            return
->>>>>>> 0cdb13d0
-
-
-        if isinstance(val,int):
+
+
+       if isinstance(val,int):
           #if val in instance.all_run_numbers: TODO: retrieve workspace from
           #run numbers
-<<<<<<< HEAD
           self._det_cal_file = val 
           self._calibrated_by_run = True
           return
        raise NameError('Detector calibration file name can be a workspace name present in Mantid or string describing an file name')
-=======
-            file_hint = str(val)
-            file_name = FileFinder.findRuns(file_hint)[0]
-            self._det_cal_file = file_name
-            return
-
-        raise NameError('Detector calibration file name can be a workspace name present in Mantid or string describing an file name')
->>>>>>> 0cdb13d0
     #if Reducer.det_cal_file != None :
     #    if isinstance(Reducer.det_cal_file,str) and not Reducer.det_cal_file
     #    in mtd : # it is a file
@@ -812,26 +577,21 @@
     def __init__(self,prop_name,file_ext,doc_string=None):
         self._file_name = None
         self._file_ext = file_ext
-<<<<<<< HEAD
         self._prop_name=prop_name
 
         if not(doc_string is None):
-=======
-        if not doc_string is None:
->>>>>>> 0cdb13d0
             self.__doc__ = doc_string
 
     def __get__(self,instance,type=None):
         if instance is None:
-            return self
+           return self
 
         return self._file_name
 
     def __set__(self,instance,value):
-<<<<<<< HEAD
         if not(value is None):
            fileName, fileExtension = os.path.splitext(value)
-           if (not fileExtension):
+            if not fileExtension:
                value = value + self._file_ext
         self._file_name = value
 
@@ -848,14 +608,6 @@
        else:
            self._file_name = file_name
            return (True,file_name)   
-=======
-        if value != None:
-            fileName, fileExtension = os.path.splitext(value)
-            if not fileExtension:
-                value = value + self._file_ext
-        self._file_name = value
-
->>>>>>> 0cdb13d0
 #end MapMaskFile
 
 #-----------------------------------------------------------------------------------------
@@ -865,23 +617,23 @@
         prop_helpers.ComplexProperty.__init__(self,['use_hard_mask_only','run_diagnostics'])
     def __get__(self,instance,type=None):
         if instance is None:
-            return self
+           return self
 
         return instance.hard_mask_file
 
     def __set__(self,instance,value):
         if value != None:
-            fileName, fileExtension = os.path.splitext(value)
+           fileName, fileExtension = os.path.splitext(value)
             if not fileExtension:
-                value = value + '.msk'
-            instance.hard_mask_file = value
-            prop_helpers.ComplexProperty.__set__(self,instance.__dict__,[False,True])
-        else:
-            prop_helpers.ComplexProperty.__set__(self,instance.__dict__,[True,False])
+               value = value + '.msk'
+           instance.hard_mask_file = value
+           prop_helpers.ComplexProperty.__set__(self,instance.__dict__,[False,True])
+        else:
+           prop_helpers.ComplexProperty.__set__(self,instance.__dict__,[True,False])
         try:
-            del instance.__changed_properties['hardmaskOnly']
+             del instance.__changed_properties['hardmaskOnly']
         except:
-            pass
+           pass
 
 #-----------------------------------------------------------------------------------------
 class HardMaskOnly(prop_helpers.ComplexProperty):
@@ -895,7 +647,7 @@
 
     def __get__(self,instance,type=None):
         if instance is None:
-            return self
+           return self
 
         return prop_helpers.gen_getter(instance.__dict__,'use_hard_mask_only')
     def __set__(self,instance,value):
@@ -925,7 +677,7 @@
             run_diagnostics = True
         prop_helpers.ComplexProperty.__set__(self,instance.__dict__,[use_hard_mask_only,run_diagnostics])
         try:
-            del instance.__changed_properties['hardmaskPlus']
+             del instance.__changed_properties['hardmaskPlus']
         except:
             pass
 #end HardMaskOnly
@@ -949,14 +701,14 @@
     def __get__(self,instance,owner):
 
         if instance is None:
-            return self
+           return self
 
         if isinstance(instance,dict):
-            ei = 1
-            tDict = instance
-        else:
-            ei = owner.incident_energy.get_current()
-            tDict = instance.__dict__
+                ei = 1
+                tDict = instance
+        else:
+                ei = owner.incident_energy.get_current()
+                tDict = instance.__dict__
 
         if self._rel_range: # relative range
             if ei is None:
@@ -969,17 +721,17 @@
 
     def __set__(self,instance,value):
         if isinstance(instance,dict):
-            dDict = instance
-        else:
-            tDict = instance.__dict__
+                dDict = instance
+        else:
+                tDict = instance.__dict__
         if value is None:
             if not self._rel_range:
                 self._rel_range = True
                 self._other_prop = ['monovan_lo_frac','monovan_hi_frac']
         else:
             if self._rel_range:
-                self._rel_range = False
-                self._other_prop = ['monovan_lo_value','monovan_hi_value']
+               self._rel_range = False
+               self._other_prop = ['monovan_lo_value','monovan_hi_value']
 
             if isinstance(value,str):
                 values = value.split(',')
@@ -1010,7 +762,7 @@
 
 #-----------------------------------------------------------------------------------------
 class SpectraToMonitorsList(PropDescriptor):
-    """ property describes list of spectra, used as monitors to estimate incident energy
+   """ property describes list of spectra, used as monitors to estimate incident energy
        in a direct scattering experiment.
 
        Necessary when a detector working in event mode is used as monitor. Specifying this number would copy
@@ -1018,25 +770,25 @@
 
        Written to work with old IDF too, where this property is absent.
    """
-    def __init__(self):
-        self._spectra_to_monitors_list = None
-
-
-    def __get__(self,instance,type=None):
-        if instance is None:
-            return self
-        return self._spectra_to_monitors_list
-
-    def __set__(self,instance,spectra_list):
+   def __init__(self):
+       self._spectra_to_monitors_list = None
+
+
+   def __get__(self,instance,type=None):
+       if instance is None:
+           return self
+       return self._spectra_to_monitors_list
+
+   def __set__(self,instance,spectra_list):
         """ Sets copy spectra to monitors variable as a list of monitors using different forms of input """
         self._spectra_to_monitors_list = self._convert_to_list(spectra_list)
 
-    def _convert_to_list(self,spectra_list):
+   def _convert_to_list(self,spectra_list):
         """ convert any spectra_list representation into a list """
-        if spectra_list is None:
+       if spectra_list is None:
             return None
 
-        if isinstance(spectra_list,str):
+       if isinstance(spectra_list,str):
             if spectra_list.lower() is 'none':
                 result = None
             else:
@@ -1045,7 +797,7 @@
                 for spectum in spectra :
                     result.append(int(spectum))
 
-        else:
+       else:
             if isinstance(spectra_list,list):
                 if len(spectra_list) == 0:
                     result = None
@@ -1055,23 +807,23 @@
                         result.append(int(spectra_list[i]))
             else:
                 result = [int(spectra_list)]
-        return result
+       return result
 #end SpectraToMonitorsList
 
 #-----------------------------------------------------------------------------------------
 class SaveFormat(PropDescriptor):
    # formats available for saving the data
-    save_formats = ['spe','nxspe','nxs']
-    def __init__(self):
-        self._save_format = set()
-
-    def __get__(self,instance,type=None):
+   save_formats = ['spe','nxspe','nxs']
+   def __init__(self):
+       self._save_format = set()
+
+   def __get__(self,instance,type=None):
         if instance is None:
-            return self
+           return self
 
         return self._save_format
 
-    def __set__(self,instance,value):
+   def __set__(self,instance,value):
         """ user can clear save formats by setting save_format=None or save_format = [] or save_format=''
             if empty string or empty list is provided as part of the list, all save_format-s set up earlier are cleared"""
 
@@ -1096,11 +848,11 @@
         else:
             try:
                  # set single default save format recursively
-                for val in value:
+                 for val in value:
                     self.__set__(instance,val)
-                return
+                 return
             except:
-                raise KeyError(' Attempting to set unknown saving format {0} of type {1}. Allowed values can be spe, nxspe or nxs'\
+               raise KeyError(' Attempting to set unknown saving format {0} of type {1}. Allowed values can be spe, nxspe or nxs'\
                    .format(value,type(value)))
         #end if different types
         self._save_format.add(value)
@@ -1116,12 +868,8 @@
 
 #-----------------------------------------------------------------------------------------
 class DiagSpectra(PropDescriptor):
-<<<<<<< HEAD
     """ class describes spectra groups list, for groups to be
         used in diagnostics 
-=======
-    """ class describes spectra list which should be used in diagnostics
->>>>>>> 0cdb13d0
 
         consist of tuples list where each tuple are the numbers
         indicating first-last spectra in the group.
@@ -1133,7 +881,7 @@
 
     def __get__(self,instance,type=None):
         if instance is None:
-            return self
+           return self
 
         return self._diag_spectra
 
@@ -1173,18 +921,18 @@
         self._background_test_range = None
 
     def __get__(self,instance,type=None):
-        if instance is None:
-            return self
-
-        if self._background_test_range:
+       if instance is None:
+           return self
+
+       if self._background_test_range:
             return self._background_test_range
-        else:
+       else:
             return instance.bkgd_range
 
     def __set__(self,instance,value):
         if value is None:
-            self._background_test_range = None
-            return
+           self._background_test_range = None
+           return
         if isinstance(value,str):
             value = str.split(value,',')
         if len(value) != 2:
@@ -1210,41 +958,30 @@
     """ property describes list of spectra numbers, used to identify
         TOF range corresponding to the particular energy range
 
-<<<<<<< HEAD
-        Usually it is list of two numbers, specifying spectra with monitors located 
-        closest and furthest from the sample 
-=======
-        Usually it is list of two numbers, specifying monitors which are
+        Usually it is list of two numbers, specifying spectra with detectors located 
         closest and furthest from the sample
->>>>>>> 0cdb13d0
     """
     def __init__(self):
         self._spectra_list = None
 
     def __get__(self,instance,type=None):
-        if instance is None:
-            return self
-
-        return self._spectra_list
+       if instance is None:
+           return self
+
+       return self._spectra_list
 
     def __set__(self,instance,value):
         if value is None:
-            self._spectra_list = None
-            return
+           self._spectra_list = None
+           return
         if isinstance(value,str):
             value = str.split(value,',')
             self.__set__(instance,value)
             return
         if isinstance(value, list):
-<<<<<<< HEAD
            rez = []
            for val in value:
                rez.append(int(val))
-=======
-            rez =[]
-            for val in value:
-                rez.append(int(val))
->>>>>>> 0cdb13d0
         else:
             rez = [int(value)]
         self._spectra_list = rez
@@ -1255,54 +992,33 @@
         experimental scattering cross-section into absolute
         units ( mb/str/mev/fu)
 
-<<<<<<< HEAD
         Two independent sources for this factor can be defined: 
         1) if user explicitly specifies correction value. 
            This value then will be applied to all subsequent runs 
-=======
-        There are independent two sources for this factor:
-        1) if user explicitly specifies correction value.
-           This value then will be applied to all subsequent runs
->>>>>>> 0cdb13d0
            without any checks if the correction is appropriate
         2) set/get cashed value correspondent to current monovan
            run number, incident energy and integration range.
            This value is cashed at first run and reapplied if
            no changes to the values it depends on were identified
-<<<<<<< HEAD
-    """ 
+    """
     def __init__(self,ei_prop,monovan_run_prop):
-=======
-    """
-    def __init__(self,ei_prop):
->>>>>>> 0cdb13d0
         self._cor_factor = None
         self._mono_run_number = None
         self._ei_prop = ei_prop
         self.cashed_values = {}
         self._mono_run_prop=monovan_run_prop
 
-<<<<<<< HEAD
     def __get__(self,instance,type):
        if instance is None:
            return self
-=======
-    def __get__(self,instance,type=None):
-        if instance is None:
-            return self
->>>>>>> 0cdb13d0
-
-        return self._cor_factor
+
+       return self._cor_factor
 
     def __set__(self,instance,value):
-<<<<<<< HEAD
        self._cor_factor = value
-       # 
+    #
        if value is None:
           self._mono_run_prop._in_cash=False # enable monovan run validation if any
-=======
-        self._cor_factor = value
->>>>>>> 0cdb13d0
     #
     def set_val_to_cash(self,instance,value):
         """ """
@@ -1318,33 +1034,24 @@
         mono_int_range = instance.monovan_integr_range
         cash_id = self._build_cash_val_id(mono_int_range)
         if cash_id in self.cashed_values:
-            return self.cashed_values[cash_id]
-        else:
-            return None
+           return self.cashed_values[cash_id]
+        else:
+           return None
 
     def set_cash_mono_run_number(self,new_value):
         if new_value is None:
-<<<<<<< HEAD
            self.cashed_values = {}
            self._mono_run_number = None
            return
         if self._mono_run_number != int(new_value):
            self.cashed_values = {}
            self._mono_run_number = int(new_value)
-=======
-            self.cashed_values={}
-            self._mono_run_number = None
-            return
-        if self._mono_run_number != int(new_value):
-            self.cashed_values={}
-            self._mono_run_number = int(new_value)
->>>>>>> 0cdb13d0
 
     def _build_cash_val_id(self,mono_int_range):
-        ei = self._ei_prop.get_current()
-        cash_id = "Ei={0:0>9.4e}:Int({1:0>9.4e}:{2:0>9.5e}):Run{3}".\
+       ei = self._ei_prop.get_current()
+       cash_id = "Ei={0:0>9.4e}:Int({1:0>9.4e}:{2:0>9.5e}):Run{3}".\
            format(ei,mono_int_range[0],mono_int_range[1],self._mono_run_number)
-        return cash_id
+       return cash_id
 
     def validate(self,instance, owner=None):
 
