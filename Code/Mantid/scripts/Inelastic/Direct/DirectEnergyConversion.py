#pylint: disable=invalid-name
from mantid.simpleapi import *
from mantid.kernel import funcreturns
from mantid import geometry,api

import os.path
import copy
import math
import time
import numpy as np

import Direct.CommonFunctions  as common
import Direct.diagnostics      as diagnostics
from Direct.PropertyManager  import PropertyManager
from Direct.RunDescriptor    import RunDescriptor
from Direct.ReductionHelpers import extract_non_system_names


def setup_reducer(inst_name,reload_instrument=False):
    """
    Given an instrument name or prefix this sets up a converter
    object for the reduction. Deprecated method
    """
    try:
        return DirectEnergyConversion(inst_name,reload_instrument)
    except RuntimeError:
        raise RuntimeError('Unknown instrument "%s" or wrong IDF file for this instrument, cannot continue' % inst_name)


class DirectEnergyConversion(object):
    """
    Performs a convert to energy assuming the provided instrument is
    an direct inelastic geometry instrument

    The class defines various methods to allow users to convert their
    files to Energy transfer

    Usage:
    >>red = DirectEnergyConversion('InstrumentName')
      and then:
    >>red.convert_to_energy(wb_run,sample_run,ei_guess,rebin)
      or
    >>red.convert_to_energy(wb_run,sample_run,ei_guess,rebin,**arguments)
      or
    >>red.convert_to_energy(wb_run,sample_run,ei_guess,rebin,mapfile,**arguments)
      or
    >>red.prop_man.sample_run = run number
    >>red.prop_man.wb_run     = Whitebeam
    >>red.prop_man.incident_energy = energy guess
    >>red.prop_man.energy_bins = [min_val,step,max_val]
    >>red.convert_to_energy()

    Where:
    Whitebeam run number or file name or workspace
    sample_run  sample run number or file name or workspace
    ei_guess    suggested value for incident energy of neutrons in direct inelastic instrument
    energy_bins energy binning requested for resulting spe workspace.
    mapfile     Mapfile -- if absent/'default' the defaults from IDF are used
    monovan_run If present will do the absolute units normalization. Number of additional parameters
                specified in **kwargs is usually requested for this. If they are absent,
                program uses defaults, but the defaults (e.g. sample_mass or sample_rmm )
                are usually incorrect for a particular run.
    arguments   The dictionary containing additional keyword arguments.
                The list of allowed additional arguments is defined in InstrName_Parameters.xml
                file, located in:
                MantidPlot->View->Preferences->Mantid->Directories->Parameter Definitions

    Usage examples:
    with run numbers as input:
    >>red.convert_to_energy(1000,10001,80,[-10,.1,70])  # will run on default instrument

    >>red.convert_to_energy(1000,10001,80,[-10,.1,70],'mari_res', additional keywords as required)

    >>red.convert_to_energy(1000,10001,80,'-10,.1,70','mari_res',fixei=True)

    A detector calibration file must be specified if running the reduction with workspaces as input
    namely:
    >>w2=cred.onvert_to_energy('wb_wksp','run_wksp',ei,rebin_params,mapfile,det_cal_file=cal_file
                                        ,diag_remove_zero=False,norm_method='current')


     All available keywords are provided in InstName_Parameters.xml file

   Some samples are:
   norm_method =[monitor-1],[monitor-2][Current]
   background  =False , True
   fixei       =False , True
   save_format =['.spe'],['.nxspe'],'none'
   detector_van_range          =[20,40] in mev

   bkgd_range  =[15000,19000]  :integration range for background tests

   second_white     - If provided an additional set of tests is performed on this.
                         (default = None)
   hardmaskPlus     - A file specifying those spectra that should be masked
                         without testing (default=None)
   tiny             - Minimum threshold for acceptance (default = 1e-10)
   large            - Maximum threshold for acceptance (default = 1e10)
   bkgd_range       - A list of two numbers indicating the background range
                         (default=instrument defaults)
   diag_van_median_rate_limit_lo  - Lower bound defining outliers as fraction of median value (default = 0.01)
   diag_van_median_rate_limit_hi  - Upper bound defining outliers as fraction of median value (default = 100.)
   diag_van_median_sigma_lo       - Fraction of median to consider counting low for the white beam diag (default = 0.1)
   diag_van_median_sigma_hi       - Fraction of median to consider counting high for the white beam diag (default = 1.5)
   diag_van_sig  - Error criterion as a multiple of error bar i.e. to fail the test, the magnitude of the
                   difference with respect to the median value must also exceed this number of error bars (default=0.0)
   diag_remove_zero                - If true then zeroes in the vanadium data will count as failed (default = True)
   diag_samp_samp_median_sigma_lo  - Fraction of median to consider counting low for the white beam diag (default = 0)
   diag_samp_samp_median_sigma_hi  - Fraction of median to consider counting high for the white beam diag (default = 2.0)
   diag_samp_sig        - Error criterion as a multiple of error bar i.e. to fail the test, the magnitude of the
                          difference with respect to the median value must also exceed this number of
                          error bars (default=3.3)
   variation       - The number of medians the ratio of the first/second white beam can deviate from
                     the average by (default=1.1)
   bleed_test      - If true then the CreatePSDBleedMask algorithm is run
   bleed_maxrate   - If the bleed test is on then this is the maximum framerate allowed in a tube
   bleed_pixels    - If the bleed test is on then this is the number of pixels ignored within the
                       bleed test diagnostic
   print_diag_results - If True then the results are printed to the screen

   diag_remove_ero =True, False (default):Diag zero counts in background range
   bleed=True , turn bleed correction on and off on by default for Merlin and LET

   sum =True,False(default) , sum multiple files

   det_cal_file= a valid detector block file and path or a raw file. Setting this
                  will use the detector calibraion from the specified file NOT the
                  input raw file
   mask_run = RunNumber to use for diag instead of the input run number

   one2one =True, False :Reduction will not use a mapping file

   hardmaskPlus=Filename :load a hardmarkfile and apply together with diag mask

   hardmaskOnly=Filename :load a hardmask and use as only mask
   """
#-------------------------------------------------------------------------------
    def diagnose(self, white,diag_sample=None,**kwargs):
        """run diagnostics on the provided workspaces.

        this method does some additional processing before moving on to the diagnostics:
        1) Computes the white beam integrals, converting to energy
        2) Computes the background integral using the instrument defined range
        3) Computes a total count from the sample

        these inputs are passed to the diagnostics functions

        required inputs:

        white  - A workspace, run number or filepath of a white beam run. A workspace is assumed to
                 have simple been loaded and nothing else.

        optional inputs:

        diag_sample - A workspace, run number or filepath of additional (sample) run used for diagnostics.
                      A workspace is assumed to have simple been loaded and nothing else. (default = None)

        second_white - If provided an additional set of tests is performed on this. (default = None)
        hard_mask    - A file specifying those spectra that should be masked without testing (default=None)

        # IDF-based diagnostics parameters:
        tiny        - Minimum threshold for acceptance (default = 1e-10)
        huge        - Maximum threshold for acceptance (default = 1e10)
        background_test_range - A list of two numbers indicating the background range (default=instrument defaults)
        van_out_lo  - Lower bound defining outliers as fraction of median value (default = 0.01)
        van_out_hi  - Upper bound defining outliers as fraction of median value (default = 100.)
        van_lo      - Fraction of median to consider counting low for the white beam diag (default = 0.1)
        van_hi      - Fraction of median to consider counting high for the white beam diag (default = 1.5)
        van_sig  - Error criterion as a multiple of error bar i.e. to fail the test, the magnitude of the\n"
                  "difference with respect to the median value must also exceed this number of error bars (default=0.0)
        samp_zero    - If true then zeros in the vanadium data will count as failed (default = True)
        samp_lo      - Fraction of median to consider counting low for the white beam diag (default = 0)
        samp_hi      - Fraction of median to consider counting high for the white beam diag (default = 2.0)
        samp_sig  - Error criterion as a multiple of error bar i.e. to fail the test, the magnitude of the\n"
                    "difference with respect to the median value must also exceed this number of error bars (default=3.3)
        variation  - The number of medians the ratio of the first/second white beam can deviate from
                     the average by (default=1.1)
        bleed_test - If true then the CreatePSDBleedMask algorithm is run
        bleed_maxrate - If the bleed test is on then this is the maximum framerate allowed in a tube
        bleed_pixels - If the bleed test is on then this is the number of pixels ignored within the
                     bleed test diagnostic
        """
        # output workspace name.
        try:
            n,r = funcreturns.lhs_info('both')
            out_ws_name = r[0]
        except:
            out_ws_name = None
        # modify properties using input arguments
        self.prop_man.set_input_parameters(**kwargs)
        # obtain proper run descriptor in case it is not a run descriptor but
        # something else
        white = self.get_run_descriptor(white)

        # return all diagnostics parameters
        diag_params = self.prop_man.get_diagnostics_parameters()

        if self.use_hard_mask_only:
            # build hard mask
            diag_mask = white.get_masking(1)
            if diag_mask is None:
                # in this peculiar way we can obtain working mask which
                # accounts for initial data grouping in the
                # data file.  SNS or 1 to 1 maps may probably avoid this
                # stuff and can load masks directly
                white_data = white.get_ws_clone('white_ws_clone')
                idf_file = api.ExperimentInfo.getInstrumentFilename(self.instr_name)
                diag_mask = LoadMask(Instrument=idf_file,InputFile=self.hard_mask_file,\
                                 OutputWorkspace='hard_mask_ws')
                MaskDetectors(Workspace=white_data, MaskedWorkspace=diag_mask)
                white.add_masked_ws(white_data)
                DeleteWorkspace(Workspace='white_ws_clone')
                DeleteWorkspace(Workspace='hard_mask_ws')
                diag_mask = white.get_masking(1)
            if not out_ws_name is None:
                dm = CloneWorkspace(diag_mask,OutputWorkspace=out_ws_name)
                return dm
            else:
                return None

        # Get the white beam vanadium integrals
        whiteintegrals = self.do_white(white, None, None) # No grouping yet
        if self.second_white:
            #TODO: fix THIS DOES NOT WORK!
            second_white = self.second_white
            other_whiteintegrals = self.do_white(PropertyManager.second_white, None, None) # No grouping yet
            self.second_white = other_whiteintegrals

        # Get the background/total counts from the sample run if present
        if not diag_sample is None:
            diag_sample = self.get_run_descriptor(diag_sample)
            sample_mask = diag_sample.get_masking(1)
            if sample_mask is None:
                # If the bleed test is requested then we need to pass in the
                # sample_run as well
                if self.bleed_test:
                    # initiate reference to reducer to be able to work with Run
                    # Descriptors
                    diagnostics.__Reducer__ = self
                    diag_params['sample_run'] = diag_sample

                # Set up the background integrals for diagnostic purposes
                result_ws = self.normalise(diag_sample, self.normalise_method)

                #>>>here result workspace is being processed
                #-- not touching result ws
                bkgd_range = self.background_test_range
                background_int = Integration(result_ws,\
                           RangeLower=bkgd_range[0],RangeUpper=bkgd_range[1],\
                           IncludePartialBins=True)
                total_counts = Integration(result_ws, IncludePartialBins=True)
                background_int = ConvertUnits(background_int, Target="Energy",EMode='Elastic', AlignBins=0)
                self.prop_man.log("Diagnose: finished convertUnits ",'information')

                background_int *= self.scale_factor
                diagnostics.normalise_background(background_int, whiteintegrals,\
                                           diag_params.get('second_white',None))
                diag_params['background_int'] = background_int
                diag_params['sample_counts'] = total_counts


        # extract existing white mask if one is defined and provide it for
        # diagnose to use instead of constantly diagnosing the same vanadium
        white_mask = white.get_masking(1)
        if white_mask is None or sample_mask is None:
            pass # have to run diagnostics
        else:
            #Sample mask and white masks are defined.
            #nothing to do then
            total_mask = sample_mask + white_mask
            return total_mask



        # Check how we should run diag
        diag_spectra_blocks = self.diag_spectra

        if not white_mask is None:
            diag_params['white_mask'] = white
        # keep white mask workspace for further usage
        if diag_spectra_blocks is None:
            # Do the whole lot at once
            white_masked_ws = diagnostics.diagnose(whiteintegrals, **diag_params)
            if white_masked_ws:
                white.add_masked_ws(white_masked_ws)
                DeleteWorkspace(white_masked_ws)
        else:
            for index, bank in enumerate(diag_spectra_blocks):
                diag_params['start_index'] = bank[0] - 1
                diag_params['end_index'] = bank[1] - 1
                white_masked_ws = diagnostics.diagnose(whiteintegrals, **diag_params)
                if white_masked_ws:
                    white.add_masked_ws(white_masked_ws)
                    DeleteWorkspace(white_masked_ws)

        if out_ws_name:
            if not diag_sample is None:
                diag_sample.add_masked_ws(whiteintegrals)
                mask = diag_sample.get_masking(1)
                diag_mask = CloneWorkspace(mask,OutputWorkspace=out_ws_name)
            else: # either WB was diagnosed or WB masks were applied to it
                # Extract a mask workspace
                diag_mask, det_ids = ExtractMask(InputWorkspace=whiteintegrals,OutputWorkspace=out_ws_name)
        else:
            diag_mask = None
        # Clean up
        if 'sample_counts' in diag_params:
            DeleteWorkspace(Workspace='background_int')
            DeleteWorkspace(Workspace='total_counts')
        if 'second_white' in diag_params:
            DeleteWorkspace(Workspace=diag_params['second_white'])
        DeleteWorkspace(Workspace=whiteintegrals)

        return diag_mask
#-------------------------------------------------------------------------------
    def convert_to_energy(self,wb_run=None,sample_run=None,ei_guess=None,rebin=None,map_file=None,
                          monovan_run=None,wb_for_monovan_run=None,**kwargs):
        """ One step conversion of run into workspace containing information about energy transfer
        """
        # Support for old reduction interface:
        self.prop_man.set_input_parameters_ignore_nan\
            (wb_run=wb_run,sample_run=sample_run,incident_energy=ei_guess,energy_bins=rebin,
            map_file=map_file,monovan_run=monovan_run,wb_for_monovan_run=wb_for_monovan_run)
        #
        self.prop_man.set_input_parameters(**kwargs)

        # output workspace name.
        try:
            n,r = funcreturns.lhs_info('both')
            out_ws_name = r[0]
        except:
            out_ws_name = None
        prop_man = self.prop_man

        # check if reducer can find all non-run files necessary for the reduction
        # and verify some other properties which can be wrong before starting a
        # long run.
        prop_man.log("****************************************************************")
        prop_man.validate_properties()
        prop_man.log("****************************************************************")

        # inform user on what parameters have changed from script or gui
        # if monovan present, check if abs_norm_ parameters are set
        self.prop_man.log_changed_values('notice')
        # before trying to process new results, let's remove from memory old results
        # if any present and they are not needed any more (user have not renamed them)
        self._clear_old_results()

        start_time = time.time()

        PropertyManager.sample_run.set_action_suffix('')
        sample_ws = PropertyManager.sample_run.get_workspace()

        # Update reduction properties which may change in the workspace but have
        # not been modified from input parameters.
        # E.g.  detector number have changed
        oldChanges = self.prop_man.getChangedProperties()
        allChanges = self.prop_man.update_defaults_from_instrument(sample_ws.getInstrument())
        workspace_defined_prop = allChanges.difference(oldChanges)
        if len(workspace_defined_prop) > 0:
            prop_man.log("****************************************************************")
            prop_man.log('*** Sample run {0} properties change default reduction properties: '.\
                         format(PropertyManager.sample_run.get_workspace().name()))
            prop_man.log_changed_values('notice',False,oldChanges)
            prop_man.log("****************************************************************")

        masking = None
        masks_done = False
        if not prop_man.run_diagnostics:
            header = "*** Diagnostics including hard masking is skipped "
            masks_done = True
        #if Reducer.save_and_reuse_masks :
        # SAVE AND REUSE MASKS
        if self.spectra_masks:
            masks_done = True
#--------------------------------------------------------------------------------------------------
#  Diagnostics here
# -------------------------------------------------------------------------------------------------
        # diag the sample and detector vanadium.  It will deal with hard mask only
        # if it is set that way
        if not masks_done:
            masking,header = self._run_diagnostics(prop_man)
        else:
            header = '*** Using stored mask file for workspace with {0} spectra and {1} masked spectra'
            masking = self.spectra_masks

        # estimate and report the number of failing detectors
        nMaskedSpectra = get_failed_spectra_list_from_masks(masking,prop_man)
        if masking:
            nSpectra = masking.getNumberHistograms()
        else:
            nSpectra = 0
        prop_man.log(header.format(nSpectra,nMaskedSpectra),'notice')
#--------------------------------------------------------------------------------------------------
#  now reduction
#--------------------------------------------------------------------------------------------------
        # ISIS or GUI motor stuff
        psi = PropertyManager.psi.read_psi_from_workspace(sample_ws)
        if not prop_man.motor_offset is None and np.isnan(psi):
            #logs have a problem
            prop_man.log('*** Can not retrieve rotation value from sample environment logs: {0}.\n' + \
                '    Rotation angle remains undefined'.\
                format(prop_man.motor_log_names))
            PropertyManager.psi = None # Just in case
        else:
            # store psi in property not to retrieve it from workspace again
            prop_man.psi = psi
        #end
        #
        if self.monovan_run != None:
            MonovanCashNum = PropertyManager.monovan_run.run_number()
        else:
            MonovanCashNum = None
        #Set or clear monovan run number to use in cash ID to return correct
        #cashed value of monovan integral
        PropertyManager.mono_correction_factor.set_cash_mono_run_number(MonovanCashNum)

        mono_ws_base = None
        if PropertyManager.incident_energy.multirep_mode():
            self._multirep_mode = True
            ws_base = None
            num_ei_cuts = len(self.incident_energy)
            if self.check_background:
                # find the count rate seen in the regions of the histograms defined
                # as the background regions, if the user defined such region.
                # In multirep mode this has to be done here, as workspace
                # will be cut in chunks and bg regions -- removed
                ws_base = PropertyManager.sample_run.get_workspace()
                bkgd_range = self.bkgd_range
                bkgr_ws = self._find_or_build_bkgr_ws(ws_base,bkgd_range[0],bkgd_range[1])
                RenameWorkspace(InputWorkspace=bkgr_ws, OutputWorkspace='bkgr_ws_source')
            # initialize list to store resulting workspaces to return
            result = []
        else:
            self._multirep_mode = False
            num_ei_cuts = 0
#------------------------------------------------------------------------------------------
# Main loop over incident energies
#------------------------------------------------------------------------------------------
        cut_ind = 0 # do not do enumerate if it generates all sequence at once
        #  -- code below uses current energy state from PropertyManager.incident_energy
        for ei_guess in PropertyManager.incident_energy:
            cut_ind +=1
            #---------------
            if self._multirep_mode:
                tof_range = self.find_tof_range_for_multirep(ws_base)
                ws_base = PropertyManager.sample_run.chop_ws_part(ws_base,tof_range,self._do_early_rebinning,\
                                                                  cut_ind,num_ei_cuts)
                prop_man.log("*** Processing multirep chunk: #{0}/{1} for provisional energy: {2} meV".\
                    format(cut_ind,num_ei_cuts,ei_guess),'notice')
            else:
                # single energy uses single workspace and all TOF are used
                tof_range = None
            #---------------
            #
            #Run the conversion first on the sample
            deltaE_ws_sample = self.mono_sample(PropertyManager.sample_run,ei_guess,PropertyManager.wb_run,\
                                                self.map_file,masking)
            #

            ei = (deltaE_ws_sample.getRun().getLogData("Ei").value)
            # PropertyManager.incident_energy.set_current(ei) let's not do it --
            # this makes subsequent calls to this method depend on previous calls
            prop_man.log("*** Incident energy found for sample run: {0} meV".format(ei),'notice')
            #
            # calculate absolute units integral and apply it to the workspace
            # or use previously cashed value
            cashed_mono_int = PropertyManager.mono_correction_factor.get_val_from_cash(prop_man)
            if MonovanCashNum != None or self.mono_correction_factor or cashed_mono_int:
                deltaE_ws_sample,mono_ws_base = self._do_abs_corrections(deltaE_ws_sample,cashed_mono_int,\
                    ei_guess,mono_ws_base,tof_range, cut_ind,num_ei_cuts)
            else:
                pass # no absolute units corrections
            # ensure that the sample_run name is intact with workspace
            PropertyManager.sample_run.synchronize_ws(deltaE_ws_sample)
            #
            #
            self.save_results(deltaE_ws_sample)

            # prepare output workspace
            if out_ws_name:
                if self._multirep_mode:
                    result.append(deltaE_ws_sample)
                    self._old_runs_list.append(deltaE_ws_sample.name())
                else:
                    results_name = deltaE_ws_sample.name()
                    if results_name != out_ws_name:
                        RenameWorkspace(InputWorkspace=results_name,OutputWorkspace=out_ws_name)
                        result = mtd[out_ws_name]
            else: # delete workspace if no output is requested
                self.sample_run = None
        #end_for
#------------------------------------------------------------------------------------------
# END Main loop over incident energies
#------------------------------------------------------------------------------------------

        end_time = time.time()
        prop_man.log("*** Elapsed time = {0} sec".format(end_time - start_time),'notice')

        # CLEAR existing workspaces only if it is not run within loop
        #prop_man.monovan_run = None
        #prop_man.wb_run = None
        # clear combined mask
        self.spectra_masks = None
        return result

    def _do_abs_corrections(self,deltaE_ws_sample,cashed_mono_int,ei_guess,\
        mono_ws_base,tof_range, cut_ind,num_ei_cuts):
        """Do absolute corrections using various sources of such corrections
           cashed, provided or calculated from monovan ws
        """
        # do not remove background from vanadium (sample background is not
        # fit for that anyway)
        current_bkg_opt = self.check_background
        self.check_background = False
        # what we want to do with absolute units:
        if self.mono_correction_factor: # Correction provided.  Just apply it
            deltaE_ws_sample = self.apply_absolute_normalization(deltaE_ws_sample,PropertyManager.monovan_run,\
                                                            ei_guess,PropertyManager.wb_for_monovan_run,\
                                                            ' provided ')
        elif cashed_mono_int:  # Correction cashed from previous run
            self.mono_correction_factor = cashed_mono_int
            deltaE_ws_sample = self.apply_absolute_normalization(deltaE_ws_sample,PropertyManager.monovan_run,\
                                                            ei_guess,PropertyManager.wb_for_monovan_run,\
                                                             ' -cached- ')
            self.mono_correction_factor = None
        else:   # Calculate corrections
            if self._multirep_mode:
                mono_ws_base = PropertyManager.monovan_run.chop_ws_part(mono_ws_base,tof_range,\
                               self._do_early_rebinning, cut_ind,num_ei_cuts)
            deltaE_ws_sample = self.apply_absolute_normalization(deltaE_ws_sample,PropertyManager.monovan_run,\
                                                                ei_guess,PropertyManager.wb_for_monovan_run,\
                                                                'calculated')
            # monovan workspace has been corrupted in memory after
            # calculations and result placed in cash. Workspace unsuitable
            # for further calculations. Mark it cashed not to verify presence on consecutive runs
            # with the same monovan ws
            PropertyManager.monovan_run._in_cash = True
        self.check_background = current_bkg_opt
        return deltaE_ws_sample,mono_ws_base


    def _run_diagnostics(self,prop_man):
        """Internal diagnostics procedure used over two workspaces, used by convert_to_energy"""

        prop_man.log("======== Run diagnose for sample run ===========================",'notice')
        masking = self.diagnose(PropertyManager.wb_run,PropertyManager.mask_run,\
                                second_white=None,print_diag_results=True)
        if prop_man.use_hard_mask_only:
            header = "*** Hard mask file applied to workspace with {0:d} spectra masked {1:d} spectra"
        else:
            header = "*** Diagnostics processed workspace with {0:d} spectra and masked {1:d} bad spectra"

        # diagnose absolute units:
        if self.monovan_run != None :
            if self.mono_correction_factor == None :
                if self.use_sam_msk_on_monovan == True:
                    prop_man.log('  Applying sample run mask to mono van')
                else:
                    # in this case the masking2 is different but points to the
                    # same  workspace Should be better solution for that
                    if not self.use_hard_mask_only :
                        prop_man.log("======== Run diagnose for monochromatic vanadium run ===========",'notice')
                        masking2 = self.diagnose(PropertyManager.wb_for_monovan_run,PropertyManager.monovan_run,\
                                        second_white = None,print_diag_results=True)
                        masking +=  masking2
                        DeleteWorkspace(masking2)
            else: # if Reducer.mono_correction_factor != None :
                pass
        else:
            pass
        # Very important statement propagating masks for further usage in
        # convert_to_energy.
        # This property is also directly accessible from GUI.
        self.spectra_masks = masking
        # save mask if it does not exist and has been already loaded
        #if Reducer.save_and_reuse_masks and not masks_done:
        #    SaveMask(InputWorkspace=masking,OutputFile =
        #    mask_file_name,GroupedDetectors=True)
        return masking,header

    def do_white(self, run, spectra_masks=None, map_file=None):
        """
        Create the workspace, which each spectra containing the correspondent white beam integral (single value)

        These integrals are used as estimate for detector efficiency in wide range of energies
        (rather the detector electronic's efficiency as the geuger counters are very different in efficiency)
        and is used to remove the influence of this efficiency to the different detectors.
        """
        white_ws = self._get_wb_inegrals(run)
        # Masks may change in different runs
        # Masking and grouping
        white_ws = self.remap(white_ws, spectra_masks, map_file)

        # White beam scale factor
        white_ws *= self.wb_scale_factor
        return white_ws

    def mono_sample(self, mono_run, ei_guess, white_run=None, map_file=None,
                    spectra_masks=None, result_name=None, Tzero=None):
        """Convert a mono-chromatic sample run to DeltaE.

        """
        mono_run = self.get_run_descriptor(mono_run)
        if white_run:
            white_run = self.get_run_descriptor(white_run)


        mono_s = self._do_mono(mono_run, ei_guess,\
                             white_run, map_file, spectra_masks, Tzero)
        # at this stage we would never need monitors for this workspace if they
        # were actually there
        mono_run.clear_monitors()
        return mono_s

#-------------------------------------------------------------------------------
    def get_ei(self, data_run, ei_guess):
        """ Calculate incident energy of neutrons and the time of the of the
            peak in the monitor spectrum

        The X data is corrected to set the first monitor peak at t=0 by subtracting
            t_mon + t_det_delay
        where the detector delay time is retrieved from the the instrument
        The position of the "source" component is also moved to match the position of
        the first monitor
        """
        data_run = self.get_run_descriptor(data_run)

        fix_ei = self.fix_ei
        ei_mon_spectra = self.ei_mon_spectra

        data_ws = data_run.get_workspace()
        monitor_ws = data_run.get_monitors_ws()
        if monitor_ws is None:
           raise RuntimeError("Can not find monitors workspace for workspace {0}, run N{1}".\
                 format(data_ws.name(),data_ws.getRunNumber()))
        separate_monitors = data_run.is_monws_separate()
        data_run.set_action_suffix('_shifted')


        # Calculate the incident energy
        ei,mon1_peak,mon1_index,tzero = \
            GetEi(InputWorkspace=monitor_ws, Monitor1Spec=int(ei_mon_spectra[0]),
                  Monitor2Spec=int(ei_mon_spectra[1]),
                  EnergyEstimate=ei_guess,FixEi=fix_ei)

        # Store found incident energy in the class itself
        if self.prop_man.normalise_method == 'monitor-2' and not separate_monitors:
           # monitor-2 normalization ranges have to be identified before the
           # instrument is shifted in case it is shifted to this monitor (usual
           # case)
           #Find TOF range, correspondent to incident energy monitor peak
           energy_rage = self.mon2_norm_energy_range
           self._mon2_norm_time_range = self.get_TOF_for_energies(monitor_ws,energy_rage,\
                                                                 [self.mon2_norm_spec],None,self._debug_mode)
        #end
        if separate_monitors:
            # copy incident energy obtained on monitor workspace to detectors
            # workspace
            AddSampleLog(Workspace=data_ws,LogName='Ei',LogText=str(ei),LogType='Number')


        resultws_name = data_ws.name()
        # Adjust the TOF such that the first monitor peak is at t=0
        ScaleX(InputWorkspace=data_ws,OutputWorkspace=resultws_name,Operation="Add",Factor=-mon1_peak,
               InstrumentParameter="DelayTime",Combine=True)

        # shift to monitor used to calculate energy transfer
        spec_num = monitor_ws.getIndexFromSpectrumNumber(int(ei_mon_spectra[0]))
        mon1_det = monitor_ws.getDetector(spec_num)
        mon1_pos = mon1_det.getPos()
        src_name = data_ws.getInstrument().getSource().getName()
        MoveInstrumentComponent(Workspace=resultws_name,ComponentName= src_name, X=mon1_pos.getX(),
                                Y=mon1_pos.getY(), Z=mon1_pos.getZ(), RelativePosition=False)

        #
        data_run.synchronize_ws(mtd[resultws_name])
        return ei, mon1_peak

#-------------------------------------------------------------------------------
    def remap(self, result_ws, spec_masks, map_file):
        """
        Mask and group detectors based on input parameters
        """
        ws_name = result_ws.getName()
        if not spec_masks is None:
            MaskDetectors(Workspace=ws_name, MaskedWorkspace=spec_masks)
        if not map_file is None:
            GroupDetectors(InputWorkspace=ws_name,OutputWorkspace=ws_name,\
                           MapFile= map_file, KeepUngroupedSpectra=0, Behaviour='Average')

        return mtd[ws_name]
#-------------------------------------------------------------------------------
    def normalise(self, run, method, range_offset=0.0,external_monitors_ws=None):
        """ Apply normalization using specified source
        """
        run = self.get_run_descriptor(run)

        data_ws = run.get_workspace()
        old_ws_name = data_ws.name()

        result_name = run.set_action_suffix('_normalized')


        # Make sure we don't call this twice
        done_log = "DirectInelasticReductionNormalisedBy"
        if done_log in data_ws.getRun() or method is None:
            run.synchronize_ws(data_ws)
            output = mtd[result_name]
            return output

        method = method.lower()
        for case in common.switch(method):
            if case('monitor-1'):
               method,old_ws_name = self._normalize_to_monitor1(run,old_ws_name, range_offset,external_monitors_ws)
               break
            if case('monitor-2'):
               method,old_ws_name = self._normalize_to_monitor2(run,old_ws_name, range_offset,external_monitors_ws)
               break
            if case('current'):
                NormaliseByCurrent(InputWorkspace=old_ws_name,OutputWorkspace=old_ws_name)
                break
            if case(): # default
               raise RuntimeError('Normalization method {0} not found. It must be one of monitor-1, monitor-2, current, or None'.format(method))
        #endCase


        # Add a log to the workspace to say that the normalization has been
        # done
        output = mtd[old_ws_name]
        AddSampleLog(Workspace=output, LogName=done_log,LogText=method)
        run.synchronize_ws(output)
        return output
    #
    def _normalize_to_monitor1(self,run,old_name,range_offset=0.0,external_monitor_ws=None):
        """ Helper method implementing  normalize_to_monitor1 """

        # get monitor's workspace
        separate_monitors = run.is_monws_separate()
        if external_monitor_ws:
           separate_monitors = True
           mon_ws = external_monitor_ws
        else:
           mon_ws = run.get_monitors_ws()

        if not mon_ws: # no monitors
           if self.__in_white_normalization: # we can normalize wb integrals by current separately as they often do not
                                             # have monitors
              self.normalise(run,'current',range_offset)
              ws = run.get_workspace()
              new_name = ws.name()
              return ('current',new_name)
           else:
              ws = run.get_workspace()
              raise RuntimeError('Normalise by monitor-1:: Workspace {0} for run {1} does not have monitors in it'\
                   .format(ws.name(),run.run_number()))


        range = self.norm_mon_integration_range
        if self._debug_mode:
           kwargs = {'NormFactorWS':'NormMon1_WS' + data_ws.getName()}
        else:
           kwargs = {}

        mon_spect = self.prop_man.mon1_norm_spec
        if separate_monitors:
            kwargs['MonitorWorkspace'] = mon_ws
            kwargs['MonitorWorkspaceIndex'] = int(mon_ws.getIndexFromSpectrumNumber(int(mon_spect)))
            range_min = float(range[0])
            range_max = float(range[1])
        else:
            kwargs['MonitorSpectrum'] = int(mon_spect) # shame TODO: change c++ algorithm, which need float monitor ID
            range_min = float(range[0] + range_offset)
            range_max = float(range[1] + range_offset)

        # Normalize to monitor 1
        NormaliseToMonitor(InputWorkspace=old_name,OutputWorkspace=old_name,IntegrationRangeMin=range_min,
                           IntegrationRangeMax=range_max,IncludePartialBins=True,**kwargs)
        return ('monitor-1',old_name)
    #
    def _normalize_to_monitor2(self,run,old_name, range_offset=0.0,external_monitor_ws=None):
        """ Helper method implementing  normalize_to_monitor_2 """

      # get monitor's workspace
        separate_monitors = run.is_monws_separate()
        if external_monitor_ws:
           separate_monitors = True
           mon_ws = external_monitor_ws
        else:
           mon_ws = run.get_monitors_ws()


        if not mon_ws: # no monitors
           if self.__in_white_normalization: # we can normalize wb integrals by current separately as they often do not
                                             # have monitors
              self.normalise(run,'current',range_offset)
              ws = run.get_workspace()
              new_name = ws.name()
              return ('current',new_name)
           else:
              ws = run.get_workspace()
              raise RuntimeError('Normalize by monitor-2:: Workspace {0} for run {1} does not have monitors in it'\
                   .format(ws.name(),run.run_number()))
        #
        if self._debug_mode:
           kwargs = {'NormFactorWS':'NormMon2_WS' + mon_ws.getName()}
        else:
           kwargs = {}

        mon_spect = self.prop_man.mon2_norm_spec
        mon_index = int(mon_ws.getIndexFromSpectrumNumber(mon_spect))
        if separate_monitors:
            kwargs['MonitorWorkspace'] = mon_ws
            kwargs['MonitorWorkspaceIndex'] = mon_index
        else:
            kwargs['MonitorSpectrum'] = mon_spect

        #Find TOF range, correspondent to incident energy monitor peak
        if self._mon2_norm_time_range: # range has been found during ei-calculations
           range = self._mon2_norm_time_range
           range_min = range[0] + range_offset
           range_max = range[1] + range_offset
           self._mon2_norm_time_range = None
        else:
           mon_ws_name = mon_ws.name() #monitor's workspace and detector's workspace are e
           if mon_ws_name.find('_shifted') != -1:
              # monitor-2 normalization ranges have to be identified before the
              # instrument is shifted
                raise RuntimeError("Instrument have been shifted but no time range has been identified. Monitor-2 normalization can not be performed ")
           else:
              # instrument and workspace shifted, so TOF will be calculated wrt
              # shifted instrument
              energy_rage = self.mon2_norm_energy_range
              TOF_range = self.get_TOF_for_energies(mon_ws,energy_rage,[mon_spect],None,self._debug_mode)
              range_min = TOF_range[0]
              range_max = TOF_range[1]
       # Normalize to monitor 2
        NormaliseToMonitor(InputWorkspace=old_name,OutputWorkspace=old_name,IntegrationRangeMin=range_min,
                           IntegrationRangeMax=range_max,IncludePartialBins=True,**kwargs)
        return ('monitor-2',old_name)
#-------------------------------------------------------------------------------
#-------------------------------------------------------------------------------
    def find_tof_range_for_multirep(self,workspace):
        """ Find range of tof-s (and time bin size) corresponding to the
            energy range requested
        """
        if not workspace:
           workspace = PropertyManager.sample_run.get_workspace()

        spectra_id = self.prop_man.multirep_tof_specta_list
<<<<<<< HEAD
        if not spectra_id:
            self.prop_man.log("*** WARNING! Multirep mode used but no closest and furthest spectra numbers defined in IDF (multirep_tof_specta_list)\n"\
                              "    Using first spectra to identify TOF range for the energy range requested.\n"\
                              "    This is correct only if all detectors are equidistant from the sample",\
=======
        if not spectra_id or len(spectra_id) == 0:
            self.prop_man.log("*** WARNING! no multirep spectra found in IDF! using first existing spectra number\n"\
                              "             This is wrong unless sample-detector distances of the instrument are all equal.",\
>>>>>>> 78908da1
                              'warning')
            spectra_id = [1]

        eMin,dE,eMax = PropertyManager.energy_bins.get_abs_range(self.prop_man)
        ei = PropertyManager.incident_energy.get_current()
        en_list = [eMin,eMin + dE,eMax - dE,eMax]
        TOF_range = self.get_TOF_for_energies(workspace,en_list,spectra_id,ei)


        def process_block(tof_range):
            tof_range = filter(lambda x: not(math.isnan(x)), tof_range)
            dt = map(lambda x,y : abs(x - y),tof_range[1:],tof_range[:-1])
            t_step = min(dt)
            tof_min = min(tof_range)
            tof_max = max(tof_range)
            return (tof_min,t_step,tof_max)


        nBlocks = len(spectra_id)
        if nBlocks > 1:
           tof_min,t_step,tof_max = process_block(TOF_range[0])
           for ind in xrange(1,nBlocks):
               tof_min1,t_step1,tof_max1 = process_block(TOF_range[ind])
               tof_min = min(tof_min,tof_min1)
               tof_max = max(tof_max,tof_max1)
               t_step = min(t_step,t_step1)
        else:
               tof_min,t_step,tof_max = process_block(TOF_range)
        #end
        # add 5% for detectors specified in Par file are shifted a bit and not min-max det any more
        return (0.95*tof_min,t_step,1.05*tof_max)
        #return (tof_min,t_step,tof_max)
    #
    def get_TOF_for_energies(self,workspace,energy_list,specID_list,ei=None,debug_mode=False):
        """ Method to find what TOF range corresponds to given energy range
           for given workspace and detectors.

           Input:
           workspace    handler for the workspace with instrument attached.
           energy_list  the list of input energies to process
           detID_list   list of detectors to find
           ei           incident energy. If present, TOF range is calculated in direct mode,
                        if not -- elastic mode

           Returns:
           list of TOF corresponding to input energies list.
        """
        if ei:
            ei_guess = PropertyManager.incident_energy.get_current()
            fix_ei = self.fix_ei
            ei_mon_spectra = self.ei_mon_spectra
            monitor_ws = PropertyManager.sample_run.get_monitors_ws(ei_mon_spectra,workspace)
            if monitor_ws is None: # no shifting to monitor position
                src_name = None
                mon1_peak = 0
            else:
                mon_2_spec_ID = int(ei_mon_spectra[0])
                # Calculate the incident energy and TOF when the particles access Monitor1
                try:
                    ei,mon1_peak,mon1_index,tzero = \
                    GetEi(InputWorkspace=monitor_ws, Monitor1Spec=mon_2_spec_ID,
                        Monitor2Spec=int(ei_mon_spectra[1]),
                        EnergyEstimate=ei_guess,FixEi=fix_ei)
                    mon1_det = monitor_ws.getDetector(mon1_index)
                    mon1_pos = mon1_det.getPos()
                    src_name = monitor_ws.getInstrument().getSource().getName()
                except :
                    src_name = None
                    mon1_peak = 0
                    en_bin  = [energy_list[0],energy_list[1]-energy_list[0],energy_list[3]]
                    self.prop_man.log("*** WARNING: message from multirep chunking procedure: get_TOF_for_energies:\n"\
                                      "    not able to identify energy peak looking for TOF range for incident energy: {0}meV, binning: {1}\n"\
                                      "    Continuing under assumption that incident neutrons arrive at source at time=0".\
                                       format(ei_guess,en_bin),'warning')
        else:
            mon1_peak = 0
        #end if

        template_ws_name = '_energy_range_ws'
        range_ws_name = '_TOF_range_ws'
        y = [1] * (len(energy_list) - 1)
        TOF_range = []
        for specID in specID_list:
            ind = workspace.getIndexFromSpectrumNumber(specID)
            ExtractSingleSpectrum(InputWorkspace=workspace, OutputWorkspace=template_ws_name, WorkspaceIndex=ind)
            if ei:
                CreateWorkspace(OutputWorkspace=range_ws_name,NSpec = 1,DataX=energy_list,DataY=y,UnitX='DeltaE',ParentWorkspace=template_ws_name)
                if src_name:
                    MoveInstrumentComponent(Workspace=range_ws_name,ComponentName= src_name, X=mon1_pos.getX(),
                                        Y=mon1_pos.getY(), Z=mon1_pos.getZ(), RelativePosition=False)
                range_ws = ConvertUnits(InputWorkspace=range_ws_name,OutputWorkspace=range_ws_name,Target='TOF',EMode='Direct',EFixed=ei)
            else:
                CreateWorkspace(OutputWorkspace=range_ws_name,NSpec = 1,DataX=energy_list,DataY=y,UnitX='Energy',ParentWorkspace=template_ws_name)
                range_ws = ConvertUnits(InputWorkspace=range_ws_name,OutputWorkspace=range_ws_name,Target='TOF',EMode='Elastic')
            x = range_ws.dataX(0)+mon1_peak
            TOF_range.append(x.tolist())

        if not debug_mode:
            DeleteWorkspace(template_ws_name)
            DeleteWorkspace(range_ws_name)
        #
        if len(specID_list) == 1:
            TOF_range = TOF_range[0]

        return TOF_range

    def save_results(self, workspace, save_file=None, formats=None):
        """
        Save the result workspace to the specified filename using the list of formats specified in
        formats. If formats is None then the default list is used
        """
        if formats:
           # clear up existing save formats as one is defined in parameters
           self.prop_man.save_format = None
        # set up internal format variable from method parameters
        self.prop_man.set_input_parameters_ignore_nan(save_file_name=save_file,save_format=formats)
        formats = self.prop_man.save_format

        if save_file:
           save_file,ext = os.path.splitext(save_file)
           if len(ext) > 1:
               formats.add(ext[1:])
        else:
           save_file = self.prop_man.save_file_name

        if save_file is None:
            save_file = workspace.getName()
        elif os.path.isdir(save_file):
            save_file = os.path.join(save_file, workspace.getName())
        elif save_file == '':
            raise ValueError('Empty filename is not allowed for saving')
        else:
            pass

        prop_man = self.prop_man
        name_orig = workspace.name()
        for file_format  in formats:
            for case in common.switch(file_format):
                if case('nxspe'):
                   filename = save_file + '.nxspe'
                   # nxspe can not write workspace with / in the name
                   # (something to do with folder names inside nxspe)
                   name_supported = name_orig.replace('/','of')
                   if name_supported != name_orig:
                      RenameWorkspace(InputWorkspace=name_orig,OutputWorkspace=name_supported)
                   SaveNXSPE(InputWorkspace=name_supported,Filename= filename,\
                             KiOverKfScaling=prop_man.apply_kikf_correction,psi=prop_man.psi)
                   if name_supported != name_orig:
                      RenameWorkspace(InputWorkspace=name_supported,OutputWorkspace=name_orig)
                   break
                if case('spe'):
                   filename = save_file + '.spe'
                   SaveSPE(InputWorkspace=workspace,Filename= filename)
                   break
                if case('nxs'):
                   filename = save_file + '.nxs'
                   SaveNexus(InputWorkspace=workspace,Filename= filename)
                   break
                if case(): # default, could also just omit condition or 'if True'
                   prop_man.log("Unknown file format {0} requested to save results. No saving performed this format".\
                               format(file_format))
    #########
    @property
    def prop_man(self):
        """ Return property manager containing DirectEnergyConversion parameters """
        return self._propMan

    @prop_man.setter
    def prop_man(self,value):
        """ Assign new instance of direct property manager to provide DirectEnergyConversion parameters """
        if isinstance(value,PropertyManager):
            self._propMan = value
        else:
            raise KeyError("Property manager can be initialized by an instance of ProperyManager only")
    #########
    @property
    def spectra_masks(self):
        """ The property keeps a workspace with masks workspace name,
            stored for further usage"""

        # check if spectra masks is defined
        if hasattr(self,'_spectra_masks'):
            if not self._spectra_masks is None and self._spectra_masks in mtd:
                return mtd[self._spectra_masks]
            else:
                self._spectra_masks = None
            return None
        else:
            return None

    @spectra_masks.setter
    def spectra_masks(self,value):
        """ set up spectra masks """
        if value is None:
            if hasattr(self,'_spectra_masks') and not self._spectra_masks is None:
                if self._spectra_masks in mtd:
                    DeleteWorkspace(self._spectra_masks)
            self._spectra_masks=None
        elif isinstance(value,api.Workspace):
            self._spectra_masks = value.name()
        elif isinstance(value,str):
            if value in mtd:
                self._spectra_masks = value
            else:
                self._spectra_masks = None
        else:
            self._spectra_masks = None
        return
#-------------------------------------------------------------------------------
    def apply_absolute_normalization(self,sample_ws,monovan_run=None,ei_guess=None,wb_mono=None,abs_norm_factor_is=None):
        """  Function applies absolute normalization factor to the target workspace
             and calculates this factor if necessary

            Inputs:
            Reducer           --    properly initialized class which performs reduction
            deltaE_wkspace_sample-- the workspace which should be modified
            monovan_run          -- run number for monochromatic vanadium sample at current energy
            ei_guess             -- estimated neutrons incident energy
            wb_mono              -- white bean vanadium run number.
        """
        # Old interface support
        prop_man = self.prop_man
        prop_man.log('*** Running absolute units corrections ****************************************************','notice')

        if prop_man.mono_correction_factor:
            absnorm_factor = float(prop_man.mono_correction_factor)
            prop_man.log('*** Using supplied workspace correction factor                           ******','notice')
            if not abs_norm_factor_is:
                abs_norm_factor_is = ' provided '

        else:
            mvir = prop_man.monovan_integr_range
            prop_man.log('*** Evaluating the integral from the monovan run and calculate the correction factor ******','notice')
            prop_man.log('    Using absolute units vanadium integration range : [{0:8f}:{1:8f}]         ******'.format(mvir[0],mvir[1]),'notice')
            if not abs_norm_factor_is:
                abs_norm_factor_is = 'calculated'

            # convert to monovanadium to energy
            deltaE_wkspace_monovan = self.mono_sample(monovan_run,ei_guess,wb_mono,
                                                      self.monovan_mapfile,self.spectra_masks)


            ei_monovan = deltaE_wkspace_monovan.getRun().getLogData("Ei").value
            prop_man.log('    Incident energy found for monovanadium run: ' + str(ei_monovan) + ' meV','notice')


            (anf_LibISIS,anf_SS2,anf_Puas,anf_TGP) = self.get_abs_normalization_factor(monovan_run,ei_monovan)

            prop_man.log('*** Absolute correction factor(s): S^2: {0:10.4f}\n*** LibISIS: {1:10.4f} Poisson: {2:10.4f}  TGP: {3:10.4f} '\
                .format(anf_LibISIS,anf_SS2,anf_Puas,anf_TGP),'notice')
            prop_man.log('*** If these factors are substantially different, something is wrong                    ***','notice')
            absnorm_factor = anf_TGP
            # Store the factor for further usage
            PropertyManager.mono_correction_factor.set_val_to_cash(prop_man,anf_TGP)
            # reset current monovan run to run number (if it makes sense) --
            ## workspace is not good for further processing any more
        #end
        prop_man.log('*** Using {0} value : {1} of absolute units correction factor (TGP)'.format(abs_norm_factor_is,absnorm_factor),'notice')
        prop_man.log('*******************************************************************************************','notice')

        sample_ws = sample_ws / absnorm_factor

        return sample_ws
#-------------------------------------------------------------------------------
    def get_abs_normalization_factor(self,monovan_run,ei_monovan):
        """get absolute normalization factor for monochromatic vanadium

          Inputs:
          @param: monvan_run   -- run descriptor of converted to energy monovan workspace
          @param: ei_monovan   -- monovan sample incident energy

          @returns the value of monovan absolute normalization factor.
                   deletes monovan workspace (deltaE_wkspace) if abs norm factor was calculated successfully

          Detailed explanation:
          The algorithm takes the monochromatic vanadium workspace normalized by WB vanadium and calculates
          average modified monochromatic vanadium (MV) integral considering that the efficiency of detectors
          are different and accounted for by dividing each MV value by corresponding WBV value,
          the signal on a detector has poison distribution and the error for a detector is the square
          root of correspondent signal on a detector.
          Error for WBV considered negligibly small wrt. the error on MV
         """

        propman = self.prop_man
        van_mass = propman.van_mass
        # list of two number representing the minimal (ei_monovan[0])
        # and the maximal (ei_monovan[1]) energy to integrate the spectra
        minmax = propman.monovan_integr_range
        mono_vs = monovan_run.get_workspace()
        ws_name = mono_vs.name()

        data_ws = Integration(InputWorkspace=mono_vs,OutputWorkspace='van_int',
                              RangeLower=minmax[0],RangeUpper=minmax[1],IncludePartialBins='1')

        nhist = data_ws.getNumberHistograms()
        # extract wb integrals for combined spectra
        signal = []
        error = []
        izerc = 0
        for i in range(nhist):
           try:
             det = data_ws.getDetector(i)
           except Exception:
             continue
           if det.isMasked():
             continue
           sig = data_ws.readY(i)[0]
           err = data_ws.readE(i)[0]
           if sig != sig:     #ignore NaN (hopefully it will mean mask some day)
               continue
           if (err <= 0) or (sig <= 0):  # count Inf and negative||zero readings.
              izerc+=1                   # Presence of this indicates that
              continue                   # something went wrong
           signal.append(sig)
           error.append(err)
        #---------------- Loop finished

        norm_factor = {}
        # Various prior probabilities.
        #-------------------------------------------------------------------------
        # Guess which minimizes the value sum(n_i-n)^2/Sigma_i -- this what
        # Libisis had
        signal_sum = sum(map(lambda s,e: s / e,signal,error))
        weight_sum = sum(map(lambda e: 1. / e, error))
        norm_factor['LibISIS'] = signal_sum / weight_sum
        #-------------------------------------------------------------------------
        # Guess which minimizes the value sum(n_i-n)^2/Sigma_i^2
        signal_sum = sum(map(lambda s,e: s / (e * e),signal,error))
        weight_sum = sum(map(lambda e: 1. / (e * e), error))
        norm_factor['SigSq'] = signal_sum / weight_sum
        #-------------------------------------------------------------------------
        # Guess which assumes Poisson distribution with Err=Sqrt(signal) and
        # calculates
        # the function: N_avrg =
        # 1/(DetEfficiency_avrg^-1)*sum(n_i*DetEfficiency_i^-1)
        # where the DetEfficiency = WB_signal_i/WB_average WB_signal_i is the
        # White Beam Vanadium
        # signal on i-th detector and the WB_average -- average WB vanadium
        # signal.
        # n_i is the modified signal
        signal_sum = sum(map(lambda e: e * e,error))
        weight_sum = sum(map(lambda s,e: e * e / s,signal,error))
        if weight_sum == 0.0:
            prop_man.log("WB integral has been calculated incorrectly, look at van_int workspace: {0}".format(ws_name),'error')
            raise ArithmeticError("Division by 0 weight when calculating WB integrals from workspace {0}".format(ws_name))
        norm_factor['Poisson'] = signal_sum / weight_sum
        #-------------------------------------------------------------------------
        # Guess which estimates value sum(n_i^2/Sigma_i^2)/sum(n_i/Sigma_i^2)
        # TGP suggestion from 12-2012
        signal_sum = sum(map(lambda s,e: s * s / (e * e),signal,error))
        weight_sum = sum(map(lambda s,e: s / (e * e),signal,error))
        if weight_sum == 0.0:
            prop_man.log("WB integral has been calculated incorrectly, look at van_int workspace: {0}".format(ws_name),'error')
            raise ArithmeticError("Division by 0 weight when calculating WB integrals from workspace {0}".format(ws_name))
        norm_factor['TGP'] = signal_sum / weight_sum
        #
        #
        #integral_monovan=signal_sum /(wbVan_sum)
        van_multiplier = (float(propman.van_rmm) / float(van_mass))
        if ei_monovan >= 210.0:
            xsection = 421  # vanadium cross-section in mBarn/sR (402 mBarn/Sr) (!!!modified to fit high
                            # energy limit?!!!)
        else: # old textbook cross-section for vanadium for ei=20mEv
            xsection = 400 + (ei_monovan / 10)
        sample_multiplier = (float(propman.sample_mass) / float(propman.sample_rmm))

        scale_factor = van_multiplier * sample_multiplier / xsection

        for type,val in norm_factor.iteritems():
            norm_factor[type] = val * scale_factor

        # check for NaN
        if (norm_factor['LibISIS'] != norm_factor['LibISIS']) | (izerc != 0):    # It is an error, print diagnostics:
           if norm_factor['LibISIS'] != norm_factor['LibISIS']:
               log_value = '\n--------> Absolute normalization factor is NaN <----------------------------------------------\n'
           else:
               log_value = '\n--------> Warning, Monovanadium has zero spectra <--------------------------------------------\n'
               log1_value = \
               "--------> Processing workspace: {0}\n"\
               "--------> Monovan Integration range : min={1}, max={2} (meV)\n"\
               "--------> Summed:  {3} spectra with total signal: {4} and error: {5}\n"\
               "--------> Dropped: {6} zero spectra\n"\
               "--------> Using  mBarn/sR*fu normalization factor = {7} resulting in:\n"\
               "--------> Abs norm factors: LibISIS: {8}\n"\
               "--------> Abs norm factors: Sigma^2: {9}\n"\
               "--------> Abs norm factors: Poisson: {10}\n"\
               "--------> Abs norm factors: TGP    : {11}\n"\
               .format(ws_name,minmax[0],minmax[1],nhist,sum(signal),sum(error),izerc,scale_factor,
                          norm_factor['LibISIS'],norm_factor['SigSq'],norm_factor['Poisson'],norm_factor['TGP'])
           log_value = log_value + log1_value
           propman.log(log_value,'error')
        else:
            if not self._debug_mode:
                monovan_run.clear_resulting_ws()
                DeleteWorkspace(Workspace=data_ws)
        return (norm_factor['LibISIS'],norm_factor['SigSq'],norm_factor['Poisson'],norm_factor['TGP'])

    #---------------------------------------------------------------------------
    # Behind the scenes stuff
    #---------------------------------------------------------------------------
    def __init__(self, instr_name=None,reload_instrument=False):
        """Constructor """

        object.__setattr__(self,'_descriptors',[])
        object.__setattr__(self,'_propMan',None)
        # Debug parameter.  Usually True unless investigating a problem
        object.__setattr__(self,'_keep_wb_workspace',True)
        object.__setattr__(self,'_do_ISIS_reduction',True)
        object.__setattr__(self,'_spectra_masks',None)
        # if normalized by monitor-2, range have to be established before
        # shifting the instrument
        object.__setattr__(self,'_mon2_norm_time_range',None)
        object.__setattr__(self,'_debug_mode',False)
        # method used in debug mode and requesting event workspace to be
        # rebinned first
        object.__setattr__(self,'_do_early_rebinning',False)
        # internal parameter, specifying work in multirep mode.  If True, some
        # auxiliary workspaces should not be deleted until used for each
        # workspace
        # processed
        object.__setattr__(self,'_multirep_mode',False)
        # list of workspace names, processed earlier
        object.__setattr__(self,'_old_runs_list',[])


        all_methods = dir(self)
        # define list of all existing properties, which have descriptors
        object.__setattr__(self,'_descriptors',extract_non_system_names(all_methods))


        if instr_name:
            self.initialise(instr_name,reload_instrument)
        #end

    def __getattr__(self,attr_name):
       """  overloaded to return values of properties non-existing in the class dictionary
            from the property manager class except this
            property already have descriptor in self class
       """
       if attr_name in self._descriptors:
          return object.__getattr__(self,attr_name)
       else:
          return getattr(self._propMan,attr_name)

    def __setattr__(self,attr_name,attr_value):
       """ overloaded to prohibit adding non-starting with _properties to the class instance
            and add all other properties to property manager except this property already
           have a descriptor
       """
       if attr_name[0] == '_':
            object.__setattr__(self,attr_name,attr_value)
       else:
         if attr_name in self._descriptors:
            object.__setattr__(self,attr_name,attr_value)
         else:
            setattr(self._propMan,attr_name,attr_value)

    def initialise(self, instr,reload_instrument=False):
        """
        Initialize the private attributes of the class and the nullify the attributes which expected
        to be always set-up from a calling script
        """
        # Internal properties and keys
        self._keep_wb_workspace = True # for the time being.  May be auto-calculated later but should it?
        self._do_ISIS_reduction = True
        # if normalized by monitor-2, range have to be established before
        # shifting the instrument
        self._mon2_norm_time_range = None
        self._debug_mode = False
        self.spectra_masks = None


        # Instrument and default parameter setup
        # formats available for saving.  As the reducer has to have a method to
        # process one of this, it is private property
        if not hasattr(self,'_propMan') or self._propMan is None:
            if isinstance(instr,PropertyManager):
                self._propMan = instr
            else:
                self._propMan = PropertyManager(instr)
        else:
            old_name = self._propMan.instrument.getName()
            if isinstance(instr,geometry._geometry.Instrument):
                new_name = self._propMan.instrument.getName()
            elif isinstance(instr,PropertyManager):
                new_name = instr.instr_name
            else:
                new_name = instr
            #end if
            if old_name != new_name or reload_instrument:
                self._propMan = PropertyManager(new_name)
            #end if
        #

    def setup_instrument_properties(self, workspace=None,reload_instrument=False):
        if workspace != None:
            instrument = workspace.getInstrument()
            name = instrument.getName()
            if name != self.prop_man.instr_name:
               self.prop_man = PropertyManager(name,workspace)


    def get_run_descriptor(self,run):
       """ Spawn temporary run descriptor for input data given in format,
           different from run descriptor. Return existing run descriptor,
           if it is what provided.
       """
       if not isinstance(run,RunDescriptor):
          tRun = copy.copy(PropertyManager._tmp_run)
          tRun.__set__(None,run)
          return tRun
       else:
           return run
    #
# -------------------------------------------------------------------------------------------
#         This actually does the conversion for the mono-sample and
#         mono-vanadium runs
#
# -------------------------------------------------------------------------------------------
    def _do_mono_SNS(self, data_ws, result_name, ei_guess,\
                 white_run=None, map_file=None, spectra_masks=None, Tzero=None):
        # does not work -- retrieve from repo and fix
        raise NotImplementedError("Non currently implemented. Retrieve from repository"
                                  " if necessary and fix")
        return
#-------------------------------------------------------------------------------
    def _do_mono_ISIS(self, data_run, ei_guess,\
                 white_run=None, map_file=None, spectra_masks=None, Tzero=None):

        # Do ISIS stuff for Ei
        ei_value, mon1_peak = self.get_ei(data_run, ei_guess)



        # As we've shifted the TOF so that mon1 is at t=0.0 we need to account
        # for this in CalculateFlatBackground and normalization
        bin_offset = -mon1_peak
        result_name = data_run.set_action_suffix('_spe')

        if self.check_background == True:
            # Remove the count rate seen in the regions of the histograms
            # defined as the background regions, if the user defined such
            # region
            result_ws = data_run.get_workspace()
            bkgd_range = self.bkgd_range
            bkg_range_min = bkgd_range[0] + bin_offset
            bkg_range_max = bkgd_range[1] + bin_offset
            if isinstance(result_ws,api.IEventWorkspace):
                bkgr_ws = self._find_or_build_bkgr_ws(result_ws,bkg_range_min,bkg_range_max,bin_offset)
            else:
                bkgr_ws = None
                CalculateFlatBackground(InputWorkspace=result_ws,OutputWorkspace=result_ws,
                                        StartX= bkg_range_min,EndX= bkg_range_max,
                                        WorkspaceIndexList= '',Mode= 'Mean',SkipMonitors='1')
        else:
            bkgr_ws = None
            result_ws = data_run.get_workspace()
        data_run.synchronize_ws(result_ws)


        # Normalize using the chosen method+group
        norm_ws = self.normalise(data_run, self.normalise_method, range_offset=bin_offset)
        # normalized workspace can go out with different name, so here we
        # reinforce one expected here
        result_name = data_run.set_action_suffix('_spe')
        data_run.synchronize_ws(norm_ws)

        #
        ConvertUnits(InputWorkspace=result_name,OutputWorkspace=result_name, Target="DeltaE",EMode='Direct')
        self.prop_man.log("_do_mono: finished ConvertUnits for : " + result_name,'information')

        energy_bins = PropertyManager.energy_bins.get_abs_range(self.prop_man)
        if energy_bins:
           Rebin(InputWorkspace=result_name,OutputWorkspace=result_name,Params= energy_bins,PreserveEvents=False)
           if bkgr_ws: # remove background after converting units and rebinning
              RemoveBackground(InputWorkspace=result_name,OutputWorkspace=result_name,BkgWorkspace=bkgr_ws,EMode='Direct')
              DeleteWorkspace(bkgr_ws)
        else:
            pass # TODO: investigate way of removing background from event workspace if we want
                 # result to be an event workspace
            # what to do with event workspace having negative events?  will
                            # further algorithms work with these events ?

        if self.apply_detector_eff and energy_bins: #should detector efficiency work on event workspace too?  At the moment it is
                                                    #not (01/02/2015)
           DetectorEfficiencyCor(InputWorkspace=result_name,OutputWorkspace=result_name)
           self.prop_man.log("_do_mono: finished DetectorEfficiencyCor for : " + result_name,'information')
        #############
        data_run.synchronize_ws(mtd[result_name])

        return
#-------------------------------------------------------------------------------
    def _find_or_build_bkgr_ws(self,result_ws,bkg_range_min=None,bkg_range_max=None,time_shift=0):
        """ Method calculates  background workspace or restore workspace with
            the same name as the one produced by this method from ADS
        """
        if not bkg_range_min or not bkg_range_max:
            bkg_range_min,bkg_range_max = self.bkgd_range
        bkg_range_min += time_shift
        bkg_range_max += time_shift

        # has to have specific name for this all working.  This ws is build at
        # the beginning of
        # multirep run
        if 'bkgr_ws_source' in mtd:
            bkgr_ws = CloneWorkspace(InputWorkspace='bkgr_ws_source',OutputWorkspace='bkgr_ws')
            if time_shift != 0: # Workspace has probably been shifted, so to have correct units conversion
                                # one needs to do appropriate shift here as
                                                               # well
              CopyInstrumentParameters(result_ws,bkgr_ws)
             # Adjust the TOF such that the first monitor peak is at t=0
              ScaleX(InputWorkspace=bkgr_ws,OutputWorkspace='bkgr_ws',Operation="Add",Factor=time_shift,\
                     InstrumentParameter="DelayTime",Combine=True)
        else:
           bkgr_ws = Rebin(result_ws,Params=[bkg_range_min,(bkg_range_max - bkg_range_min) * 1.001,bkg_range_max],PreserveEvents=False)
           bkgr_ws = self.normalise(bkgr_ws, self.normalise_method, time_shift)


        return bkgr_ws
#-------------------------------------------------------------------------------
    def _do_mono(self, run,  ei_guess,
                 white_run=None, map_file=None, spectra_masks=None, Tzero=None):
        """
        Convert units of a given workspace to deltaE, including possible
        normalization to a white-beam vanadium run.
        """

        if self._do_ISIS_reduction:
            self._do_mono_ISIS(run,ei_guess,\
                              white_run, map_file, spectra_masks, Tzero)
        else:
          result_name = run.set_action_suffix('_spe')
          self._do_mono_SNS(run,result_name,ei_guess,\
                         white_run, map_file, spectra_masks, Tzero)
          run.synchronize_ws()

        prop_man = self.prop_man
        ws = run.get_workspace()
        result_name = ws.name()
        #######################
        # Ki/Kf Scaling...
        if prop_man.apply_kikf_correction:
            prop_man.log('Start Applying ki/kf corrections to the workspace : ' + result_name,'information')
            CorrectKiKf(InputWorkspace=result_name,OutputWorkspace= result_name, EMode='Direct')
            prop_man.log('finished applying ki/kf corrections for : ' + result_name,'information')

        # Make sure that our binning is consistent
        if prop_man.energy_bins:
           bins = PropertyManager.energy_bins.get_abs_range(prop_man)
           Rebin(InputWorkspace=result_name,OutputWorkspace= result_name,Params=bins)

        # Masking and grouping
        result_ws = mtd[result_name]
        result_ws = self.remap(result_ws, spectra_masks, map_file)

        if prop_man.energy_bins: # It should already be a distribution.
            ConvertToDistribution(Workspace=result_ws)
        # White beam correction
        if white_run is not None:
            white_ws = self.do_white(white_run, spectra_masks, map_file)
            result_ws /= white_ws
            DeleteWorkspace(white_ws)

        # Overall scale factor
        result_ws *= prop_man.scale_factor
        return result_ws
#-------------------------------------------------------------------------------
    def _get_wb_inegrals(self,run):
        """Obtain white bean vanadium integrals either by integrating
           workspace in question or using cashed value
        """
        run = self.get_run_descriptor(run)
        white_ws = run.get_workspace()
        # This both integrates the workspace into one bin spectra and sets up
        # common bin boundaries for all spectra
        done_Log = 'DET_EFFICIENCY_calculated'

        # set action suffix and check if such workspace is already present
        new_ws_name = run.set_action_suffix('_norm_white')

        # Check if the work has been already done
        if new_ws_name in mtd:
            targ_ws = mtd[new_ws_name]
            if done_Log in targ_ws.getRun():
                old_log_val = targ_ws.getRun().getLogData(done_Log).value
                done_log_VAL = self._build_white_tag()
                if old_log_val == done_log_VAL:
                   run.synchronize_ws(targ_ws)
                   if self._keep_wb_workspace:
                        result = run.get_ws_clone()
                   else:
                        result = run.get_workspace()
                   return result
                else:
                    DeleteWorkspace(Workspace=new_ws_name)
            else:
                DeleteWorkspace(Workspace=new_ws_name)
        #end
        done_log_VAL = self._build_white_tag()

        # Normalize
        self.__in_white_normalization = True
        white_ws = self.normalise(run, self.normalise_method,0.0)
        self.__in_white_normalization = False
        new_ws_name = run.set_action_suffix('_norm_white')
        old_name = white_ws.name()

        # Units conversion
        ConvertUnits(InputWorkspace=old_name,OutputWorkspace=old_name, Target= "Energy", AlignBins=0)
        self.prop_man.log("do_white: finished converting Units",'information')

        low,upp = self.wb_integr_range
        if low > upp:
            raise ValueError("White beam integration range is inconsistent. low=%d, upp=%d" % (low,upp))

        delta = 2.0 * (upp - low)
        white_ws = Rebin(InputWorkspace=old_name,OutputWorkspace=old_name, Params=[low, delta, upp])
        # Why aren't we doing this...
        #Integration(white_ws, white_ws, RangeLower=low, RangeUpper=upp)
        AddSampleLog(white_ws,LogName = done_Log,LogText=done_log_VAL,LogType='String')
        run.synchronize_ws(white_ws)
        if self._keep_wb_workspace:
            result = run.get_ws_clone()
        else:
            result = run.get_workspace()
        return result
#-------------------------------------------------------------------------------
    def _build_white_tag(self):
        """build tag indicating wb-integration ranges """
        low,upp = self.wb_integr_range
        white_tag = 'NormBy:{0}_IntergatedIn:{1:0>10.2f}:{2:0>10.2f}'.format(self.normalise_method,low,upp)
        return white_tag
    #
    def _clear_old_results(self):
        """Remove workspaces, processed earlier and not used any more"""
        ws_list = self._old_runs_list
        for ws_name in ws_list:
            if ws_name in mtd:
                DeleteWorkspace(ws_name)
        object.__setattr__(self,'_old_runs_list',[])
    #
def get_failed_spectra_list_from_masks(masked_wksp,prop_man):
    """Compile a list of spectra numbers that are marked as
       masked in the masking workspace

       Input:
       masking_workspace - A special masking workspace containing masking data
    """
    #TODO: get rid of this and use data, obtained form diagnostics
    failed_spectra = []
    if masked_wksp is None:
       return (failed_spectra,0)
    try:
        name = masked_wksp.name()
    except Exeption as ex:
        prop_man.log("***WARNING: cached mask workspace invalidated. Incorrect masking reported")
        return (failed_spectra,0)

    masking_wksp,sp_list = ExtractMask(masked_wksp)
    DeleteWorkspace(masking_wksp)

    n_spectra = len(sp_list)
    return n_spectra
#-----------------------------------------------------------------
if __name__ == "__main__":
    pass
    #unittest.main()<|MERGE_RESOLUTION|>--- conflicted
+++ resolved
@@ -848,16 +848,10 @@
            workspace = PropertyManager.sample_run.get_workspace()
 
         spectra_id = self.prop_man.multirep_tof_specta_list
-<<<<<<< HEAD
-        if not spectra_id:
+        if not spectra_id or len(spectra_id) == 0:
             self.prop_man.log("*** WARNING! Multirep mode used but no closest and furthest spectra numbers defined in IDF (multirep_tof_specta_list)\n"\
                               "    Using first spectra to identify TOF range for the energy range requested.\n"\
                               "    This is correct only if all detectors are equidistant from the sample",\
-=======
-        if not spectra_id or len(spectra_id) == 0:
-            self.prop_man.log("*** WARNING! no multirep spectra found in IDF! using first existing spectra number\n"\
-                              "             This is wrong unless sample-detector distances of the instrument are all equal.",\
->>>>>>> 78908da1
                               'warning')
             spectra_id = [1]
 
