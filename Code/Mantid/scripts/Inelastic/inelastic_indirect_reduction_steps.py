from reduction.reducer import ReductionStep

import mantid
from mantid import config
from mantid.simpleapi import *
from mantid.api import IEventWorkspace

import string
import os


class LoadData(ReductionStep):
    """Handles the loading of the data for Indirect instruments. The summing
    of input workspaces is handled in this routine, as well as the identifying
    of detectors that require masking.

    This step will use the following parameters from the Instrument's parameter
    file:

    * Workflow.ChopDataIfGreaterThan - if this parameter is specified on the
        instrument, then the raw data will be split into multiple frames if
        the largest TOF (X) value in the workspace is greater than the provided
        value.
    """

    _multiple_frames = False
    _sum = False
    _load_logs = False
    _monitor_index = None
    _detector_range_start = None
    _detector_range_end = None
    _masking_detectors = []
    _parameter_file = None
    _data_files = {}
    _extra_load_opts = {}
    _contains_event_data = False

    def __init__(self):
        """Initialise the ReductionStep. Constructor should set the initial
        parameters for the step.
        """
        super(LoadData, self).__init__()
        self._sum = False
        self._load_logs = False
        self._multiple_frames = False
        self._monitor_index = None
        self._detector_range_start = None
        self._detector_range_end = None
        self._parameter_file = None
        self._data_files = {}

    def execute(self, reducer, file_ws):
        """Loads the data.
        """
        self._reducer = reducer
        wsname = ''

        for output_ws, filename in self._data_files.iteritems():
            try:
                self._load_single_file(filename,output_ws)
                if wsname == "":
                    wsname = output_ws
            except RuntimeError, exc:
                logger.warning("Error loading '%s': %s. File skipped" % (filename, str(exc)))
                continue

        if ( self._sum ) and ( len(self._data_files) > 1 ):
            ## Sum files
            merges = []
            if ( self._multiple_frames ):
                self._sum_chopped(wsname)
            else:
                self._sum_regular(wsname)
            ## Need to adjust the reducer's list of workspaces
            self._data_files = {}
            self._data_files[wsname] = wsname

    def set_load_logs(self, value):
        self._load_logs = value

    def set_sum(self, value):
        self._sum = value

    def set_parameter_file(self, value):
        self._parameter_file = value

    def set_detector_range(self, start, end):
        self._detector_range_start = start
        self._detector_range_end = end

    def set_extra_load_opts(self, opts):
        self._extra_load_opts = opts

    def set_ws_list(self, value):
        self._data_files = value

    def get_ws_list(self):
        return self._data_files

    def contains_event_data(self):
        return self._contains_event_data

    def _load_single_file(self, filename, output_ws):
        logger.notice("Loading file %s" % filename)

        self._load_data(filename, output_ws)

        if type(mtd[output_ws]) is IEventWorkspace:
            self._contains_event_data = True

        inst_name = mtd[output_ws].getInstrument().getName()
        if inst_name == 'BASIS':
            ModeratorTzeroLinear(InputWorkspace=output_ws,OutputWorkspace= output_ws)
            basis_mask = mtd[output_ws].getInstrument().getStringParameter(
                'Workflow.MaskFile')[0]
            # Quick hack for older BASIS files that only have one side
            #if (mtd[file].getRun()['run_number'] < 16693):
            #        basis_mask = "BASIS_Mask_before_16693.xml"
            basis_mask_filename = os.path.join(config.getString('maskFiles.directory')
                    , basis_mask)
            if os.path.isfile(basis_mask_filename):
                    LoadMask(Instrument="BASIS", OutputWorkspace="__basis_mask",
                             InputFile=basis_mask_filename)
                    MaskDetectors(Workspace=output_ws, MaskedWorkspace="__basis_mask")
            else:
                    logger.notice("Couldn't find specified mask file : " + str(basis_mask_filename))

        if self._parameter_file != None:
            LoadParameterFile(Workspace=output_ws,Filename= self._parameter_file)

        self._monitor_index = self._reducer._get_monitor_index(mtd[output_ws])

        if self._require_chop_data(output_ws):
            ChopData(InputWorkspace=output_ws,OutputWorkspace= output_ws,Step= 20000.0,NChops= 5, IntegrationRangeLower=5000.0,
                IntegrationRangeUpper=10000.0,
                MonitorWorkspaceIndex=self._monitor_index)
            self._multiple_frames = True
        else:
            self._multiple_frames = False

        if ( self._multiple_frames ):
            workspaces = mtd[output_ws].getNames()
        else:
            workspaces = [output_ws]

        logger.debug('self._monitor_index = ' + str(self._monitor_index))

        for ws in workspaces:
            if isinstance(mtd[ws],mantid.api.IEventWorkspace):
                LoadNexusMonitors(Filename=self._data_files[output_ws],
                                  OutputWorkspace= ws+'_mon')
            else:
                ## Extract Monitor Spectrum
                ExtractSingleSpectrum(InputWorkspace=ws,OutputWorkspace= ws+'_mon',WorkspaceIndex= self._monitor_index)

                if self._detector_range_start < 0 or self._detector_range_end > mtd[ws].getNumberHistograms():
                    raise ValueError("Range %d - %d is not a valid detector range." % (self._detector_range_start, self._detector_range_end))

                ## Crop the workspace to remove uninteresting detectors
                CropWorkspace(InputWorkspace=ws,OutputWorkspace= ws,
                    StartWorkspaceIndex=self._detector_range_start,
                    EndWorkspaceIndex=self._detector_range_end)

    def _load_data(self, filename, output_ws):
        if self._parameter_file is not None and "VESUVIO" in self._parameter_file:
            loaded_ws = LoadVesuvio(Filename=filename, OutputWorkspace=output_ws, SpectrumList="1-198", **self._extra_load_opts)
            loader_name = "LoadVesuvio"
        else:
            # loaded_ws = Load(Filename=filename, OutputWorkspace=output_ws, LoadLogFiles=False, **self._extra_load_opts)
            if self._load_logs == True:
                loaded_ws = Load(Filename=filename, OutputWorkspace=output_ws, LoadLogFiles=True, **self._extra_load_opts)
                logger.notice("Loaded sample logs")
            else:
                loaded_ws = Load(Filename=filename, OutputWorkspace=output_ws, LoadLogFiles=False, **self._extra_load_opts)

    def _sum_regular(self, wsname):
        merges = [[], []]
        run_numbers = []
        for ws in self._data_files:
            merges[0].append(ws)
            merges[1].append(ws + '_mon')
            run_numbers.append(str(mtd[ws].getRunNumber()))

        MergeRuns(InputWorkspaces=','.join(merges[0]), OutputWorkspace=wsname)
        MergeRuns(InputWorkspaces=','.join(merges[1]), OutputWorkspace=wsname + '_mon')

        AddSampleLog(Workspace=wsname, LogName='MultiRunNumbers', LogType='String',
                     LogText=','.join(run_numbers))

        for n in range(1, len(merges[0])):
            DeleteWorkspace(Workspace=merges[0][n])
            DeleteWorkspace(Workspace=merges[1][n])

        factor = 1.0 / len(self._data_files)
        Scale(InputWorkspace=wsname, OutputWorkspace=wsname, Factor=factor)
        Scale(InputWorkspace=wsname + '_mon', OutputWorkspace=wsname + '_mon', Factor=factor)

    def _sum_chopped(self, wsname):
        merges = []
        nmerges = len(mtd[wsname].getNames())

        for n in range(0, nmerges):
            merges.append([])
            merges.append([])

            for file in self._data_files:
                try:
                    merges[2 * n].append(mtd[file].getNames()[n])
                    merges[2 * n + 1].append(mtd[file].getNames()[n] + '_mon')
                except AttributeError:
                    if n == 0:
                        merges[0].append(file)
                        merges[1].append(file + '_mon')

        for merge in merges:
            MergeRuns(InputWorkspaces=','.join(merge), OutputWorkspace=merge[0])
            factor = 1.0 / len(merge)
            Scale(InputWorkspace=merge[0], OutputWorkspace=merge[0], Factor=factor)

            for n in range(1, len(merge)):
                DeleteWorkspace(Workspace=merge[n])

    def _require_chop_data(self, ws):
        try:
            cdigt = mtd[ws].getInstrument().getNumberParameter(
                'Workflow.ChopDataIfGreaterThan')[0]
        except IndexError:
            return False
        if ( mtd[ws].readX(0)[mtd[ws].blocksize()] > cdigt ):
            return True
        else:
            return False

    def is_multiple_frames(self):
        return self._multiple_frames

#--------------------------------------------------------------------------------------------------

class IdentifyBadDetectors(ReductionStep):
    """ Identifies bad detectors in a workspace and creates a list of
    detectors to mask. This step will set the masking detectors property on
    the reducer object passed to execute. This uses the IdentifyNoisyDetectors algorithm.

    The step will use the following parameters on the workspace:

    * Workflow.Masking - identifies the method (if any) on which detectors that
        are to be masked should be identified.
    """

    _masking_detectors = []

    def __init__(self, MultipleFrames=False):
        super(IdentifyBadDetectors, self).__init__()
        self._multiple_frames = MultipleFrames
        self._background_start = None
        self._background_end = None

    def execute(self, reducer, file_ws):

        if (self._multiple_frames):
            try:
                workspaces = mtd[file_ws].getNames()
            except AttributeError:
                workspaces = [file_ws]
        else:
            workspaces = [file_ws]

        try:
            msk = mtd[workspaces[0]].getInstrument().getStringParameter('Workflow.Masking')[0]
        except IndexError:
            msk = 'None'

        if (msk != 'IdentifyNoisyDetectors'):
            return

        temp_ws_mask = '__temp_ws_mask'
        IdentifyNoisyDetectors(InputWorkspace=workspaces[0], OutputWorkspace=temp_ws_mask)
        ws = mtd[temp_ws_mask]
        nhist = ws.getNumberHistograms()

        for i in range(0, nhist):
            if (ws.readY(i)[0] == 0.0):
                self._masking_detectors.append(i)
        DeleteWorkspace(Workspace=temp_ws_mask)

        #set the detector masks for the workspace
        reducer._masking_detectors[file_ws] = self._masking_detectors

    def get_mask_list(self):
        return self._masking_detectors

#--------------------------------------------------------------------------------------------------

class BackgroundOperations(ReductionStep):
    """Removes, if requested, a background from the detectors data in TOF
    units. Currently only uses the CalculateFlatBackground algorithm, more options
    to cover SNS use to be added at a later point.
    """
    _multiple_frames = False
    _background_start = None
    _background_end = None

    def __init__(self, MultipleFrames=False):
        super(BackgroundOperations, self).__init__()
        self._multiple_frames = MultipleFrames
        self._background_start = None
        self._background_end = None

    def execute(self, reducer, file_ws):
        if ( self._multiple_frames ):
            try:
                workspaces = mtd[file_ws].getNames()
            except AttributeError:
                workspaces = [file_ws]
        else:
            workspaces = [file_ws]

        for ws in workspaces:
            ConvertToDistribution(Workspace=ws)
            CalculateFlatBackground(InputWorkspace=ws,OutputWorkspace= ws,StartX= self._background_start,
                           EndX=self._background_end, Mode='Mean')
            ConvertFromDistribution(Workspace=ws)

    def set_range(self, start, end):
        self._background_start = start
        self._background_end = end

class CreateCalibrationWorkspace(ReductionStep):
    """Creates a calibration workspace from a White-Beam Vanadium run.
    """

    _back_min = None
    _back_max = None
    _peak_min = None
    _peak_max = None
    _detector_range_start = None
    _detector_range_end = None
    _calib_raw_files = []
    _calib_workspace = None
    _analyser = None
    _reflection = None

    def __init__(self):
        super(CreateCalibrationWorkspace, self).__init__()
        self._back_min = None
        self._back_max = None
        self._peak_min = None
        self._peak_max = None
        self._detector_range_start = None
        self._detector_range_end = None
        self._calib_raw_files = []
        self._calib_workspace = None
        self._analyser = None
        self._reflection = None
        self._intensity_scale = None

    def execute(self, reducer, file_ws):
        """The information we use here is not from the main reducer object
        (ie, we are not looking at one of the data files.)

        The ApplyCalibration step is related to this.
        """
        rawfiles = self._calib_raw_files
        if ( len(rawfiles) == 0 ):
            print "Indirect: No calibration run specified."
            return

        backMin, backMax, peakMin, peakMax = self._get_calib_details()
        specMin = self._detector_range_start + 1
        specMax = self._detector_range_end + 1

        runs = []
        for file in rawfiles:
            (direct, filename) = os.path.split(file)
            (root, ext) = os.path.splitext(filename)
            try:
                Load(Filename=file,OutputWorkspace= root, SpectrumMin=specMin, SpectrumMax=specMax,
                    LoadLogFiles=False)
                runs.append(root)
            except:
                sys.exit('Indirect: Could not load raw file: ' + file)
        cwsn = 'calibration'
        if ( len(runs) > 1 ):
            MergeRuns(InputWorkspaces=",".join(runs),OutputWorkspace= cwsn)
            factor = 1.0 / len(runs)
            Scale(InputWorkspace=cwsn,OutputWorkspace= cwsn,Factor= factor)
        else:
            cwsn = runs[0]
        CalculateFlatBackground(InputWorkspace=cwsn,OutputWorkspace= cwsn,StartX= backMin,EndX= backMax, Mode='Mean')

        cal_ws = mtd[cwsn]
        runNo = cal_ws.getRun().getLogData("run_number").value
        outWS_n = runs[0][:3] + runNo + '_' + self._analyser + self._reflection + '_calib'

        ntu = NormaliseToUnityStep()
        ntu.set_factor(self._intensity_scale)
        ntu.set_peak_range(peakMin, peakMax)
        ntu.execute(reducer, cwsn)

        RenameWorkspace(InputWorkspace=cwsn,OutputWorkspace= outWS_n)

        # Add data about the files creation to the logs
        if self._intensity_scale:
            AddSampleLog(Workspace=outWS_n, LogName='Scale Factor', LogType='Number', LogText=str(self._intensity_scale))

        AddSampleLog(Workspace=outWS_n, LogName='Peak Min', LogType='Number', LogText=str(peakMin))
        AddSampleLog(Workspace=outWS_n, LogName='Peak Max', LogType='Number', LogText=str(peakMax))
        AddSampleLog(Workspace=outWS_n, LogName='Back Min', LogType='Number', LogText=str(backMin))
        AddSampleLog(Workspace=outWS_n, LogName='Back Max', LogType='Number', LogText=str(backMax))

        self._calib_workspace = outWS_n # Set result workspace value
        if ( len(runs) > 1 ):
            for run in runs:
                DeleteWorkspace(Workspace=run)

    def set_parameters(self, back_min, back_max, peak_min, peak_max):
        self._back_min = back_min
        self._back_max = back_max
        self._peak_min = peak_min
        self._peak_max = peak_max

    def set_intensity_scale(self, factor):
        self._intensity_scale = float(factor)

    def set_detector_range(self, start, end):
        self._detector_range_start = start
        self._detector_range_end = end

    def set_instrument_workspace(self, workspace):
        self._instrument_workspace = workspace

    def set_files(self, files):
        if len(files) > 0:
            self._calib_raw_files = files
        else:
            raise ValueError("Indirect: Can't set calib files if you don't "
                "specify a calib file.")

    def set_analyser(self, analyser):
        self._analyser = str(analyser)

    def set_reflection(self, reflection):
        self._reflection = str(reflection)

    def result_workspace(self):
        return self._calib_workspace

    def _get_calib_details(self):
        if ( self._back_min is None and
                self._back_max is None and
                self._peak_min is None and
                self._peak_max is None ):
            instrument = mtd[self._instrument_workspace].getInstrument()
            try:
                backMin = instrument.getNumberParameter('back-start')[0]
                backMax = instrument.getNumberParameter('back-end')[0]
                peakMin = instrument.getNumberParameter('peak-start')[0]
                peakMax = instrument.getNumberParameter('peak-end')[0]
            except IndexError:
                sys.exit("Indirect: Unable to retrieve calibration details "
                    "from instrument of workspace.")
            else:
                return backMin, backMax, peakMin, peakMax
        else:
            return ( self._back_min, self._back_max, self._peak_min,
                self._peak_max )

class ApplyCalibration(ReductionStep):
    """Applies a calibration workspace to the data.
    """

    _multiple_frames = False
    _calib_workspace = None

    def __init__(self):
        super(ApplyCalibration, self).__init__()
        self._multiple_frames = False
        self._calib_workspace = None

    def execute(self, reducer, file_ws):
        if self._calib_workspace is None: # No calibration workspace set
            return
        if ( self._multiple_frames ):
            try:
                workspaces = mtd[file_ws].getNames()
            except AttributeError:
                workspaces = [file_ws]
        else:
            workspaces = [file_ws]

        for ws in workspaces:
            Divide(LHSWorkspace=ws,RHSWorkspace= self._calib_workspace,OutputWorkspace= ws)

    def set_is_multiple_frames(self, value):
        self._multiple_frames = value

    def set_calib_workspace(self, value):
        self._calib_workspace = value

class HandleMonitor(ReductionStep):
    """Handles the montior for the reduction of inelastic indirect data.

    This uses the following parameters from the instrument:
    * Workflow.Monitor1-Area
    * Workflow.Monitor1-Thickness
    * Workflow.Monitor1-ScalingFactor
    * Workflow.UnwrapMonitor
    """
    _multiple_frames = False

    def __init__(self, MultipleFrames=False):
        """Constructor for HandleMonitor routine.
        """
        super(HandleMonitor, self).__init__()
        self._multiple_frames = MultipleFrames

    def execute(self, reducer, file_ws):
        """Does everything we want to with the Monitor.
        """
        if ( self._multiple_frames ):
            try:
                workspaces = mtd[file_ws].getNames()
            except AttributeError:
                workspaces = [file_ws]
        else:
            workspaces = [file_ws]

        for ws in workspaces:
            monitor = ws+'_mon'
            self._rebin_monitor(ws)
            if self._need_to_unwrap(ws):
                self._unwrap_monitor(ws)
            else:
                ConvertUnits(InputWorkspace=monitor,OutputWorkspace= monitor,Target= 'Wavelength')
            self._monitor_efficiency(monitor)
            self._scale_monitor(monitor)

    def _rebin_monitor(self, ws):
        """For some instruments (e.g. BASIS) the monitor binning is too
    fine and needs to be rebinned. This is controlled
        by the 'Workflow.Monitor.RebinStep' parameter set on the
        instrument.  If no parameter is present, no rebinning will occur.
        """
        try:
            stepsize = mtd[ws].getInstrument().getNumberParameter('Workflow.Monitor.RebinStep')[0]
        except IndexError:
            logger.notice("Monitor is not being rebinned.")
        else:
            Rebin(InputWorkspace=ws+'_mon',OutputWorkspace= ws+'_mon',Params= stepsize)

    def _need_to_unwrap(self, ws):
        try:
            unwrap = mtd[ws].getInstrument().getStringParameter(
                'Workflow.UnwrapMonitor')[0]
        except IndexError:
            return False # Default it to not unwrap
        if ( unwrap == 'Never' ):
            return False
        elif ( unwrap == 'Always' ):
            return True
        elif ( unwrap == 'BaseOnTimeRegime' ):
            SpecMon = mtd[ws+'_mon'].readX(0)[0]
            SpecDet = mtd[ws].readX(0)[0]
            if ( SpecMon == SpecDet ):
                return True
            else:
                return False
        else:
            return False

    def _unwrap_monitor(self, ws):
        l_ref = self._get_reference_length(ws, 0)
        monitor = ws+'_mon'
        unwrapped_ws, join = UnwrapMonitor(InputWorkspace=monitor, OutputWorkspace=monitor, LRef=l_ref)
        RemoveBins(InputWorkspace=monitor,OutputWorkspace= monitor,XMin= join-0.001,XMax= join+0.001,
            Interpolation='Linear')
        try:
            FFTSmooth(InputWorkspace=monitor,OutputWorkspace=monitor,WorkspaceIndex=0)
        except ValueError:
            raise ValueError("Indirect Energy Conversion does not support uneven bin widths.")

    def _get_reference_length(self, ws, index):
        workspace = mtd[ws]
        instrument = workspace.getInstrument()
        sample = instrument.getSample()
        source = instrument.getSource()
        detector = workspace.getDetector(index)
        sample_to_source = sample.getPos() - source.getPos()
        r = detector.getDistance(sample)
        x = sample_to_source.getZ()
        result = x + r
        return result

    def _monitor_efficiency(self, monitor):
        inst = mtd[monitor].getInstrument()
        try:
            montiorStr = 'Workflow.Monitor1'
            area = inst.getNumberParameter(montiorStr+'-Area')[0]
            thickness = inst.getNumberParameter(montiorStr+'-Thickness')[0]
            attenuation= inst.getNumberParameter(montiorStr+'-Attenuation')[0]
        except IndexError:
            raise ValueError('Unable to retrieve monitor thickness, area and '
                'attenuation from Instrument Parameter file.')
        else:
            if ( area == -1 or thickness == -1 or attenuation == -1):
                return
            OneMinusExponentialCor(InputWorkspace=monitor,OutputWorkspace= monitor,C= (attenuation * thickness),C1= area)

    def _scale_monitor(self, monitor):
        """Some instruments wish to scale their data. Doing this at the
        monitor is the most efficient way to do this. This is controlled
        by the 'Workflow.MonitorScalingFactor' parameter set on the
        instrument.
        """
        try:
            factor = mtd[monitor].getInstrument().getNumberParameter(
                'Workflow.Monitor1-ScalingFactor')[0]
        except IndexError:
            print "Monitor is not being scaled."
        else:
            if factor != 1.0:
                Scale(InputWorkspace=monitor,OutputWorkspace= monitor,Factor= ( 1.0 / factor ),Operation= 'Multiply')

class CorrectByMonitor(ReductionStep):
    """
    """

    _multiple_frames = False
    _emode = "Indirect"

    def __init__(self, MultipleFrames=False, EMode="Indirect"):
        super(CorrectByMonitor, self).__init__()
        self._multiple_frames = MultipleFrames
        self._emode = EMode

    def execute(self, reducer, file_ws):
        if ( self._multiple_frames ):
            try:
                workspaces = mtd[file_ws].getNames()
            except AttributeError:
                workspaces = [file_ws]
        else:
            workspaces = [file_ws]

        for ws in workspaces:
            ConvertUnits(InputWorkspace=ws,OutputWorkspace= ws,Target= "Wavelength",EMode= self._emode)
            RebinToWorkspace(WorkspaceToRebin=ws,WorkspaceToMatch= ws+'_mon',OutputWorkspace= ws)
            Divide(LHSWorkspace=ws,RHSWorkspace= ws+'_mon',OutputWorkspace= ws)
            DeleteWorkspace(Workspace=ws+'_mon')

    def set_emode(self, emode):
        """
        """
        self._emode = emode

class FoldData(ReductionStep):
    _result_workspaces = []

    def __init__(self):
        super(FoldData, self).__init__()
        self._result_workspaces = []

    def execute(self, reducer, file_ws):
        try:
            wsgroup = mtd[file_ws].getNames()
        except AttributeError:
            return # Not a grouped workspace
        ws = file_ws+'_merged'
        MergeRuns(InputWorkspaces=','.join(wsgroup),OutputWorkspace= ws)
        scaling = self._create_scaling_workspace(wsgroup, ws)
        for workspace in wsgroup:
            DeleteWorkspace(Workspace=workspace)
        Divide(LHSWorkspace=ws,RHSWorkspace= scaling,OutputWorkspace= ws)
        DeleteWorkspace(Workspace=scaling)
        RenameWorkspace(InputWorkspace=ws,OutputWorkspace= file_ws)
        self._result_workspaces.append(file_ws)

    def get_result_workspaces(self):
        return self._result_workspaces

    def _create_scaling_workspace(self, wsgroup, merged):
        wsname = '__scaling'
        unit = ''
        ranges = []
        lowest = 0
        highest = 0
        for ws in wsgroup:
            if ( unit == '' ):
                unit = mtd[ws].getAxis(0).getUnit().unitID()
            low = mtd[ws].dataX(0)[0]
            high = mtd[ws].dataX(0)[mtd[ws].blocksize()-1]
            ranges.append([low, high])
            if low < lowest: lowest = low
            if high > highest: highest = high
        dataX = mtd[merged].readX(0)
        dataY = []
        dataE = []
        for i in range(0, mtd[merged].blocksize()):
            dataE.append(0.0)
            dataY.append(self._ws_in_range(ranges, dataX[i]))
        CreateWorkspace(OutputWorkspace=wsname,DataX= dataX,DataY= dataY,DataE= dataE, UnitX=unit)
        return wsname

    def _ws_in_range(self, ranges, xval):
        result = 0
        for range in ranges:
            if ( xval >= range[0] and xval <= range[1] ): result += 1
        return result

class ConvertToCm1(ReductionStep):
    """
    Converts the workspaces to cm-1.
    """

    _multiple_frames = False
    _save_to_cm_1 = False

    def __init__(self, MultipleFrames=False):
        super(ConvertToCm1, self).__init__()
        self._multiple_frames = MultipleFrames

    def execute(self, reducer, file_ws):

        if self._save_to_cm_1 == False:
            return

        if ( self._multiple_frames ):
            try:
                workspaceNames = mtd[file_ws].getNames()
            except AttributeError:
                workspaceNames = [file_ws]
        else:
            workspaceNames = [file_ws]

        for wsName in workspaceNames:
            try:
                ws = mtd[wsName]
            except:
                continue
            ConvertUnits(InputWorkspace=ws,OutputWorkspace=ws,EMode='Indirect',Target='DeltaE_inWavenumber')

    def set_save_to_cm_1(self, save_to_cm_1):
        self._save_to_cm_1 = save_to_cm_1

class ConvertToEnergy(ReductionStep):
    """
    """
    _rebin_string = None
    _multiple_frames = False

    def __init__(self, MultipleFrames=False):
        super(ConvertToEnergy, self).__init__()
        self._rebin_string = None
        self._multiple_frames = MultipleFrames

    def execute(self, reducer, file_ws):
        if ( self._multiple_frames ):
            try:
                workspaces = mtd[file_ws].getNames()
            except AttributeError:
                workspaces = [file_ws]
        else:
            workspaces = [file_ws]

        for ws in workspaces:
            ConvertUnits(InputWorkspace=ws,OutputWorkspace= ws,Target= 'DeltaE',EMode= 'Indirect')
            CorrectKiKf(InputWorkspace=ws,OutputWorkspace= ws,EMode= 'Indirect')
            if self._rebin_string is not None:
                if not self._multiple_frames:
                    Rebin(InputWorkspace=ws,OutputWorkspace= ws,Params= self._rebin_string)
            else:
                try:
                    # Rebin whole workspace to first spectrum to allow grouping to proceed
                    RebinToWorkspace(WorkspaceToRebin=ws,WorkspaceToMatch=ws,
                                     OutputWorkspace=ws)
                except Exception:
                    logger.information("RebinToWorkspace failed. Attempting to continue without it.")

        if self._multiple_frames and self._rebin_string is not None:
            self._rebin_mf(workspaces)

    def set_rebin_string(self, value):
        if value is not None:
            self._rebin_string = value

    def _rebin_mf(self, workspaces):
        nbin = 0
        rstwo = self._rebin_string.split(",")
        if len(rstwo) >= 5:
            rstwo = ",".join(rstwo[2:])
        else:
            rstwo = self._rebin_string
        for ws in workspaces:
            nbins = mtd[ws].blocksize()
            if nbins > nbin: nbin = nbins
        for ws in workspaces:
            if (mtd[ws].blocksize() == nbin):
                Rebin(InputWorkspace=ws,OutputWorkspace= ws,Params= self._rebin_string)
            else:
                Rebin(InputWorkspace=ws,OutputWorkspace= ws,Params= rstwo)

class RebinToFirstSpectrum(ReductionStep):
    """
        A simple step to rebin the input workspace to match
        the first spectrum of itself
    """

    def execute(self, reducer, inputworkspace):
        RebinToWorkspace(WorkspaceToRebin=inputworkspace,WorkspaceToMatch=inputworkspace,
                         OutputWorkspace=inputworkspace)

class NormaliseToUnityStep(ReductionStep):
    """
        A simple step to normalise a workspace to a given factor
    """
    _factor = None
    _peak_min = None
    _peak_max = None

    def execute(self, reducer, ws):
        number_historgrams = mtd[ws].getNumberHistograms()
        Integration(InputWorkspace=ws, OutputWorkspace=ws, RangeLower=self._peak_min, RangeUpper= self._peak_max)
        ws_mask, num_zero_spectra = FindDetectorsOutsideLimits(InputWorkspace=ws, OutputWorkspace='__temp_ws_mask')
        DeleteWorkspace(ws_mask)

        tempSum = SumSpectra(InputWorkspace=ws, OutputWorkspace='__temp_sum')
        total = tempSum.readY(0)[0]
        DeleteWorkspace(tempSum)

        if self._factor is None:
            self._factor = 1 / ( total / (number_historgrams - num_zero_spectra) )

        Scale(InputWorkspace=ws, OutputWorkspace=ws, Factor=self._factor, Operation='Multiply')

    def set_factor(self, factor):
        self._factor = factor

    def set_peak_range(self, pmin, pmax):
        self._peak_min = pmin
        self._peak_max = pmax

class DetailedBalance(ReductionStep):
    """
    """
    _temp = None
    _multiple_frames = False

    def __init__(self, MultipleFrames=False):
        super(DetailedBalance, self).__init__()
        self._temp = None
        self._multiple_frames = MultipleFrames

    def execute(self, reducer, file_ws):
        if self._temp is None:
            return

        correction = 11.606 / ( 2 * self._temp )

        if ( self._multiple_frames ):
            workspaces = mtd[file_ws].getNames()
        else:
            workspaces = [file_ws]

        for ws in workspaces:
            ExponentialCorrection(InputWorkspace=ws,OutputWorkspace= ws,C0= 1.0,C1= correction, Operation="Multiply")

    def set_temperature(self, temp):
        self._temp = temp

class Scaling(ReductionStep):
    """
    """
    _scale_factor = None
    _multiple_frames = False

    def __init__(self, MultipleFrames=False):
        super(Scaling, self).__init__()
        self._scale_factor = None
        self._multiple_frames = MultipleFrames

    def execute(self, reducer, file_ws):
        if self._scale_factor is None: # Scale factor is the default value, 1.0
            return

        if ( self._multiple_frames ):
            workspaces = mtd[file_ws].getNames()
        else:
            workspaces = [file_ws]

        for ws in workspaces:
            Scale(InputWorkspace=ws,OutputWorkspace= ws,Factor= self._scale_factor, Operation="Multiply")

    def set_scale_factor(self, scaleFactor):
        self._scale_factor = scaleFactor

class Grouping(ReductionStep):
    """This ReductionStep handles the grouping and renaming of the final
    workspace. In most cases, this will require a Rebin on the data. The option
    to do this is given in the ConvertToEnergy step.

    The step will use the following parameters on the workspace:
    * 'Workflow.GroupingMethod' - if this is equal to 'File' then we look for a
        parameter called:
    * 'Workflow.GroupingFile' - the name of a file which contains the grouping of
        detectors for the instrument.

    If a masking list has been set using set_mask_list(), then the workspace
    indices listed will not be included in the group (if any grouping is in
    fact performed).
    """
    _grouping_policy = None
    _masking_detectors = []
    _result_workspaces = []
    _multiple_frames = False

    def __init__(self, MultipleFrames=False):
        super(Grouping, self).__init__()
        self._grouping_policy = None
        self._masking_detectors = []
        self._result_workspaces = []
        self._multiple_frames = MultipleFrames

    def execute(self, reducer, file_ws):

        if ( self._multiple_frames ):
            try:
                workspaces = mtd[file_ws].getNames()
            except AttributeError:
                workspaces = [file_ws]
        else:
            workspaces = [file_ws]

        # set the detector mask for this workspace
        if file_ws in reducer._masking_detectors:
            self._masking_detectors = reducer._masking_detectors[file_ws]

        for ws in workspaces:
            if self._grouping_policy is not None:
                self._result_workspaces.append(self._group_data(ws))
            else:
                try:
                    group = mtd[ws].getInstrument().getStringParameter(
                        'Workflow.GroupingMethod')[0]
                except IndexError:
                    group = 'User'
                if (group == 'File' ):
                    self._grouping_policy =  mtd[ws].getInstrument().getStringParameter(
                        'Workflow.GroupingFile')[0]
                    self._result_workspaces.append(self._group_data(ws))
                else:
                    self._result_workspaces.append(self._group_data(ws))

    def set_grouping_policy(self, value):
        self._grouping_policy = value

    def get_result_workspaces(self):
        return self._result_workspaces

    def _group_data(self, workspace):
        grouping = self._grouping_policy
        if ( grouping == 'Individual' ) or ( grouping is None ):
            return workspace
        elif ( grouping == 'All' ):
            nhist = mtd[workspace].getNumberHistograms()
            wslist = []
            for i in range(0, nhist):
                if i not in self._masking_detectors:
                    wslist.append(i)
            GroupDetectors(InputWorkspace=workspace,OutputWorkspace= workspace,
                WorkspaceIndexList=wslist, Behaviour='Average')
        else:
            # Assume we have a grouping file.
            # First lets, find the file...
            if (os.path.isfile(grouping)):
                grouping_filename = grouping
            else:
                grouping_filename = os.path.join(config.getString('groupingFiles.directory'),
                        grouping)

            #mask detectors before grouping if we need to
            if len(self._masking_detectors) > 0:
                MaskDetectors(workspace, WorkspaceIndexList=self._masking_detectors)

            # Final check that the Mapfile exists, if not don't run the alg.
            if os.path.isfile(grouping_filename):
                GroupDetectors(InputWorkspace=workspace,OutputWorkspace=workspace, MapFile=grouping_filename,
                        Behaviour='Average')
        return workspace

class SaveItem(ReductionStep):
    """This routine will save a given workspace in the selected file formats.
    The currently recognised formats are:
        * 'spe' - SPE ASCII format
        * 'nxs' - NeXus compressed file format
        * 'nxspe' - NeXus SPE file format
        * 'ascii' - Comma Seperated Values (file extension '.dat')
        * 'gss' - GSAS file format (N.B.: units will be converted to Time of
            Flight if not already in that unit for saving in this format).
        * 'davegrp' - DAVE grouped ASCII format
    """
    _formats = []
    _save_to_cm_1 = False

    def __init__(self):
        super(SaveItem, self).__init__()
        self._formats = []

    def execute(self, reducer, file_ws):
        naming = Naming()
        filename = naming._get_ws_name(file_ws)
        for format in self._formats:
            if format == 'spe':
                SaveSPE(InputWorkspace=file_ws,Filename= filename+'.spe')
            elif format == 'nxs':
                SaveNexusProcessed(InputWorkspace=file_ws,Filename= filename+'.nxs')
            elif format == 'nxspe':
                SaveNXSPE(InputWorkspace=file_ws,Filename= filename+'.nxspe')
            elif format == 'ascii':
                #version 1 of SaveASCII produces output that works better with excel/origin
                SaveAscii(InputWorkspace=file_ws,Filename= filename+'.dat', Version=1)
            elif format == 'gss':
                ConvertUnits(InputWorkspace=file_ws,OutputWorkspace= "__save_item_temp",Target= "TOF")
                SaveGSS(InputWorkspace="__save_item_temp",Filename= filename+".gss")
                DeleteWorkspace(Workspace="__save_item_temp")
            elif format == 'aclimax':
                if (self._save_to_cm_1 == False):
                    bins = '3, -0.005, 500' #meV
                else:
                    bins = '24, -0.005, 4000' #cm-1
                Rebin(InputWorkspace=file_ws,OutputWorkspace= file_ws + '_aclimax_save_temp',Params= bins)
                SaveAscii(InputWorkspace=file_ws + '_aclimax_save_temp',Filename= filename+ '_aclimax.dat', Separator='Tab')
                DeleteWorkspace(Workspace=file_ws + '_aclimax_save_temp')
<<<<<<< HEAD
            elif format == 'davegrp':
                SaveDaveGrp(InputWorkspace=file_ws, Filename=filename + '.grp')
=======
>>>>>>> f99c1c96

    def set_formats(self, formats):
        self._formats = formats
    def set_save_to_cm_1(self, save_to_cm_1):
        self._save_to_cm_1 = save_to_cm_1

class Naming(ReductionStep):
    """Takes the responsibility of naming the results away from the Grouping
    step so that ws names are consistent right up until the last step. This
    uses the following instrument parameters:
    * 'Workflow.NamingConvention' - to decide how to name the result workspace.
        The default (when nothing is selected) is to use the run title.
    """
    _result_workspaces = []

    def __init__(self):
        super(Naming, self).__init__()
        self._result_workspaces = []
<<<<<<< HEAD
        self._multi_run = False
        
=======

>>>>>>> f99c1c96
    def execute(self, reducer, file_ws):
        wsname = self._get_ws_name(file_ws)
        RenameWorkspace(InputWorkspace=file_ws, OutputWorkspace=wsname)
        self._result_workspaces.append(wsname)

    def get_result_workspaces(self):
        return self._result_workspaces

    def set_multi_run(self, multi_run):
        self._multi_run = multi_run

    def _get_ws_name(self, workspace):
        try:
            type = mtd[workspace].getInstrument().getStringParameter(
                'Workflow.NamingConvention')[0]
        except IndexError:
            type = 'RunTitle'

        if ( type == 'AnalyserReflection' ):
            return self._analyser_reflection(workspace)
        elif ( type == 'RunTitle' ):
            return self._run_title(workspace)
        else:
            raise NotImplementedError('Unknown \'Workflow.NamingConvention\''
                ' parameter encountered on workspace: ' + workspace)

    def _run_title(self, workspace):
        ws = mtd[workspace]
        title = ws.getRun()['run_title'].value.strip()
        if not self._multi_run:
            runNo = ws.getRun()['run_number'].value
        else:
            runNo = '_multi'
        inst = ws.getInstrument().getName()
        isn = config.getFacility().instrument(inst).shortName().upper()
        valid = "-_.() %s%s" % (string.ascii_letters, string.digits)
        title = ''.join(ch for ch in title if ch in valid)
        title = isn + runNo + '-' + title
        return title

    def _analyser_reflection(self, workspace):
        if workspace == '':
            return ''
        ws = mtd[workspace]
        ins = ws.getInstrument().getName()
        ins = config.getFacility().instrument(ins).shortName().lower()
        if not self._multi_run:
            run = ws.getRun().getLogData('run_number').value
        else:
            run = '_multi'
        try:
            analyser = ws.getInstrument().getStringParameter('analyser')[0]
            reflection = ws.getInstrument().getStringParameter('reflection')[0]
        except IndexError:
            analyser = ''
            reflection = ''
        prefix = ins + run + '_' + analyser + reflection + '_red'
        return prefix<|MERGE_RESOLUTION|>--- conflicted
+++ resolved
@@ -1030,11 +1030,8 @@
                 Rebin(InputWorkspace=file_ws,OutputWorkspace= file_ws + '_aclimax_save_temp',Params= bins)
                 SaveAscii(InputWorkspace=file_ws + '_aclimax_save_temp',Filename= filename+ '_aclimax.dat', Separator='Tab')
                 DeleteWorkspace(Workspace=file_ws + '_aclimax_save_temp')
-<<<<<<< HEAD
             elif format == 'davegrp':
                 SaveDaveGrp(InputWorkspace=file_ws, Filename=filename + '.grp')
-=======
->>>>>>> f99c1c96
 
     def set_formats(self, formats):
         self._formats = formats
@@ -1053,12 +1050,8 @@
     def __init__(self):
         super(Naming, self).__init__()
         self._result_workspaces = []
-<<<<<<< HEAD
         self._multi_run = False
-        
-=======
-
->>>>>>> f99c1c96
+
     def execute(self, reducer, file_ws):
         wsname = self._get_ws_name(file_ws)
         RenameWorkspace(InputWorkspace=file_ws, OutputWorkspace=wsname)
