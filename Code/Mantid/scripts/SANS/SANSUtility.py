#pylint: disable=invalid-name
#########################################################
# This module contains utility functions common to the
# SANS data reduction scripts
########################################################
from mantid.simpleapi import *
from mantid.api import IEventWorkspace, MatrixWorkspace, WorkspaceGroup
import inspect
import math
import os
import re
import types

sanslog = Logger("SANS")

<<<<<<< HEAD
ADDED_EVENT_DATA_TAG = '_added_event_data'

REG_DATA_NAME = '-add' + ADDED_EVENT_DATA_TAG + '[_1-9]*$'
REG_DATA_MONITORS_NAME = '-add_monitors' + ADDED_EVENT_DATA_TAG + '[_1-9]*$'
=======
ADDED_EVENT_TAG = '_added_event_data'
>>>>>>> 2427b9e7

def deprecated(obj):
    """
    Decorator to apply to functions or classes that we think are not being (or
    should not be) used anymore.  Prints a warning to the log.
    """
    if inspect.isfunction(obj) or inspect.ismethod(obj):
        if inspect.isfunction(obj):
            obj_desc = "\"%s\" function" % obj.__name__
        else:
            obj_desc = "\"%s\" class" % obj.im_class.__name__
        def print_warning_wrapper(*args, **kwargs):
            sanslog.warning("The %s has been marked as deprecated and may be "\
                            "removed in a future version of Mantid.  If you "\
                            "believe this to have been marked in error, please "\
                            "contact the member of the Mantid team responsible "\
                            "for ISIS SANS." % obj_desc)
            return obj(*args, **kwargs)
        return print_warning_wrapper

    # Add a @deprecated decorator to each of the member functions in the class
    # (by recursion).
    if inspect.isclass(obj):
        for name, fn in inspect.getmembers(obj):
            if isinstance(fn, types.UnboundMethodType):
                setattr(obj, name, deprecated(fn))
        return obj

    assert False, "Programming error.  You have incorrectly applied the "\
                  "@deprecated decorator.  This is only for use with functions "\
                  "or classes."

def GetInstrumentDetails(instrum):
    """
        Return the details specific to the instrument's current detector bank
        @return number of pixels ac, first spectrum in the current detector, its last spectrum
    """
    det = instrum.cur_detector()
    #LOQ HAB is not a square detector and so has no width
    #for backwards compatibility we have to return a width
    if instrum.name() == 'LOQ' and instrum.cur_detector().name() == 'HAB':
        if det.n_columns is None :
            return 128, det.get_first_spec_num(), det.last_spec_num

    first_spectrum = det.get_first_spec_num()
    last_spectrum = det.last_spec_num
    if instrum.name() == 'SANS2D':
        first_spectrum += 4
        last_spectrum += 4

    return det.n_columns, first_spectrum, last_spectrum

def InfinitePlaneXML(id, plane_pt, normal_pt):
    return '<infinite-plane id="' + str(id) + '">' + \
        '<point-in-plane x="' + str(plane_pt[0]) + '" y="' + str(plane_pt[1]) + '" z="' + str(plane_pt[2]) + '" />' + \
        '<normal-to-plane x="' + str(normal_pt[0]) + '" y="' + str(normal_pt[1]) + '" z="' + str(normal_pt[2]) + '" />'+ \
        '</infinite-plane>'

def InfiniteCylinderXML(id, centre, radius, axis):
    return  '<infinite-cylinder id="' + str(id) + '">' + \
    '<centre x="' + str(centre[0]) + '" y="' + str(centre[1]) + '" z="' + str(centre[2]) + '" />' + \
    '<axis x="' + str(axis[0]) + '" y="' + str(axis[1]) + '" z="' + str(axis[2]) + '" />' + \
    '<radius val="' + str(radius) + '" />' + \
    '</infinite-cylinder>\n'

# Mask a cylinder, specifying the algebra to use
def MaskWithCylinder(workspace, radius, xcentre, ycentre, algebra):
    '''Mask a cylinder on the input workspace.'''
    xmldef = InfiniteCylinderXML('shape', [xcentre, ycentre, 0.0], radius, [0,0,1])
    xmldef += '<algebra val="' + algebra + 'shape" />'
    # Apply masking
    MaskDetectorsInShape(Workspace=workspace,ShapeXML=xmldef)

# Mask such that the remainder is that specified by the phi range
def LimitPhi(workspace, centre, phimin, phimax, use_mirror=True):
    # convert all angles to be between 0 and 360
    while phimax > 360 : phimax -= 360
    while phimax < 0 : phimax += 360
    while phimin > 360 : phimin -= 360
    while phimin < 0 : phimin += 360
    while phimax<phimin : phimax += 360

    #Convert to radians
    phimin = math.pi*phimin/180.0
    phimax = math.pi*phimax/180.0
    xmldef =  InfinitePlaneXML('pla',centre, [math.cos(-phimin + math.pi/2.0),math.sin(-phimin + math.pi/2.0),0]) + \
    InfinitePlaneXML('pla2',centre, [-math.cos(-phimax + math.pi/2.0),-math.sin(-phimax + math.pi/2.0),0]) + \
    InfinitePlaneXML('pla3',centre, [math.cos(-phimax + math.pi/2.0),math.sin(-phimax + math.pi/2.0),0]) + \
    InfinitePlaneXML('pla4',centre, [-math.cos(-phimin + math.pi/2.0),-math.sin(-phimin + math.pi/2.0),0])

    if use_mirror :
        xmldef += '<algebra val="#((pla pla2):(pla3 pla4))" />'
    else:
        #the formula is different for acute verses obstruse angles
        if phimax-phimin > math.pi :
            # to get an obtruse angle, a wedge that's more than half the area, we need to add the semi-inifinite volumes
            xmldef += '<algebra val="#(pla:pla2)" />'
        else :
            # an acute angle, wedge is more less half the area, we need to use the intesection of those semi-inifinite volumes
            xmldef += '<algebra val="#(pla pla2)" />'

    MaskDetectorsInShape(Workspace=workspace,ShapeXML= xmldef)

# Work out the spectra IDs for block of detectors
def spectrumBlock(base, ylow, xlow, ydim, xdim, det_dimension, orientation):
    '''Compile a list of spectrum IDs for rectangular block of size xdim by ydim'''
    output = ''
    if orientation == Orientation.Horizontal:
        start_spec = base + ylow*det_dimension + xlow
        for y in range(0, ydim):
            for x in range(0, xdim):
                output += str(start_spec + x + (y*det_dimension)) + ','
    elif orientation == Orientation.Vertical:
        start_spec = base + xlow*det_dimension + ylow
        for x in range(det_dimension - 1, det_dimension - xdim-1,-1):
            for y in range(0, ydim):
                std_i = start_spec + y + ((det_dimension-x-1)*det_dimension)
                output += str(std_i ) + ','
    elif orientation == Orientation.Rotated:
        # This is the horizontal one rotated so need to map the xlow and vlow to their rotated versions
        start_spec = base + ylow*det_dimension + xlow
        max_spec = det_dimension*det_dimension + base - 1
        for y in range(0, ydim):
            for x in range(0, xdim):
                std_i = start_spec + x + (y*det_dimension)
                output += str(max_spec - (std_i - base)) + ','
    elif orientation == Orientation.HorizontalFlipped:
        start_spec = base + ylow*det_dimension + xlow
        for y in range(0,ydim):
            max_row = base + (y+1)*det_dimension - 1
            min_row = base + (y)*det_dimension
            for x in range(0,xdim):
                std_i = start_spec + x + (y*det_dimension)
                diff_s = std_i - min_row
                output += str(max_row - diff_s) + ','

    return output.rstrip(",")

# Mask by bin range
def MaskByBinRange(workspace, timemask):
    # timemask should be a ';' separated list of start/end values
    ranges = timemask.split(';')
    for r in ranges:
        limits = r.split()
        if len(limits) == 2:
            MaskBins(InputWorkspace=workspace,OutputWorkspace= workspace, XMin= limits[0] ,XMax=limits[1])

def QuadrantXML(centre,rmin,rmax,quadrant):
    cin_id = 'cyl-in'
    xmlstring = InfiniteCylinderXML(cin_id, centre, rmin, [0,0,1])
    cout_id = 'cyl-out'
    xmlstring+= InfiniteCylinderXML(cout_id, centre, rmax, [0,0,1])
    plane1Axis=None
    plane2Axis=None
    if quadrant == 'Left':
        plane1Axis = [-1,1,0]
        plane2Axis = [-1,-1,0]
    elif quadrant == 'Right':
        plane1Axis = [1,-1,0]
        plane2Axis = [1,1,0]
    elif quadrant == 'Up':
        plane1Axis = [1,1,0]
        plane2Axis = [-1,1,0]
    elif quadrant == 'Down':
        plane1Axis = [-1,-1,0]
        plane2Axis = [1,-1,0]
    else:
        return ''
    p1id = 'pl-a'
    xmlstring += InfinitePlaneXML(p1id, centre, plane1Axis)
    p2id = 'pl-b'
    xmlstring += InfinitePlaneXML(p2id, centre, plane2Axis)
    xmlstring += '<algebra val="(#((#(' + cout_id + ':(#' + cin_id  + '))) ' + p1id + ' ' + p2id + '))"/>\n'
    return xmlstring

def getWorkspaceReference(ws_pointer):
    if isinstance(ws_pointer, str):
        ws_pointer = mtd[ws_pointer]
    if str(ws_pointer) not in mtd:
        raise RuntimeError("Invalid workspace name input: " + str(ws_pointer))
    return ws_pointer

def isEventWorkspace(ws_reference):
    return isinstance(getWorkspaceReference(ws_reference),IEventWorkspace)

def getBinsBoundariesFromWorkspace(ws_reference):
    ws_reference = getWorkspaceReference(ws_reference)
    Xvalues = ws_reference.dataX(0)
    binning = str(Xvalues[0])
    binGap = Xvalues[1] - Xvalues[0]
    binning = binning + ',' + str(binGap)
    for j in range(2, len(Xvalues)):
        nextBinGap = Xvalues[j] - Xvalues[j-1]
        if nextBinGap != binGap:
            binGap = nextBinGap
            binning = binning + ',' + str(Xvalues[j-1]) + ',' + str(binGap)
    binning = binning + "," + str(Xvalues[-1])
    return binning

def getFilePathFromWorkspace(ws):
    ws_pointer = getWorkspaceReference(ws)
    file_path = None

    try:
        for hist in ws_pointer.getHistory():
            try:
                if 'Load' in hist.name():
                    file_path = hist.getPropertyValue('Filename')
            except:
                pass
    except:
        try:
            hist = ws_pointer.getHistory().lastAlgorithm()
            file_path = hist.getPropertyValue('Filename')
        except:
            raise RuntimeError("Failed while looking for file in workspace: " + str(ws))

    if not file_path:
        raise RuntimeError("Can not find the file name for workspace " + str(ws))
    return file_path

def fromEvent2Histogram(ws_event, ws_monitor, binning = ""):
    """Transform an event mode workspace into a histogram workspace.
    It does conjoin the monitor and the workspace as it is expected from the current
    SANS data inside ISIS.

    A non-empty binning string will specify a rebin param list to use instead of using
    the binning of the monitor ws.

    Finally, it copies the parameter map from the workspace to the resulting histogram
    in order to preserve the positions of the detectors components inside the workspace.

    It will finally, replace the input workspace with the histogram equivalent workspace.
    """
    assert ws_monitor != None

    name = '__monitor_tmp'

    if binning != "":
        aux_hist = Rebin(ws_event, binning, False)
        Rebin(ws_monitor, binning, False, OutputWorkspace=name)
    else:
        aux_hist = RebinToWorkspace(ws_event, ws_monitor, False)
        ws_monitor.clone(OutputWorkspace=name)

    ConjoinWorkspaces(name, aux_hist, CheckOverlapping=True)
    CopyInstrumentParameters(ws_event, OutputWorkspace=name)

    ws_hist = RenameWorkspace(name, OutputWorkspace=str(ws_event))

    return ws_hist

def getChargeAndTime(ws_event):
    r = ws_event.getRun()
    charges = r.getLogData('proton_charge')
    total_charge = sum(charges.value)
    time_passed = (charges.times[-1] - charges.times[0]).total_microseconds()
    time_passed /= 1e6
    return total_charge, time_passed

def sliceByTimeWs(ws_event, time_start=None, time_stop=None):
    def formatTime(time_val):
        return "_T%.1f" % time_val
    params = dict()
    outname=str(ws_event)
    if time_start:
        outname +=formatTime(time_start)
        params['StartTime'] = time_start
    if time_stop:
        outname += formatTime(time_stop)
        params['StopTime'] = time_stop

    params['OutputWorkspace'] = outname
    sliced_ws = FilterByTime(ws_event, **params)
    return sliced_ws

def slice2histogram(ws_event, time_start, time_stop, monitor, binning=""):
    """Return the histogram of the sliced event and a tuple with the following:
       - total time of the experiment
       - total charge
       - time of sliced data
       - charge of sliced data
       @param ws_event pointer to the event workspace
       @param time_start: the minimum value to filter. Pass -1 to get the minimum available
       @param time_stop: the maximum value to filter. Pass -1 to get the maximum available
       @param monitor: pointer to the monitor workspace
       @param binning: optional binning string to use instead of the binning from the monitor
    """
    if not isEventWorkspace(ws_event):
        raise RuntimeError("The workspace "+str(ws_event)+ " is not a valid Event workspace")

    tot_c, tot_t = getChargeAndTime(ws_event)

    if (time_start == -1) and (time_stop == -1):
        hist = fromEvent2Histogram(ws_event, monitor, binning)
        return hist, (tot_t, tot_c, tot_t, tot_c)

    if time_start == -1:
        time_start = 0.0
    if time_stop == -1:
        time_stop = tot_t+0.001

    sliced_ws = sliceByTimeWs(ws_event, time_start, time_stop)
    sliced_ws = RenameWorkspace(sliced_ws, OutputWorkspace=ws_event.name())

    part_c, part_t = getChargeAndTime(sliced_ws)
    scaled_monitor = monitor * (part_c/tot_c)


    hist = fromEvent2Histogram(sliced_ws, scaled_monitor, binning)
    return hist, (tot_t, tot_c, part_t, part_c)


def sliceParser(str_to_parser):
    """
    Create a list of boundaries from a string defing the slices.
    Valid syntax is:
      * From 8 to 9 > '8-9' --> return [[8,9]]
      * From 8 to 9 and from 10 to 12 > '8-9, 10-12' --> return [[8,9],[10,12]]
      * From 5 to 10 in steps of 1 > '5:1:10' --> return [[5,6],[6,7],[7,8],[8,9],[9,10]]
      * From 5 > '>5' --> return [[5,-1]]
      * Till 5 > '<5' --> return [[-1,5]]

    Any combination of these syntax separated by comma is valid.
    A special mark is used to signalize no limit: -1,
    As, so, for an empty string, it will return: [[-1, -1]].

    It does not accept negative values.

    """
    num_pat = r'(\d+(?:\.\d+)?(?:[eE][+-]\d+)?)' # float without sign
    slice_pat = num_pat + r'-' + num_pat
    lowbound = '>'+num_pat
    upbound = '<'+num_pat
    sss_pat = num_pat+r':'+num_pat+r':'+num_pat
    exception_pattern = 'Invalid input for Slicer: %s'
    MARK = -1

    def _check_match(inpstr, patternstr, qtde_nums):
        match = re.match(patternstr, inpstr)
        if match:
            answer = match.groups()
            if len(answer) != qtde_nums:
                raise SyntaxError(exception_pattern %(inpstr))
            return [float(answer[i]) for i in range(qtde_nums)]
        else:
            return False

    def _parse_slice(inpstr):
        return _check_match(inpstr, slice_pat, 2)

    def _parse_lower(inpstr):
        val = _check_match(inpstr, lowbound, 1)
        if not val: return val
        return [val[0], MARK]

    def _parse_upper(inpstr):
        val = _check_match(inpstr, upbound, 1)
        if not val: return val
        return [MARK, val[0]]

    def _parse_start_step_stop(inpstr):
        val = _check_match(inpstr, sss_pat, 3)
        if not val: return val
        start = val[0]
        step = val[1]
        stop = val[2]
        curr_value = start

        vallist = []
        while True:

            next_value = curr_value + step

            if next_value >= stop:
                vallist.append([curr_value, stop])
                return vallist
            else:
                vallist.append([curr_value, next_value])

            curr_value = next_value



    def _extract_simple_input(inpstr):
        for fun in _parse_slice, _parse_lower, _parse_upper:
            val = fun(inpstr)
            if val:
                return val

        return False

    def _extract_composed_input(inpstr):
        return _parse_start_step_stop(inpstr)

    if not str_to_parser:
        return [[MARK, MARK]]

    parts = str_to_parser.split(',')
    result = []
    for inps in parts:
        inps = inps.replace(' ','')
        aux_res = _extract_simple_input(inps)
        if aux_res:
            result.append(aux_res)
            continue
        aux_res = _extract_composed_input(inps)
        if aux_res:
            result += aux_res
            continue
        raise SyntaxError('Invalid input '+ str_to_parser +'. Failed caused by this term:'+inps)

    return result

def getFileAndName(incomplete_path):
    this_path = FileFinder.getFullPath(incomplete_path)
    if not this_path:
        # do not catch exception, let it goes.
        this_path = FileFinder.findRuns(incomplete_path)
        # if list, get first value
        if hasattr(this_path, '__iter__'):
            this_path = this_path[0]

    # this_path contains the full_path
    basename = os.path.basename(this_path)
    # remove extension
    basename = os.path.splitext(basename)[0]

    return this_path, basename

def mask_detectors_with_masking_ws(ws_name, masking_ws_name):
    """
    Rolling our own MaskDetectors wrapper since masking is broken in a couple
    of places that affect us here:

    1. Calling MaskDetectors(Workspace=ws_name, MaskedWorkspace=mask_ws_name)
       is not something we can do because the algorithm masks by ws index
       rather than detector id, and unfortunately for SANS the detector table
       is not the same for MaskingWorkspaces as it is for the workspaces
       containing the data to be masked.  Basically, we get a mirror image of
       what we expect.  Instead, we have to extract the det IDs and use those
       via the DetectorList property.

    2. For some reason Detector.isMasked() does not work for MaskingWorkspaces.
       We use masking_ws.readY(ws_index)[0] == 1 instead.

    @param ws :: the workspace to be masked.
    @param masking_ws :: the masking workspace that contains masking info.
    """
    ws, masking_ws = mtd[ws_name], mtd[masking_ws_name]

    masked_det_ids = []

    for ws_index in range(masking_ws.getNumberHistograms()):
        if masking_ws.readY(ws_index)[0] == 1:
            masked_det_ids.append(masking_ws.getDetector(ws_index).getID())

    MaskDetectors(Workspace=ws, DetectorList=masked_det_ids)

<<<<<<< HEAD

def check_child_ws_for_name_and_type_for_added_eventdata(wsGroup):
    '''
    Ensure that the while loading added event data, we are dealing with
    1. The correct naming convention. For event data this is the run number,
       an add tag and possibly underscores and numbers when the same workspace
       is reloaded. For monitor data it is the run number, an add tag, a monitor
       tag and the possibly underscores and numbers when the same workspace is
       reloaded
    2. The correct workspace types.
    @param wsGroup ::  workspace group.
    '''
    hasData = False
    hasMonitors = False

    # Check if there are only two children in the group workspace
    if len(wsGroup) != 2:
        return False

    assert isinstance(wsGroup, WorkspaceGroup)

    for index in range(len(wsGroup)):
        childWorkspace = wsGroup.getItem(index)
        if re.search(REG_DATA_NAME, childWorkspace.getName()):
            if isinstance(childWorkspace, IEventWorkspace):
                hasData = True
        elif re.search(REG_DATA_MONITORS_NAME, childWorkspace.getName()):
            if isinstance(childWorkspace, MatrixWorkspace):
                hasMonitors = True

    return hasData and hasMonitors

def extract_child_ws_for_added_eventdata(ws_group, appendix):
    '''
    Extract the the child workspaces from a workspace group which was
    created by adding event data. The workspace group must contains a data
    workspace which is an EventWorkspace and a monitor workspace which is a
    matrix workspace.
    @param ws_group :: workspace group.
    @param appendix :: what to append to the names of the child workspaces
    '''
    # Store the name of the group workspace in a string
    ws_group_name = ws_group.getName()

    # Get a handle on each child workspace
    ws_handles = []
    for index in range(len(ws_group)):
        ws_handles.append(ws_group.getItem(index))

    if len(ws_handles) != 2:
        raise RuntimeError('Expected two child workspaces when loading added event data.'/
                           'Please make sure that you have loaded added event data which was generated by the Add tab of the SANS Gui.')

    # Now ungroup the group
    UnGroupWorkspace(ws_group)

    # Rename the child workspaces to be of the expected format. (see _get_workspace_name in sans_reduction_steps)
    for ws_handle in ws_handles:
        # Check if the child is an event data workspace or a monitor workspace
        if appendix in ws_handle.getName():
            new_name = ws_group_name + appendix
            RenameWorkspace(InputWorkspace = ws_handle.getName(), OutputWorkspace = new_name)
        else:
            new_name = ws_group_name
            RenameWorkspace(InputWorkspace = ws_handle.getName(), OutputWorkspace = new_name)

=======
def bundle_added_event_data_as_group(out_file_name, out_file_monitors_name):
    """
    We load an added event data file and its associated monitor file. Combine
    the data in a group workspace and delete the original files.
    @param out_file_name :: the file name of the event data file
    @param out_file_monitors_name :: the file name of the monitors file
    @return the name fo the new group workspace file
    """
    # Extract the file name and the extension
    file_name, file_extension = os.path.splitext(out_file_name)

    event_data_temp = file_name + ADDED_EVENT_TAG
    Load(Filename = out_file_name, OutputWorkspace = event_data_temp)
    event_data_ws = mtd[event_data_temp]

    monitor_temp = file_name + '_monitors' + ADDED_EVENT_TAG
    Load(Filename = out_file_monitors_name, OutputWorkspace = monitor_temp)

    monitor_ws = mtd[monitor_temp]

    out_group_file_name = file_name + file_extension
    out_group_ws_name = file_name

    # Delete the intermediate files
    full_data_path_name = get_full_path_for_added_event_data(out_file_name)
    full_monitor_path_name = get_full_path_for_added_event_data(out_file_monitors_name)

    if os.path.exists(full_data_path_name):
        os.remove(full_data_path_name)
    if os.path.exists(full_monitor_path_name):
        os.remove(full_monitor_path_name)

    # Create a grouped workspace with the data and the monitor child workspaces
    GroupWorkspaces(InputWorkspaces = [event_data_ws, monitor_ws], OutputWorkspace = out_group_ws_name)
    group_ws = mtd[out_group_ws_name]

    # Save the group
    SaveNexusProcessed(InputWorkspace = group_ws, Filename = out_group_file_name, Append=False)
    # Delete the files and the temporary workspaces
    DeleteWorkspace(event_data_ws)
    DeleteWorkspace(monitor_ws)

    return out_group_file_name

def get_full_path_for_added_event_data(file_name):
    path,base = os.path.split(file_name)
    if path == '' or base not in os.listdir(path):
        path = config['defaultsave.directory'] + path
        # If the path is still an empty string check in the current working directory
        if path == '':
            path = os.getcwd()
        assert base in os.listdir(path)
    full_path_name = os.path.join(path, base)

    return full_path_name
>>>>>>> 2427b9e7

###############################################################################
######################### Start of Deprecated Code ############################
###############################################################################

# Parse a log file containing run information and return the detector positions
@deprecated
def parseLogFile(logfile):
    logkeywords = {'Rear_Det_X':0.0, 'Rear_Det_Z':0.0, 'Front_Det_X':0.0, 'Front_Det_Z':0.0, \
        'Front_Det_Rot':0.0}
    if logfile == None:
        return tuple(logkeywords.values())
    file = open(logfile, 'rU')
    for line in file:
        entry = line.split()[1]
        if entry in logkeywords.keys():
            logkeywords[entry] = float(line.split()[2])

    return tuple(logkeywords.values())

@deprecated
def normalizePhi(phi):
    if phi > 90.0:
        phi -= 180.0
    elif phi < -90.0:
        phi += 180.0
    else:
        pass
    return phi

# Mask the inside of a cylinder
@deprecated
def MaskInsideCylinder(workspace, radius, xcentre = '0.0', ycentre = '0.0'):
    '''Mask out the inside of a cylinder or specified radius'''
    MaskWithCylinder(workspace, radius, xcentre, ycentre, '')

# Mask the outside of a cylinder
@deprecated
def MaskOutsideCylinder(workspace, radius, xcentre = '0.0', ycentre = '0.0'):
    '''Mask out the outside of a cylinder or specified radius'''
    MaskWithCylinder(workspace, radius, xcentre, ycentre, '#')

# Convert a mask string to a spectra list
# 6/8/9 RKH attempt to add a box mask e.g.  h12+v34 (= one pixel at intersection), h10>h12+v101>v123 (=block 3 wide, 23 tall)
@deprecated
def ConvertToSpecList(maskstring, firstspec, dimension, orientation):
    '''Compile spectra ID list'''
    if maskstring == '':
        return ''
    masklist = maskstring.split(',')
    speclist = ''
    for x in masklist:
        x = x.lower()
        if '+' in x:
            bigPieces = x.split('+')
            if '>' in bigPieces[0]:
                pieces = bigPieces[0].split('>')
                low = int(pieces[0].lstrip('hv'))
                upp = int(pieces[1].lstrip('hv'))
            else:
                low = int(bigPieces[0].lstrip('hv'))
                upp = low
            if '>' in bigPieces[1]:
                pieces = bigPieces[1].split('>')
                low2 = int(pieces[0].lstrip('hv'))
                upp2 = int(pieces[1].lstrip('hv'))
            else:
                low2 = int(bigPieces[1].lstrip('hv'))
                upp2 = low2
            if 'h' in bigPieces[0] and 'v' in bigPieces[1]:
                ydim=abs(upp-low)+1
                xdim=abs(upp2-low2)+1
                speclist += spectrumBlock(firstspec,low, low2,ydim, xdim, dimension,orientation) + ','
            elif 'v' in bigPieces[0] and 'h' in bigPieces[1]:
                xdim=abs(upp-low)+1
                ydim=abs(upp2-low2)+1
                speclist += spectrumBlock(firstspec,low2, low,nstrips, dimension, dimension,orientation)+ ','
            else:
                print "error in mask, ignored:  " + x
        elif '>' in x:
            pieces = x.split('>')
            low = int(pieces[0].lstrip('hvs'))
            upp = int(pieces[1].lstrip('hvs'))
            if 'h' in pieces[0]:
                nstrips = abs(upp - low) + 1
                speclist += spectrumBlock(firstspec,low, 0,nstrips, dimension, dimension,orientation)  + ','
            elif 'v' in pieces[0]:
                nstrips = abs(upp - low) + 1
                speclist += spectrumBlock(firstspec,0,low, dimension, nstrips, dimension,orientation)  + ','
            else:
                for i in range(low, upp + 1):
                    speclist += str(i) + ','
        elif 'h' in x:
            speclist += spectrumBlock(firstspec,int(x.lstrip('h')), 0,1, dimension, dimension,orientation) + ','
        elif 'v' in x:
            speclist += spectrumBlock(firstspec,0,int(x.lstrip('v')), dimension, 1, dimension,orientation) + ','
        else:
            speclist += x.lstrip('s') + ','

    return speclist

# Mask by detector number
@deprecated
def MaskBySpecNumber(workspace, speclist):
    speclist = speclist.rstrip(',')
    if speclist == '':
        return ''
    MaskDetectors(Workspace=workspace, SpectraList = speclist)

@deprecated
def SetupTransmissionWorkspace(inputWS, spec_list, backmon_start, backmon_end, wavbining, interpolate, loqremovebins):
    tmpWS = inputWS + '_tmp'
    CropWorkspace(InputWorkspace=inputWS,OutputWorkspace=tmpWS, StartWorkspaceIndex=0, EndWorkspaceIndex=2)

    if loqremovebins == True:
        RemoveBins(InputWorkspace=tmpWS,OutputWorkspace=tmpWS,XMin= 19900,XMax= 20500, Interpolation='Linear')
    if backmon_start != None and backmon_end != None:
        CalculateFlatBackground(InputWorkspace=tmpWS,OutputWorkspace= tmpWS, StartX = backmon_start, EndX = backmon_end, WorkspaceIndexList = spec_list, Mode='Mean')

    # Convert and rebin
    ConvertUnits(InputWorkspace=tmpWS,OutputWorkspace=tmpWS,Target="Wavelength")

    if interpolate :
        InterpolatingRebin(InputWorkspace=tmpWS,OutputWorkspace= tmpWS,Params= wavbining)
    else :
        Rebin(InputWorkspace=tmpWS,OutputWorkspace= tmpWS,Params= wavbining)

    return tmpWS

# Setup the transmission workspace
# Correct of for the volume of the sample/can. Dimensions should be in order: width, height, thickness
@deprecated
def ScaleByVolume(inputWS, scalefactor, geomid, width, height, thickness):
    # Divide by the area
    if geomid == 1:
        # Volume = circle area * height
        # Factor of four comes from radius = width/2
        scalefactor /= (height*math.pi*math.pow(width,2)/4.0)
    elif geomid == 2:
        scalefactor /= (width*height*thickness)
    else:
        # Factor of four comes from radius = width/2
        scalefactor /= (thickness*math.pi*math.pow(width, 2)/4.0)
    # Multiply by the calculated correction factor
    ws = mtd[inputWS]
    ws *= scalefactor

@deprecated
def StripEndZeroes(workspace, flag_value = 0.0):
    result_ws = mtd[workspace]
    y_vals = result_ws.readY(0)
    length = len(y_vals)
        # Find the first non-zero value
    start = 0
    for i in range(0, length):
        if  y_vals[i] != flag_value :
            start = i
            break
        # Now find the last non-zero value
    stop = 0
    length -= 1
    for j in range(length, 0,-1):
        if  y_vals[j] != flag_value :
            stop = j
            break
        # Find the appropriate X values and call CropWorkspace
    x_vals = result_ws.readX(0)
    startX = x_vals[start]
        # Make sure we're inside the bin that we want to crop
    endX = 1.001*x_vals[stop + 1]
    CropWorkspace(InputWorkspace=workspace,OutputWorkspace=workspace,XMin=startX,XMax=endX)

@deprecated
class Orientation(object):

    Horizontal = 1
    Vertical = 2
    Rotated = 3
    # This is for the empty instrument
    HorizontalFlipped = 4

# A small class holds the run number with the workspace name, because the run number is not contained in the workspace at the moment
@deprecated
class WorkspaceDetails(object):

    def __init__(self, name, run_number):
        self._name = name
        run_number = str(run_number).split('-add')[0]
        self._run_number = int(run_number)

    def getName(self):
        return self._name

    def getRunNumber(self):
        return self._run_number

    def reset(self):
        self._name = ""
        self._run_number = -1

# A small class to collect together run information, used to save passing tuples around
@deprecated
class RunDetails(object):

    def __init__(self, raw_ws, final_ws, trans_raw, direct_raw, maskpt_rmin, maskpt_rmax, suffix):
        self._rawworkspace = raw_ws
        self._finalws = final_ws
        self._trans_raw = trans_raw
        self._direct_raw = direct_raw
        self._maskrmin = maskpt_rmin
        self._maskrmax = maskpt_rmax
        self._suffix = suffix

    def getRawWorkspace(self):
        return self._rawworkspace

    def getReducedWorkspace(self):
        return self._finalws

    def setReducedWorkspace(self, wsName):
        self._finalws = wsName

    def getTransRaw(self):
        return self._trans_raw

    def getDirectRaw(self):
        return self._direct_raw

    def getMaskPtMin(self):
        return self._maskrmin

    def setMaskPtMin(self, rmin):
        self._maskrmin = rmin

    def getMaskPtMax(self):
        return self._maskrmax

    def setMaskPtMax(self, rmax):
        self._maskrmax = rmax

    def getSuffix(self):
        return self._suffix

###############################################################################
########################## End of Deprecated Code #############################
###############################################################################

if __name__ == '__main__':
    pass<|MERGE_RESOLUTION|>--- conflicted
+++ resolved
@@ -13,14 +13,10 @@
 
 sanslog = Logger("SANS")
 
-<<<<<<< HEAD
 ADDED_EVENT_DATA_TAG = '_added_event_data'
 
 REG_DATA_NAME = '-add' + ADDED_EVENT_DATA_TAG + '[_1-9]*$'
 REG_DATA_MONITORS_NAME = '-add_monitors' + ADDED_EVENT_DATA_TAG + '[_1-9]*$'
-=======
-ADDED_EVENT_TAG = '_added_event_data'
->>>>>>> 2427b9e7
 
 def deprecated(obj):
     """
@@ -480,7 +476,6 @@
 
     MaskDetectors(Workspace=ws, DetectorList=masked_det_ids)
 
-<<<<<<< HEAD
 
 def check_child_ws_for_name_and_type_for_added_eventdata(wsGroup):
     '''
@@ -547,7 +542,6 @@
             new_name = ws_group_name
             RenameWorkspace(InputWorkspace = ws_handle.getName(), OutputWorkspace = new_name)
 
-=======
 def bundle_added_event_data_as_group(out_file_name, out_file_monitors_name):
     """
     We load an added event data file and its associated monitor file. Combine
@@ -559,11 +553,11 @@
     # Extract the file name and the extension
     file_name, file_extension = os.path.splitext(out_file_name)
 
-    event_data_temp = file_name + ADDED_EVENT_TAG
+    event_data_temp = file_name + ADDED_EVENT_DATA_TAG
     Load(Filename = out_file_name, OutputWorkspace = event_data_temp)
     event_data_ws = mtd[event_data_temp]
 
-    monitor_temp = file_name + '_monitors' + ADDED_EVENT_TAG
+    monitor_temp = file_name + '_monitors' + ADDED_EVENT_DATA_TAG
     Load(Filename = out_file_monitors_name, OutputWorkspace = monitor_temp)
 
     monitor_ws = mtd[monitor_temp]
@@ -603,7 +597,6 @@
     full_path_name = os.path.join(path, base)
 
     return full_path_name
->>>>>>> 2427b9e7
 
 ###############################################################################
 ######################### Start of Deprecated Code ############################
