--- conflicted
+++ resolved
@@ -197,15 +197,9 @@
 
       set ( CPACK_RPM_PACKAGE_REQUIRES "${CPACK_RPM_PACKAGE_REQUIRES},poco-crypto,poco-data,poco-mysql,poco-sqlite,poco-odbc,poco-util,poco-xml,poco-zip,poco-net,poco-netssl,poco-foundation,PyQt4,sip" )
       set ( CPACK_RPM_PACKAGE_REQUIRES "${CPACK_RPM_PACKAGE_REQUIRES},python-ipython >= 1.1.0" )
-<<<<<<< HEAD
       # scipy, matplotlib, psutil
       set ( CPACK_RPM_PACKAGE_REQUIRES "${CPACK_RPM_PACKAGE_REQUIRES},scipy,python-matplotlib,python-psutil" )
-      set ( CPACK_RPM_PACKAGE_REQUIRES "${CPACK_RPM_PACKAGE_REQUIRES},mxml,hdf,hdf5" )
-=======
-      # scipy & matplotlib
-      set ( CPACK_RPM_PACKAGE_REQUIRES "${CPACK_RPM_PACKAGE_REQUIRES},scipy,python-matplotlib" )
       set ( CPACK_RPM_PACKAGE_REQUIRES "${CPACK_RPM_PACKAGE_REQUIRES},mxml,hdf,hdf5,jsoncpp" )
->>>>>>> 1324972e
 
       if( "${UNIX_CODENAME}" MATCHES "Santiago" )
         # On RHEL6 we have to use an updated qscintilla to fix an auto complete bug
