# Mantid Repository : https://github.com/mantidproject/mantid
#
# Copyright &copy; 2018 ISIS Rutherford Appleton Laboratory UKRI,
#     NScD Oak Ridge National Laboratory, European Spallation Source
#     & Institut Laue - Langevin
# SPDX - License - Identifier: GPL - 3.0 +
# pylint: disable=too-many-lines, invalid-name, too-many-instance-attributes, too-many-branches, too-few-public-methods

from __future__ import (absolute_import, division, print_function)
import abc
import re
from math import copysign


from sans.common.enums import (ReductionMode, DetectorType, RangeStepType, FitType, DataType, SANSInstrument)
from sans.user_file.settings_tags import (DetectorId, BackId, range_entry, back_single_monitor_entry,
                                          single_entry_with_detector, mask_angle_entry, LimitsId,
                                          simple_range, complex_range, MaskId, mask_block, mask_block_cross,
                                          mask_line, range_entry_with_detector, SampleId, SetId, set_scales_entry,
                                          position_entry, TransId, TubeCalibrationFileId, QResolutionId, FitId,
                                          fit_general, MonId, monitor_length, monitor_file, GravityId, OtherId,
                                          monitor_spectrum, PrintId, det_fit_range, q_rebin_values)


# -----------------------------------------------------------------
# --- Free Functions     ------------------------------------------
# -----------------------------------------------------------------
def convert_string_to_float(to_convert):
    return float(to_convert.strip())


def convert_string_to_integer(to_convert):
    return int(to_convert.strip())


def extract_range(to_extract, converter):
    # Remove leading and trailing whitespace
    to_extract = to_extract.strip()
    # Collapse multiple central whitespaces to a single one
    to_extract = ' '.join(to_extract.split())

    entries_string = to_extract.split()
    number_of_entries = len(entries_string)
    if number_of_entries != 2:
        raise RuntimeError("Expected a range defined by two numbers,"
                           " but instead received {0}".format(number_of_entries))

    return [converter(entries_string[0]),
            converter(entries_string[1])]


def extract_float_range(to_extract):
    return extract_range(to_extract, convert_string_to_float)


def extract_int_range(to_extract):
    return extract_range(to_extract, convert_string_to_integer)


def extract_list(to_extract, separator, converter):
    to_extract = to_extract.strip()
    to_extract = ' '.join(to_extract.split())
    string_list = [element.replace(" ", "") for element in re.split(separator, to_extract)]
    string_list = [element for element in string_list if element != ""]
    return [converter(element) for element in string_list]


def extract_float_list(to_extract, separator=","):
    return extract_list(to_extract, separator, convert_string_to_float)


def extract_string_list(to_extract, separator=","):
    return extract_list(to_extract, separator, lambda x: x)


def extract_float_range_midpoint_and_steps(to_extract, separator):
    to_extract = ' '.join(to_extract.split())

    entries_string = re.split(separator, to_extract)
    entries_string = [element for element in entries_string if element != ""]
    number_of_entries = len(entries_string)
    if number_of_entries != 5:
        raise RuntimeError("Expected a range defined by 5 numbers,"
                           " but instead received {0}".format(number_of_entries))

    return [convert_string_to_float(entries_string[0]),
            convert_string_to_float(entries_string[1]),
            convert_string_to_float(entries_string[2]),
            convert_string_to_float(entries_string[3]),
            convert_string_to_float(entries_string[4])]


def does_pattern_match(compiled_regex, line):
    return compiled_regex.match(line) is not None


def escape_special_characters_for_file_path(to_escape):
    escape = {"\a": "\\a", "\b": "\\b", r"\c": "\\c", "\f": "\\f",
              "\n": "\\n", "\r": "\\r", "\t": "\\t", "\v": "\\v"}
    keys = list(escape.keys())
    escaped = to_escape
    for key in keys:
        escaped = escaped.replace(key, escape[key])
    escaped = escaped.replace("\\", "/")
    return escaped


# -----------------------------------------------------------------
# --- Common Regex Strings-----------------------------------------
# -----------------------------------------------------------------
float_number = "[-+]?(\\d*[.])?\\d+"
integer_number = "[-+]?\\d+"
positive_float_number = "[+]?(\\d*[.])?\\d+"
start_string = "^\\s*"
end_string = "\\s*$"
space_string = "\\s+"
rebin_string = "(\\s*[-+]?\\d+(\\.\\d+)?)(\\s*,\\s*[-+]?\\d+(\\.\\d+)?)*"
rebin_string_no_comma = "(\\s*[-+]?\\d+(\\.\\d+)?)(\\s*\\s*[-+]?\\d+(\\.\\d+)?)*"


# ----------------------------------------------------------------
# --- Parsers ----------------------------------------------------
# ----------------------------------------------------------------
class UserFileComponentParser(object):
    separator_dash = "/"
    separator_space = "\\s"
    separator_equal = "="

    @abc.abstractmethod
    def parse_line(self, line):
        pass

    @staticmethod
    @abc.abstractmethod
    def get_type():
        pass

    @staticmethod
    @abc.abstractmethod
    def get_type_pattern():
        pass

    @staticmethod
    def get_settings(line, command_pattern):
        line = line.strip()
        line = line.upper()
        setting = re.sub(command_pattern, "", line)
        setting = setting.strip()
        return setting.upper()


class BackParser(UserFileComponentParser):
    """
    The BackParser handles the following structure
        Command | Qualifier    | Parameter
        BACK    / MON/TIMES     t1 t2
        BACK    / M m/TIMES      t1 t2
        BACK    / M m            t1 t2
        BACK    / M m/OFF
        BACK    / TRANS          t1 t2
    """
    Type = "BACK"

    def __init__(self):
        super(BackParser, self).__init__()

        # General
        self._times = "\\s*/\\s*TIMES"

        # All Monitors
        self._all_mons = "\\s*MON\\s*/\\s*TIMES\\s*"
        self._all_mons_pattern = re.compile(start_string + self._all_mons + space_string + float_number +
                                            space_string + float_number + end_string)

        # Single Monitor
        self._mon_id = "M"
        self._single_monitor = "\\s*" + self._mon_id + integer_number + "\\s*"
        self._single_monitor_pattern = re.compile(start_string + self._single_monitor +
                                                  "(\\s*" + self._times + "\\s*)?" + space_string + float_number +
                                                  space_string + float_number + end_string)

        # Off
        self._off_pattern = re.compile(start_string + self._single_monitor + "\\s*/\\s*OFF\\s*" + end_string)

        # Trans
        self._trans = "TRANS"
        self._trans_pattern = re.compile(start_string + self._trans + space_string + float_number +
                                         space_string + float_number)

    def parse_line(self, line):
        # Get the settings, ie remove command
        setting = UserFileComponentParser.get_settings(line, BackParser.get_type_pattern())

        # Determine the qualifier and extract the user setting
        if self._is_all_mon(setting):
            output = self._extract_all_mon(setting)
        elif self._is_single_mon(setting):
            output = self._extract_single_mon(setting)
        elif self._is_off(setting):
            output = self._extract_off(setting)
        elif self._is_trans(setting):
            output = self._extract_trans(setting)
        else:
            raise RuntimeError("BackParser: Unknown command for BACK: {0}".format(line))
        return output

    def _is_all_mon(self, line):
        return does_pattern_match(self._all_mons_pattern, line)

    def _is_single_mon(self, line):
        return does_pattern_match(self._single_monitor_pattern, line)

    def _is_off(self, line):
        return does_pattern_match(self._off_pattern, line)

    def _is_trans(self, line):
        return does_pattern_match(self._trans_pattern, line)

    def _extract_all_mon(self, line):
        all_mons_string = re.sub(self._all_mons, "", line)
        time_range = extract_float_range(all_mons_string)
        return {BackId.ALL_MONITORS: range_entry(start=time_range[0], stop=time_range[1])}

    def _extract_single_mon(self, line):
        monitor_number = self._get_monitor_number(line)
        single_string = re.sub(self._times, "", line)
        all_mons_string = re.sub(self._single_monitor, "", single_string)
        time_range = extract_float_range(all_mons_string)
        return {BackId.SINGLE_MONITORS: back_single_monitor_entry(monitor=monitor_number, start=time_range[0],
                                                                  stop=time_range[1])}

    def _extract_off(self, line):
        monitor_number = self._get_monitor_number(line)
        return {BackId.MONITOR_OFF: monitor_number}

    def _extract_trans(self, line):
        trans_string = re.sub(self._trans, "", line)
        time_range = extract_float_range(trans_string)
        return {BackId.TRANS: range_entry(start=time_range[0], stop=time_range[1])}

    def _get_monitor_number(self, line):
        monitor_selection = re.search(self._single_monitor, line).group(0)
        monitor_selection = monitor_selection.strip()
        monitor_number_string = re.sub(self._mon_id, "", monitor_selection)
        return convert_string_to_integer(monitor_number_string)

    @staticmethod
    def get_type():
        return BackParser.Type

    @staticmethod
    @abc.abstractmethod
    def get_type_pattern():
        return "\\s*" + BackParser.get_type() + "\\s*/\\s*"


class InstrParser(object):
    """
    InstrParser looks to find the instrument.
    Compared to other parsers, this is a naive implementation
    which expects a line in the user file to explicitly state the instrument,
    with no other data.
    Because of this, we are trying to match exact strings, and so do not use regex.
    """
    Type = "INSTR"
    _INSTRUMENTS = ["LOQ", "LARMOR", "SANS2D", "ZOOM", "NOINSTRUMENT"]

    INSTRUMENTS_DICT = {"LOQ": SANSInstrument.LOQ,
                        "LARMOR": SANSInstrument.LARMOR,
                        "SANS2D": SANSInstrument.SANS2D,
                        "ZOOM": SANSInstrument.ZOOM}

    @staticmethod
    def parse_line(line):
        try:
            ret_val = InstrParser.INSTRUMENTS_DICT[line]
        except KeyError:
            raise RuntimeError("InstrParser: Unknown command for INSTR: {0}".format(line))
        else:
            # If no exception raised
            return {DetectorId.INSTRUMENT: ret_val}

    @staticmethod
    def get_type():
        return InstrParser.Type

    @staticmethod
    def get_type_pattern(line):
        if line in InstrParser._INSTRUMENTS:
            return True
        else:
            return False


class DetParser(UserFileComponentParser):
    """
    The DetParser handles the following structure
        1) Corrections:
            DET/CORR/FRONT/qualifier [parameter]
            DET/CORR/REAR/qualifier [parameter]
              qualifiers are:
              X , Y, Z, ROT, RADIUS, SIDE, XTILT, YTILT

            Note that illegally the combination DET/CORR FRONT qualifier is accepted by the old ISIS SANS reduction
            code, therefore we need to support it here

        2) Reduction Mode
            DET/FRONT
            DET/REAR
            DET/BOTH
            DET/MERGED
            DET/MERGE
            DET/MAIN
            DET/HAB

        3) Settings for merged operation
            DET/RESCALE rescale
            DET/SHIFT shift
            DET/RESCALE/FIT [Q1 Q2]
            DET/SHIFT/FIT [Q1 Q2]
            DET/OVERLAP [Q1 Q2]
    """
    Type = "DET"

    def __init__(self):
        super(DetParser, self).__init__()
        # Reduction mode
        self._HAB = ["FRONT", "HAB"]
        self._LAB = ["REAR", "MAIN"]
        self._BOTH = ["BOTH"]
        self._MERGE = ["MERGE", "MERGED"]
        self._reduction_mode = []
        self._reduction_mode.extend(self._BOTH)
        self._reduction_mode.extend(self._LAB)
        self._reduction_mode.extend(self._HAB)
        self._reduction_mode.extend(self._MERGE)

        # Corrections
        self._x = "\\s*X\\s*"
        self._x_pattern = re.compile(start_string + self._x + space_string + float_number + end_string)
        self._y = "\\s*Y\\s*"
        self._y_pattern = re.compile(start_string + self._y + space_string + float_number + end_string)
        self._z = "\\s*Z\\s*"
        self._z_pattern = re.compile(start_string + self._z + space_string + float_number + end_string)
        self._rotation = "\\s*ROT\\s*"
        self._rotation_pattern = re.compile(start_string + self._rotation + space_string + float_number + end_string)
        self._translation = "\\s*SIDE\\s*"
        self._translation_pattern = re.compile(start_string + self._translation + space_string +
                                               float_number + end_string)
        self._x_tilt = "\\s*XTILT\\s*"
        self._x_tilt_pattern = re.compile(start_string + self._x_tilt + space_string + float_number + end_string)
        self._y_tilt = "\\s*YTILT\\s*"
        self._y_tilt_pattern = re.compile(start_string + self._y_tilt + space_string + float_number + end_string)

        self._radius = "\\s*RADIUS\\s*"
        self._radius_pattern = re.compile(start_string + self._radius + space_string + float_number + end_string)
        self._correction_lab = "\\s*CORR\\s*[/]?\\s*REAR\\s*[/]?\\s*"
        self._correction_hab = "\\s*CORR\\s*[/]?\\s*FRONT\\s*[/]?\\s*"
        self._correction_LAB_pattern = re.compile(start_string + self._correction_lab)
        self._correction_HAB_pattern = re.compile(start_string + self._correction_hab)

        # Merge options
        self._rescale = "\\s*RESCALE\\s*"
        self._rescale_pattern = re.compile(start_string + self._rescale + space_string + float_number + end_string)
        self._shift = "\\s*SHIFT\\s*"
        self._shift_pattern = re.compile(start_string + self._shift + space_string + float_number + end_string)
        self._rescale_fit = "\\s*RESCALE\\s*/\\s*FIT\\s*"
        self._q_range = "\\s*(" + float_number + space_string + float_number + ")?"
        self._rescale_fit_pattern = re.compile(start_string + self._rescale_fit + self._q_range + end_string)
        self._shift_fit = "\\s*SHIFT\\s*/\\s*FIT\\s*"
        self._shift_fit_pattern = re.compile(start_string + self._shift_fit + self._q_range + end_string)
        self._merge_range = "\\s*OVERLAP\\s*"
        self._merge_range_pattern = re.compile(start_string + self._merge_range + self._q_range + end_string)

    def parse_line(self, line):
        # Get the settings, ie remove command
        setting = UserFileComponentParser.get_settings(line, DetParser.get_type_pattern())
        # Determine the qualifier and extract the user setting
        if self._is_reduction_mode_setting(setting):
            output = self._extract_reduction_mode(setting)
        elif self._is_correction_setting(setting):
            output = self._extract_correction(setting)
        elif self._is_merge_option_setting(setting):
            output = self._extract_merge_option(setting)
        else:
            raise RuntimeError("DetParser: Unknown command for DET: {0}".format(line))
        return output

    def _is_reduction_mode_setting(self, line):
        front_element = line.split(UserFileComponentParser.separator_dash, 1)[0]
        return front_element in self._reduction_mode

    def _is_correction_setting(self, line):
        return does_pattern_match(self._correction_HAB_pattern, line) or \
               does_pattern_match(self._correction_LAB_pattern, line)

    def _is_merge_option_setting(self, line):
        return does_pattern_match(self._rescale_pattern, line) or \
               does_pattern_match(self._shift_pattern, line) or \
               does_pattern_match(self._rescale_fit_pattern, line) or \
               does_pattern_match(self._shift_fit_pattern, line) or \
               does_pattern_match(self._merge_range_pattern, line)

    def _extract_reduction_mode(self, line):
        line_capital = line.upper()
        if line_capital in self._HAB:
            return {DetectorId.REDUCTION_MODE: ReductionMode.HAB}
        elif line_capital in self._LAB:
            return {DetectorId.REDUCTION_MODE: ReductionMode.LAB}
        elif line_capital in self._BOTH:
            return {DetectorId.REDUCTION_MODE: ReductionMode.ALL}
        elif line_capital in self._MERGE:
            return {DetectorId.REDUCTION_MODE: ReductionMode.MERGED}
        else:
            raise RuntimeError("DetParser:  Could not extract line: {0}".format(line))

    def _extract_correction(self, line):
        if self._correction_HAB_pattern.match(line) is not None:
            qualifier = re.sub(self._correction_hab, "", line)
            qualifier = qualifier.strip()
            return self._extract_detector_setting(qualifier, DetectorType.HAB)
        elif self._correction_LAB_pattern.match(line) is not None:
            qualifier = re.sub(self._correction_lab, "", line)
            qualifier = qualifier.strip()
            return self._extract_detector_setting(qualifier, DetectorType.LAB)
        else:
            raise RuntimeError("DetParser: Could not extract line: {0}".format(line))

    def _extract_detector_setting(self, qualifier, detector_type):
        if self._x_pattern.match(qualifier):
            value_string = re.sub(self._x, "", qualifier)
            key = DetectorId.CORRECTION_X
        elif self._y_pattern.match(qualifier):
            value_string = re.sub(self._y, "", qualifier)
            key = DetectorId.CORRECTION_Y
        elif self._z_pattern.match(qualifier):
            value_string = re.sub(self._z, "", qualifier)
            key = DetectorId.CORRECTION_Z
        elif self._rotation_pattern.match(qualifier):
            value_string = re.sub(self._rotation, "", qualifier)
            key = DetectorId.CORRECTION_ROTATION
        elif self._translation_pattern.match(qualifier):
            value_string = re.sub(self._translation, "", qualifier)
            key = DetectorId.CORRECTION_TRANSLATION
        elif self._radius_pattern.match(qualifier):
            value_string = re.sub(self._radius, "", qualifier)
            key = DetectorId.CORRECTION_RADIUS
        elif self._x_tilt_pattern.match(qualifier):
            value_string = re.sub(self._x_tilt, "", qualifier)
            key = DetectorId.CORRECTION_X_TILT
        elif self._y_tilt_pattern.match(qualifier):
            value_string = re.sub(self._y_tilt, "", qualifier)
            key = DetectorId.CORRECTION_Y_TILT
        else:
            raise RuntimeError("DetParser: Unknown qualifier encountered: {0}".format(qualifier))

        # Qualify the key with the selected detector
        value_string = value_string.strip()
        value = convert_string_to_float(value_string)
        return {key: single_entry_with_detector(entry=value, detector_type=detector_type)}

    def _extract_merge_option(self, line):
        if self._rescale_pattern.match(line) is not None:
            rescale_string = re.sub(self._rescale, "", line)
            rescale = convert_string_to_float(rescale_string)
            return {DetectorId.RESCALE: rescale}
        elif self._shift_pattern.match(line) is not None:
            shift_string = re.sub(self._shift, "", line)
            shift = convert_string_to_float(shift_string)
            return {DetectorId.SHIFT: shift}
        elif self._rescale_fit_pattern.match(line) is not None:
            rescale_fit_string = re.sub(self._rescale_fit, "", line)
            if rescale_fit_string:
                rescale_fit = extract_float_range(rescale_fit_string)
                value = det_fit_range(start=rescale_fit[0], stop=rescale_fit[1], use_fit=True)
            else:
                value = det_fit_range(start=None, stop=None, use_fit=True)
            return {DetectorId.RESCALE_FIT: value}
        elif self._shift_fit_pattern.match(line) is not None:
            shift_fit_string = re.sub(self._shift_fit, "", line)
            if shift_fit_string:
                shift_fit = extract_float_range(shift_fit_string)
                value = det_fit_range(start=shift_fit[0], stop=shift_fit[1], use_fit=True)
            else:
                value = det_fit_range(start=None, stop=None, use_fit=True)
            return {DetectorId.SHIFT_FIT: value}
        elif self._merge_range_pattern.match(line) is not None:
            merge_range_string = re.sub(self._merge_range, "", line)
            if merge_range_string:
                merge_range = extract_float_range(merge_range_string)
                value = det_fit_range(start=merge_range[0], stop=merge_range[1], use_fit=True)
            else:
                raise RuntimeError("DetParser: Could not extract line: {0}".format(line))
            return {DetectorId.MERGE_RANGE: value}
        else:
            raise RuntimeError("DetParser: Could not extract line: {0}".format(line))

    @staticmethod
    def get_type():
        return DetParser.Type

    @staticmethod
    @abc.abstractmethod
    def get_type_pattern():
        return "\\s*" + DetParser.get_type() + "\\s*/\\s*"


class LimitParser(UserFileComponentParser):
    """
    The LimitParser handles the following structure for
        L/PHI[/NOMIRROR] d1 d2

        L/Q/ q1 q2 [dq[/LIN]]  or  L/Q q1 q2 [dq[/LOG]]
        L/Q q1 dq1 q2 dq2 q3 [/LIN]]  or  L/Q q1 dq1 q2 dq2 q3 [/LOG]]
        but apparently also L/Q q1 dq1 q2 dq2 q3 dq3 ... [/LOG | /LIN] is allowed

        L/Q/RCut c
        L/Q/WCut c

        L/QXY qxy1 qxy2 [dqxy[/LIN]]  or  L/QXY qxy1 qxy2 [dqxy[/LOG]]
        L/QXY qxy1 dqxy1 qxy3 dqxy2 qxy2 [/LIN]]  or  L/QXY qxy1 dqxy1 qxy3 dqxy2 qxy2 [/LOG]]

        L/R r1 r2  or undocumented L/R  r1 r2 step where step is actually ignored

        L/WAV l1 l2 [dl[/LIN]  or  L/WAV l1 l2 [dl[/LOG]
        L/WAV l1 dl1 l3 dl2 l2 [/LIN]  or  L/WAV l1 dl1 l3 dl2 l2 [/LOG]

        L/EVENTSTIME rebin_str

    Note that the docs state that all limit strings should be space-separated, however complex ranges
    used to be comma-separated ONLY. They remain as such so existing user files are not broken.
    We replace commas present in a string with spaces so that all inputs are effectively space-separated.
    """
    Type = "L"

    def __init__(self):
        super(LimitParser, self).__init__()

        # ranges
        self._lin = "\\s*/\\s*LIN\\s*"
        self._log = "\\s*/\\s*LOG\\s*"
        self._lin_or_log = self._lin + "|" + self._log
        self._simple_step = "(\\s+" + float_number + "\\s*(" + self._lin_or_log + ")?)?"
        self._range = float_number + "\\s+" + float_number
        self._simple_range = "\\s*" + self._range + self._simple_step

        self._comma = "\\s*,\\s*"
        self._complex_range = "\\s*" + float_number + space_string + float_number + space_string + float_number + \
                              space_string + float_number + space_string + float_number +\
                              "(\\s*" + self._lin_or_log + ")?"
        # The complex pattern is normally a rebin string, such as

        self._complex_range_2 = "\\s*" + float_number + "(" + space_string + float_number + ")*\\s*" +\
                                "(\\s*" + self._lin_or_log + ")?"

        # Angle limits
        self._phi_no_mirror = "\\s*/\\s*NOMIRROR\\s*"
        self._phi = "\\s*PHI\\s*(" + self._phi_no_mirror + ")?\\s*"
        self._phi_pattern = re.compile(start_string + self._phi + space_string +
                                       float_number + space_string +
                                       float_number + end_string)

        # Event time limits
        self._events_time = "\\s*EVENTSTIME\\s*"
        self._events_time_pattern = re.compile(start_string + self._events_time +
                                               space_string + rebin_string_no_comma + end_string)

        self._events_time_pattern_simple_pattern = re.compile(start_string + self._events_time +
                                                              space_string + self._simple_range + end_string)

        # Q Limits
        self._q = "\\s*Q\\s*"
        self._q_simple_pattern = re.compile(start_string + self._q + space_string +
                                            self._simple_range + end_string)

        self._q_complex_pattern = re.compile(start_string + self._q + space_string + self._complex_range + end_string)
        self._q_complex_pattern_2 = re.compile(start_string + self._q + space_string + self._complex_range_2 +
                                               end_string)

        # Qxy limits
        self._qxy = "\\s*QXY\\s*"
        self._qxy_simple_pattern = re.compile(start_string + self._qxy + space_string + self._simple_range + end_string)
        self._qxy_complex_pattern = re.compile(start_string + self._qxy + space_string +
                                               self._complex_range + end_string)

        # Wavelength limits
        self._wavelength = "\\s*WAV\\s*"
        self._wavelength_simple_pattern = re.compile(start_string + self._wavelength + space_string +
                                                     self._simple_range + end_string)
        self._wavelength_complex_pattern = re.compile(start_string + self._wavelength + space_string +
                                                      self._complex_range + end_string)

        # Cut limits
        self._radius_cut = "\\s*Q\\s*/\\s*RCUT\\s*"
        self._radius_cut_pattern = re.compile(start_string + self._radius_cut + space_string +
                                              float_number + end_string)
        self._wavelength_cut = "\\s*Q\\s*/\\s*WCUT\\s*"
        self._wavelength_cut_pattern = re.compile(start_string + self._wavelength_cut +
                                                  space_string + float_number + end_string)

        # Radius limits
        # Note that we have to account for an undocumented potential step size (which is ignored
        self._radius = "\\s*R\\s*"
        self._radius_string = start_string + self._radius + space_string + float_number + space_string + float_number +\
                              "\\s*(" + float_number + ")?\\s*" + end_string  # noqa
        self._radius_pattern = re.compile(self._radius_string)

    def parse_line(self, line):
        # Get the settings, ie remove command
        setting = UserFileComponentParser.get_settings(line, LimitParser.get_type_pattern())
        setting = setting.replace(",", " ")
        # Determine the qualifier and extract the user setting
        if self._is_angle_limit(setting):
            output = self._extract_angle_limit(setting)
        elif self._is_event_binning(setting):
            output = self._extract_event_binning(setting)
        elif self._is_cut_limit(setting):
            output = self._extract_cut_limit(setting)
        elif self._is_radius_limit(setting):
            output = self._extract_radius_limit(setting)
        elif self._is_q_limit(setting):
            output = self._extract_q_limit(setting)
        elif self._is_wavelength_limit(setting):
            output = self._extract_wavelength_limit(setting)
        elif self._is_qxy_limit(setting):
            output = self._extract_qxy_limit(setting)
        else:
            raise RuntimeError("LimitParser: Unknown command for L: {0}".format(line))
        return output

    def _is_angle_limit(self, line):
        return does_pattern_match(self._phi_pattern, line)

    def _is_event_binning(self, line):
        return does_pattern_match(self._events_time_pattern, line) or \
               does_pattern_match(self._events_time_pattern_simple_pattern, line)

    def _is_cut_limit(self, line):
        return does_pattern_match(self._radius_cut_pattern, line) or \
               does_pattern_match(self._wavelength_cut_pattern, line)

    def _is_radius_limit(self, line):
        return does_pattern_match(self._radius_pattern, line)

    def _is_q_limit(self, line):
        return does_pattern_match(self._q_simple_pattern, line) or does_pattern_match(self._q_complex_pattern, line) or \
               self._does_match_complex_pattern2(line)

    def _is_qxy_limit(self, line):
        return does_pattern_match(self._qxy_simple_pattern, line) or does_pattern_match(self._qxy_complex_pattern, line)

    def _is_wavelength_limit(self, line):
        return does_pattern_match(self._wavelength_simple_pattern, line) or\
               does_pattern_match(self._wavelength_complex_pattern, line)

    def _does_match_complex_pattern2(self, line):
        pattern_matches = does_pattern_match(self._q_complex_pattern_2, line)
        if pattern_matches:
            # We have to make sure that there is an odd number of elements
            range_with_steps_string = re.sub(self._q, "", line)
            range_with_steps_string = re.sub(self._lin_or_log, "", range_with_steps_string)
            range_with_steps = extract_float_list(range_with_steps_string, " ")
            pattern_matches = len(range_with_steps) > 5 and (len(range_with_steps) % 2 == 1)
        return pattern_matches

    def _extract_angle_limit(self, line):
        use_mirror = re.search(self._phi_no_mirror, line) is None
        angles_string = re.sub(self._phi, "", line)
        angles = extract_float_range(angles_string)
        return {LimitsId.ANGLE: mask_angle_entry(min=angles[0], max=angles[1], use_mirror=use_mirror)}

    def _extract_event_binning(self, line):
        event_binning = re.sub(self._events_time, "", line)
        if does_pattern_match(self._events_time_pattern, line):
            rebin_values = extract_float_list(event_binning, separator=" ")
            binning_string = ",".join([str(val) for val in rebin_values])
        else:
            simple_pattern = self._extract_simple_pattern(event_binning, LimitsId.EVENTS_BINNING)
            rebin_values = simple_pattern[LimitsId.EVENTS_BINNING]
            prefix = -1. if rebin_values.step_type is RangeStepType.LOG else 1.
            binning_string = str(rebin_values.start) + "," + str(prefix*rebin_values.step) + "," + \
                             str(rebin_values.stop)  # noqa

        output = {LimitsId.EVENTS_BINNING: binning_string}
        return output

    def _extract_cut_limit(self, line):
        if self._radius_cut_pattern.match(line) is not None:
            key = LimitsId.RADIUS_CUT
            limit_value = re.sub(self._radius_cut, "", line)
        else:
            key = LimitsId.WAVELENGTH_CUT
            limit_value = re.sub(self._wavelength_cut, "", line)
        return {key: convert_string_to_float(limit_value)}

    def _extract_radius_limit(self, line):
        radius_range_string = re.sub(self._radius, "", line)
        radius_range = extract_float_list(radius_range_string, separator=" ")
        return {LimitsId.RADIUS: range_entry(start=radius_range[0], stop=radius_range[1])}

    def _extract_q_limit(self, line):
        q_range = re.sub(self._q, "", line)
        if does_pattern_match(self._q_simple_pattern, line):
            simple_output = self._extract_simple_pattern(q_range, LimitsId.Q)
            simple_output = simple_output[LimitsId.Q]
            prefix = -1.0 if simple_output.step_type is RangeStepType.LOG else 1.0
            q_limit_output = [simple_output.start]
            if simple_output.step:
                q_limit_output.append(prefix*simple_output.step)
            q_limit_output.append(simple_output.stop)
        elif does_pattern_match(self._q_complex_pattern, line):
            complex_output = self._extract_complex_pattern(q_range, LimitsId.Q)
            complex_output = complex_output[LimitsId.Q]
            prefix1 = -1.0 if complex_output.step_type1 is RangeStepType.LOG else 1.0
            prefix2 = -1.0 if complex_output.step_type2 is RangeStepType.LOG else 1.0
            q_limit_output = [complex_output.start, prefix1*complex_output.step1, complex_output.mid,
                              prefix2*complex_output.step2, complex_output.stop]
        else:
            q_limit_output = self._extract_complex_pattern2(q_range)

        # The output is a q_rebin_values object with q_min, q_max and the rebin string.
        rebinning_string = ",".join([str(element) for element in q_limit_output])
        q_rebin = q_rebin_values(min=q_limit_output[0], max=q_limit_output[-1], rebin_string=rebinning_string)
        output = {LimitsId.Q: q_rebin}
        return output

    def _extract_qxy_limit(self, line):
        qxy_range = re.sub(self._qxy, "", line)
        if does_pattern_match(self._qxy_simple_pattern, line):
            output = self._extract_simple_pattern(qxy_range, LimitsId.QXY)
        else:
            # v2 GUI cannot currently support complex QXY ranges
            #output = self._extract_complex_pattern(qxy_range, LimitsId.qxy)
            raise ValueError("QXY Limits: The expression {0} is currently not supported."
                             " Use a simple pattern".format(line))
        return output

    def _extract_wavelength_limit(self, line):
        wavelength_range = re.sub(self._wavelength, "", line)
        if does_pattern_match(self._wavelength_simple_pattern, line):
            output = self._extract_simple_pattern(wavelength_range, LimitsId.WAVELENGTH)
        else:
            # This is not implemented in the old parser, hence disable here
            # output = self._extract_complex_pattern(wavelength_range, LimitsId.wavelength)
            raise ValueError("Wavelength Limits: The expression {0} is currently not supported."
                             " Use a simple pattern.".format(line))
        return output

    def _extract_simple_pattern(self, simple_range_input, tag):
        if re.sub(self._range, "", simple_range_input, 1) == "":
            float_range = extract_float_range(simple_range_input)
            output = {tag: simple_range(start=float_range[0],
                                        stop=float_range[1],
                                        step=None,
                                        step_type=None)}
        else:
            # Extract the step information
            range_removed = re.sub(self._range, "", simple_range_input, 1)

            # Get the step type
            step_type = self._get_step_type(range_removed)

            # Get the step
            step_string = re.sub(self._lin_or_log, "", range_removed)
            step = convert_string_to_float(step_string)

            # Get the range
            pure_range = re.sub(range_removed, "", simple_range_input)
            float_range = extract_float_range(pure_range)
            output = {tag: simple_range(start=float_range[0],
                                        stop=float_range[1],
                                        step=step,
                                        step_type=step_type)}
        return output

    def _extract_complex_pattern(self, complex_range_input, tag):
        # Get the step type
        step_type = self._get_step_type(complex_range_input, default=None)

        # Remove the step type
        range_with_steps_string = re.sub(self._lin_or_log, "", complex_range_input)
        range_with_steps = extract_float_range_midpoint_and_steps(range_with_steps_string,
                                                                  " ")

        # Check if there is a sign on the individual steps, this shows if something had been marked as linear or log.
        # If there is an explicit LOG/LIN command, then this overwrites the sign
        step_type1 = RangeStepType.LOG if copysign(1, range_with_steps[1]) == -1 else RangeStepType.LIN
        step_type2 = RangeStepType.LOG if copysign(1, range_with_steps[3]) == -1 else RangeStepType.LIN
        if step_type is not None:
            step_type1 = step_type
            step_type2 = step_type

        return {tag: complex_range(start=range_with_steps[0],
                                   step1=abs(range_with_steps[1]),
                                   mid=range_with_steps[2],
                                   step2=abs(range_with_steps[3]),
                                   stop=range_with_steps[4],
                                   step_type1=step_type1,
                                   step_type2=step_type2)}

    def _extract_complex_pattern2(self, complex_range_input):
        # Get the step type
        step_type = self._get_step_type(complex_range_input, default=None)

        # Remove the step type
        range_with_steps_string = re.sub(self._lin_or_log, "", complex_range_input)
        range_with_steps = extract_float_list(range_with_steps_string, " ")

        if step_type is not None:
            prefix = -1.0 if step_type is RangeStepType.LOG else 1.0
            for index in range(1, len(range_with_steps), 2):
                range_with_steps[index] *= prefix
        return range_with_steps

    def _get_step_type(self, range_string, default=RangeStepType.LIN):
        range_type = default
        if re.search(self._log, range_string):
            range_type = RangeStepType.LOG
        elif re.search(self._lin, range_string):
            range_type = RangeStepType.LIN
        return range_type

    @staticmethod
    def get_type():
        return LimitParser.Type

    @staticmethod
    @abc.abstractmethod
    def get_type_pattern():
        return "\\s*" + LimitParser.get_type() + "\\s*/\\s*"


class MaskParser(UserFileComponentParser):
    """
    The MaskParser handles the following structure for
        MASK/CLEAR[/TIME]

        MASK[/REAR/FRONT/HAB] Hn[>Hm]  or  MASK Vn[>Vm]  - to mask single wires or 'strips'
        MASK[/REAR/FRONT/HAB] Hn>Hm+Vn>Vm or Vn>Vm+Hn>Hm - to mask a rectangular 'box'
        MASK[/REAR/FRONT/HAB] Hn+Vm or Vm+Hn  - to mask the intersection of Hn and Vm

        MASK Ssp1[>Ssp2]

        MASK[/REAR/FRONT/HAB]/TIME t1 t2 or  MASK[/REAR/FRONT/HAB]/T t1 t2 - if no detector is specified, then mask
                                                                             is applied to both detectors.

        MASK/LINE width angle [x y]
    """
    Type = "MASK"

    def __init__(self):
        super(MaskParser, self).__init__()
        self._time = "\\s*/\\s*TIME\\s*"

        # ranges
        self._two_floats = "\\s*" + float_number + space_string + float_number + "\\s*"
        self._optional_two_floats = "(\\s+" + self._two_floats + "\\s*)?\\s*"
        self._range = "\\s*>\\s*"

        # Line Mask
        self._line = "\\s*LINE\\s*"
        self._line_pattern = re.compile(start_string + self._line + space_string + self._two_floats +
                                        self._optional_two_floats + end_string)

        # Clear Mask
        self._clear = "\\s*CLEAR\\s*"
        self._clear_pattern = re.compile(start_string + self._clear + "\\s*(" + self._time + ")?" + end_string)

        # Spectrum Mask
        self._spectrum = "\\s*S\\s*"
        self._additional_spectrum = "(\\s*>" + self._spectrum + integer_number+")"
        self._spectrum_range_pattern = re.compile(start_string + self._spectrum + integer_number +
                                                  self._additional_spectrum + end_string)
        self._spectrum_single_pattern = re.compile(start_string + self._spectrum + integer_number + end_string)

        # Strip Masks
        self._hab = "\\s*HAB|FRONT\\s*"
        self._lab = "\\s*LAB|REAR|MAIN\\s*"
        self._detector = "\\s*(" + self._hab + "|" + self._lab + ")?\\s*"

        # Vertical strip Mask
        self._v = "\\s*V\\s*"
        self._additional_v = "(\\s*>" + self._v + integer_number + ")"
        self._single_vertical_strip_pattern = re.compile(start_string + self._detector + self._v +
                                                         integer_number + end_string)
        self._range_vertical_strip_pattern = re.compile(start_string + self._detector + self._v +
                                                        integer_number + self._additional_v + end_string)

        # Horizontal strip Mask
        self._h = "\\s*H\\s*"
        self._additional_h = "(\\s*>" + self._h + integer_number + ")"
        self._single_horizontal_strip_pattern = re.compile(start_string + self._detector + self._h +
                                                           integer_number + end_string)
        self._range_horizontal_strip_pattern = re.compile(start_string + self._detector + self._h +
                                                          integer_number + self._additional_h + end_string)

        # Time Mask
        self._time_or_t = "\\s*(TIME|T)\\s*"
        self._detector_time = "\\s*((" + self._hab + "|" + self._lab + ")"+"\\s*)?\\s*"
        self._time_pattern = re.compile(start_string + self._detector_time + "/?" + self._time_or_t + space_string +
                                        self._two_floats + end_string + "|" + start_string + self._time_or_t +
                                        "/?" + self._detector_time + space_string + self._two_floats + end_string)

        # Block mask
        self._v_plus_h = "\\s*" + self._v + integer_number + "\\s*\\+\\s*" + self._h + integer_number
        self._h_plus_v = "\\s*" + self._h + integer_number + "\\s*\\+\\s*" + self._v + integer_number

        self._vv_plus_hh = self._v + integer_number + self._additional_v + "\\s*\\+\\s*" + self._h + integer_number +\
                           self._additional_h  # noqa
        self._hh_plus_vv = self._h + integer_number + self._additional_h + "\\s*\\+\\s*" + self._v + integer_number +\
                           self._additional_v  # noqa

        self._blocks = "\\s*(" + self._v_plus_h + "|" + self._h_plus_v + "|" +\
                       self._vv_plus_hh + "|" + self._hh_plus_vv + ")\\s*"
        self._block_pattern = re.compile(start_string + self._detector + self._blocks + end_string)

    def parse_line(self, line):
        # Get the settings, ie remove command
        setting = UserFileComponentParser.get_settings(line, MaskParser.get_type_pattern())
        # Determine the qualifier and extract the user setting
        if self._is_block_mask(setting):
            output = self._extract_block_mask(setting)
        elif self._is_line_mask(setting):
            output = self._extract_line_mask(setting)
        elif self._is_time_mask(setting):
            output = self._extract_time_mask(setting)
        elif self._is_clear_mask(setting):
            output = self._extract_clear_mask(setting)
        elif self._is_single_spectrum_mask(setting):
            output = self._extract_single_spectrum_mask(setting)
        elif self._is_spectrum_range_mask(setting):
            output = self._extract_spectrum_range_mask(setting)
        elif self._is_vertical_single_strip_mask(setting):
            output = self._extract_vertical_single_strip_mask(setting)
        elif self._is_vertical_range_strip_mask(setting):
            output = self._extract_vertical_range_strip_mask(setting)
        elif self._is_horizontal_single_strip_mask(setting):
            output = self._extract_horizontal_single_strip_mask(setting)
        elif self._is_horizontal_range_strip_mask(setting):
            output = self._extract_horizontal_range_strip_mask(setting)
        else:
            raise RuntimeError("MaskParser: Unknown command for MASK: {0}".format(line))
        return output

    def _is_block_mask(self, line):
        return does_pattern_match(self._block_pattern, line)

    def _is_line_mask(self, line):
        return does_pattern_match(self._line_pattern, line)

    def _is_time_mask(self, line):
        return does_pattern_match(self._time_pattern, line)

    def _is_clear_mask(self, line):
        return does_pattern_match(self._clear_pattern, line)

    def _is_single_spectrum_mask(self, line):
        return does_pattern_match(self._spectrum_single_pattern, line)

    def _is_spectrum_range_mask(self, line):
        return does_pattern_match(self._spectrum_range_pattern, line)

    def _is_vertical_single_strip_mask(self, line):
        return does_pattern_match(self._single_vertical_strip_pattern, line)

    def _is_vertical_range_strip_mask(self, line):
        return does_pattern_match(self._range_vertical_strip_pattern, line)

    def _is_horizontal_single_strip_mask(self, line):
        return does_pattern_match(self._single_horizontal_strip_pattern, line)

    def _is_horizontal_range_strip_mask(self, line):
        return does_pattern_match(self._range_horizontal_strip_pattern, line)

    def _extract_block_mask(self, line):
        # There are four cases that can exist:
        # 1. Va > Vb + Hc > Hd
        # 2. Ha > Hb + Vc > Vd
        # 3. Va + Hb
        # 4. Ha + Vb
        # Record and remove detector type
        detector_type = DetectorType.HAB if re.search(self._hab, line) is not None else DetectorType.LAB
        block_string = re.sub(self._detector, "", line)
        is_true_block = ">" in block_string
        two_blocks = block_string.split("+")
        horizontal_part = None
        vertical_part = None
        if is_true_block:
            for block in two_blocks:
                if self._is_vertical_range_strip_mask(block):
                    prelim_range = self._extract_vertical_range_strip_mask(block)
                    # Note we use the lab key word since the extraction defaults to lab
                    vertical_part = prelim_range[MaskId.VERTICAL_RANGE_STRIP_MASK]
                elif self._is_horizontal_range_strip_mask(block):
                    prelim_range = self._extract_horizontal_range_strip_mask(block)
                    # Note we use the lab key word since the extraction defaults to lab
                    horizontal_part = prelim_range[MaskId.HORIZONTAL_RANGE_STRIP_MASK]
                else:
                    raise RuntimeError("MaskParser: Cannot handle part of block mask: {0}".format(block))
            # Now that we have both parts we can assemble the output
            output = {MaskId.BLOCK: mask_block(horizontal1=horizontal_part.start, horizontal2=horizontal_part.stop,
                                               vertical1=vertical_part.start, vertical2=vertical_part.stop,
                                               detector_type=detector_type)}
        else:
            for block in two_blocks:
                if self._is_vertical_single_strip_mask(block):
                    prelim_single = self._extract_vertical_single_strip_mask(block)
                    # Note we use the lab key word since the extraction defaults to lab
                    vertical_part = prelim_single[MaskId.VERTICAL_SINGLE_STRIP_MASK]
                elif self._is_horizontal_single_strip_mask(block):
                    prelim_single = self._extract_horizontal_single_strip_mask(block)
                    # Note we use the lab key word since the extraction defaults to lab
                    horizontal_part = prelim_single[MaskId.HORIZONTAL_SINGLE_STRIP_MASK]
                else:
                    raise RuntimeError("MaskParser: Cannot handle part of block cross mask: {0}".format(block))
            output = {MaskId.BLOCK_CROSS: mask_block_cross(horizontal=horizontal_part.entry,
                                                           vertical=vertical_part.entry,
                                                           detector_type=detector_type)}
        return output

    def _extract_line_mask(self, line):
        line_string = re.sub(self._line, "", line)
        line_values = extract_float_list(line_string, " ")
        length_values = len(line_values)
        if length_values == 2:
            output = {MaskId.LINE: mask_line(width=line_values[0], angle=line_values[1],
                                             x=None, y=None)}
        elif length_values == 4:
            output = {MaskId.LINE: mask_line(width=line_values[0], angle=line_values[1],
                                             x=line_values[2], y=line_values[3])}
        else:
            raise ValueError("MaskParser: Line mask accepts wither 2 or 4 parameters,"
                             " but {0} parameters were passed in.".format(length_values))
        return output

    def _extract_time_mask(self, line):
        # Check if one of the detectors is found
        has_hab = re.search(self._hab, line)
        has_lab = re.search(self._lab, line)
        if has_hab is not None or has_lab is not None:
            key = MaskId.TIME_DETECTOR
            detector_type = DetectorType.HAB if has_hab is not None else DetectorType.LAB
            regex_string = "\s*(" + self._hab + ")\s*" if has_hab else "\s*(" + self._lab + ")\s*"
            min_and_max_time_range = re.sub(regex_string, "", line)
        else:
            key = MaskId.TIME
            detector_type = None
            min_and_max_time_range = line
        min_and_max_time_range = re.sub("\s*/\s*", "", min_and_max_time_range)
        min_and_max_time_range = re.sub(self._time_or_t, "", min_and_max_time_range)
        min_and_max_time = extract_float_range(min_and_max_time_range)
        return {key: range_entry_with_detector(start=min_and_max_time[0], stop=min_and_max_time[1],
                                               detector_type=detector_type)}

    def _extract_clear_mask(self, line):
        clear_removed = re.sub(self._clear, "", line)
        return {MaskId.CLEAR_DETECTOR_MASK: True} if clear_removed == "" else \
            {MaskId.CLEAR_TIME_MASK: True}

    def _extract_single_spectrum_mask(self, line):
        single_spectrum_string = re.sub(self._spectrum, "", line)
        single_spectrum = convert_string_to_integer(single_spectrum_string)
        return {MaskId.SINGLE_SPECTRUM_MASK: single_spectrum}

    def _extract_spectrum_range_mask(self, line):
        spectrum_range_string = re.sub(self._spectrum, "", line)
        spectrum_range_string = re.sub(self._range, " ", spectrum_range_string)
        spectrum_range = extract_int_range(spectrum_range_string)
        return {MaskId.SPECTRUM_RANGE_MASK: range_entry(start=spectrum_range[0], stop=spectrum_range[1])}

    def _extract_vertical_single_strip_mask(self, line):
        detector_type = DetectorType.HAB if re.search(self._hab, line) is not None else DetectorType.LAB
        single_vertical_strip_string = re.sub(self._detector, "", line)
        single_vertical_strip_string = re.sub(self._v, "", single_vertical_strip_string)
        single_vertical_strip = convert_string_to_integer(single_vertical_strip_string)
        return {MaskId.VERTICAL_SINGLE_STRIP_MASK: single_entry_with_detector(entry=single_vertical_strip,
                                                                              detector_type=detector_type)}

    def _extract_vertical_range_strip_mask(self, line):
        detector_type = DetectorType.HAB if re.search(self._hab, line) is not None else DetectorType.LAB
        range_vertical_strip_string = re.sub(self._detector, "", line)
        range_vertical_strip_string = re.sub(self._v, "", range_vertical_strip_string)
        range_vertical_strip_string = re.sub(self._range, " ", range_vertical_strip_string)
        range_vertical_strip = extract_int_range(range_vertical_strip_string)
        return {MaskId.VERTICAL_RANGE_STRIP_MASK: range_entry_with_detector(start=range_vertical_strip[0],
                                                                            stop=range_vertical_strip[1],
                                                                            detector_type=detector_type)}

    def _extract_horizontal_single_strip_mask(self, line):
        detector_type = DetectorType.HAB if re.search(self._hab, line) is not None else DetectorType.LAB
        single_horizontal_strip_string = re.sub(self._detector, "", line)
        single_horizontal_strip_string = re.sub(self._h, "", single_horizontal_strip_string)
        single_horizontal_strip = convert_string_to_integer(single_horizontal_strip_string)
        return {MaskId.HORIZONTAL_SINGLE_STRIP_MASK: single_entry_with_detector(entry=single_horizontal_strip,
                                                                                detector_type=detector_type)}

    def _extract_horizontal_range_strip_mask(self, line):
        detector_type = DetectorType.HAB if re.search(self._hab, line) is not None else DetectorType.LAB
        range_horizontal_strip_string = re.sub(self._detector, "", line)
        range_horizontal_strip_string = re.sub(self._h, "", range_horizontal_strip_string)
        range_horizontal_strip_string = re.sub(self._range, " ", range_horizontal_strip_string)
        range_horizontal_strip = extract_int_range(range_horizontal_strip_string)
        return {MaskId.HORIZONTAL_RANGE_STRIP_MASK: range_entry_with_detector(start=range_horizontal_strip[0],
                                                                              stop=range_horizontal_strip[1],
                                                                              detector_type=detector_type)}

    @staticmethod
    def get_type():
        return MaskParser.Type

    @staticmethod
    @abc.abstractmethod
    def get_type_pattern():
        return "\\s*" + MaskParser.get_type() + "(\\s*/\\s*|\\s+)"


class SampleParser(UserFileComponentParser):
    """
    The SampleParser handles the following structure for
        SAMPLE/OFFSET z1
        SAMPLE/PATH/ON
        SAMPLE/PATH/OFF
    """
    Type = "SAMPLE"

    def __init__(self):
        super(SampleParser, self).__init__()

        # Offset
        self._offset = "\\s*OFFSET\\s*"
        self._offset_pattern = re.compile(start_string + self._offset + space_string + float_number + end_string)

        # Path
        self._on = "\\s*ON\\s*"
        self._off = "\\s*OFF\\s*"
        self._path = "\\s*PATH\\s*/\\s*"
        self._path_pattern = re.compile(start_string + self._path + "(" + self._on + "|" + self._off + ")" + end_string)

    def parse_line(self, line):
        # Get the settings, ie remove command
        setting = UserFileComponentParser.get_settings(line, SampleParser.get_type_pattern())

        # Determine the qualifier and extract the user setting
        if self._is_sample_path(setting):
            output = self._extract_sample_path(setting)
        elif self._is_sample_offset(setting):
            output = self._extract_sample_offset(setting)
        else:
            raise RuntimeError("SampleParser: Unknown command for SAMPLE: {0}".format(line))
        return output

    def _is_sample_path(self, line):
        return does_pattern_match(self._path_pattern, line)

    def _is_sample_offset(self, line):
        return does_pattern_match(self._offset_pattern, line)

    def _extract_sample_path(self, line):
        value = False if re.search(self._off, line) is not None else True
        return {SampleId.PATH: value}

    def _extract_sample_offset(self, line):
        offset_string = re.sub(self._offset, "", line)
        offset = convert_string_to_float(offset_string)
        return {SampleId.OFFSET: offset}

    @staticmethod
    def get_type():
        return SampleParser.Type

    @staticmethod
    @abc.abstractmethod
    def get_type_pattern():
        return "\\s*" + SampleParser.get_type() + "(\\s*/)\\s*"


class SetParser(UserFileComponentParser):
    """
    The SetParser handles the following structure for
        SET CENTRE[/MAIN] x y
        SET CENTRE/HAB x y

        An undocumented feature is:
        SET CENTRE[/MAIN|/HAB] x y [d1 d2]
        where d1 and d2 are pixel sizes. This is not used in the old parser, but user files have it nonetheless.

        SET SCALES s a b c d
    """
    Type = "SET"

    def __init__(self):
        super(SetParser, self).__init__()

        # Scales
        self._scales = "\\s*SCALES\\s*"
        self._scales_pattern = re.compile(start_string + self._scales + space_string + float_number + space_string +
                                          float_number + space_string + float_number + space_string + float_number +
                                          space_string + float_number + end_string)

        # Centre
        self._centre = "\\s*CENTRE\\s*"
        self._hab = "\\s*(HAB|FRONT)\\s*"
        self._lab = "\\s*(LAB|REAR|MAIN)\\s*"
        self._hab_or_lab = "\\s*(/" + self._hab + "|/" + self._lab + ")\\s*"
        self._centre_pattern = re.compile(start_string + self._centre + "\\s*(/" + self._lab + space_string +
                                          ")?\\s*" + float_number + space_string + float_number +
                                          "\\s*(" + space_string + float_number + space_string + float_number +
                                          ")?\\s*" + end_string)
        self._centre_pattern_HAB = re.compile(start_string + self._centre + "\\s*(/" + self._hab + space_string +
                                              ")?\\s*" + float_number + space_string + float_number +
                                              "\\s*(" + space_string + float_number + space_string + float_number +
                                              ")?\\s*" + end_string)

    def parse_line(self, line):
        # Get the settings, ie remove command
        setting = UserFileComponentParser.get_settings(line, SetParser.get_type_pattern())

        # Determine the qualifier and extract the user setting
        if self._is_scales(setting):
            output = self._extract_scales(setting)
        elif self._is_centre(setting):
            output = self._extract_centre(setting)
        elif self._is_centre_HAB(setting):
            output = self._extract_centre_HAB(setting)
        else:
            raise RuntimeError("SetParser: Unknown command for SET: {0}".format(line))
        return output

    def _is_scales(self, line):
        return does_pattern_match(self._scales_pattern, line)

    def _is_centre(self, line):
        return does_pattern_match(self._centre_pattern, line)

    def _is_centre_HAB(self, line):
        return does_pattern_match(self._centre_pattern_HAB, line)

    def _extract_scales(self, line):
        scales_string = re.sub(self._scales, "", line)
        scales = extract_float_list(scales_string, separator=" ")
        if len(scales) != 5:
            raise ValueError("SetParser: Expected 5 entries for the SCALES setting, but got {0}.".format(len(scales)))
        return {SetId.SCALES: set_scales_entry(s=scales[0], a=scales[1], b=scales[2], c=scales[3], d=scales[4])}

    def _extract_centre(self, line):
        detector_type = DetectorType.HAB if re.search(self._hab, line) is not None else DetectorType.LAB
        centre_string = re.sub(self._centre, "", line)
        centre_string = re.sub("/" + self._lab, "", centre_string)
        centre_string = ' '.join(centre_string.split())
        centre = extract_float_list(centre_string, separator=" ")
        return {SetId.CENTRE: position_entry(pos1=centre[0], pos2=centre[1], detector_type=detector_type)}

    def _extract_centre_HAB(self, line):
        detector_type = DetectorType.HAB if re.search(self._hab, line) is not None else DetectorType.LAB
        centre_string = re.sub(self._centre, "", line)
        centre_string = re.sub("/" + self._hab, "", centre_string)
        centre_string = ' '.join(centre_string.split())
        centre = extract_float_list(centre_string, separator=" ")
        return {SetId.CENTRE_HAB: position_entry(pos1=centre[0], pos2=centre[1], detector_type=detector_type)}

    @staticmethod
    def get_type():
        return SetParser.Type

    @staticmethod
    @abc.abstractmethod
    def get_type_pattern():
        return "\\s*" + SetParser.get_type() + "\\s+"


class TransParser(UserFileComponentParser):
    """
    The TransParser handles the following structure for
        TRANS/TRANSPEC=n
        TRANS/SAMPLEWS=ws1
        TRANS/CANWS=ws2
        TRANS/TRANSPEC=4[/SHIFT=z]
        TRANS/RADIUS=r
        TRANS/ROI=roi_mask.xml
        TRANS/MASK=mask.xml
    """
    Type = "TRANS"

    mon_shift_pattern = "SHIFT"

    def __init__(self):
        super(TransParser, self).__init__()
        # General
        self._single_file = "[\\w]+(\\.XML)"
        self._multiple_files = self._single_file + "(,\\s*" + self._single_file + ")*\\s*"
        self._workspace = "[\\w]+"

        # Trans Spec
        self._trans_spec = "\\s*TRANSPEC\\s*=\\s*"
        self._trans_spec_pattern = re.compile(start_string + self._trans_spec + integer_number +
                                              end_string)

        # Trans Spec Shift
        self._shift = "\\s*/\\s*SHIFT\\s*=\\s*"
        self._trans_spec_shift_pattern = re.compile(start_string + self._trans_spec + integer_number + self._shift +
                                                    float_number + end_string)

        # Radius
        self._radius = "\\s*RADIUS\\s*=\\s*"
        self._radius_pattern = re.compile(start_string + self._radius + float_number)

        # ROI
        self._roi = "\\s*ROI\\s*=\\s*"
        self._roi_pattern = re.compile(start_string + self._roi + self._multiple_files + end_string)

        # Mask
        self._mask = "\\s*MASK\\s*=\\s*"
        self._mask_pattern = re.compile(start_string + self._mask + self._multiple_files + end_string)

        # CanWS
        self._can_workspace = "\\s*CANWS\\s*=\\s*"
        self._can_workspace_pattern = re.compile(start_string + self._can_workspace + self._workspace +
                                                 end_string)
        # SampleWS
        self._sample_workspace = "\\s*SAMPLEWS\\s*=\\s*"
        self._sample_workspace_pattern = re.compile(start_string + self._sample_workspace + self._workspace +
                                                    end_string)

    def parse_line(self, line):
        # Get the settings, ie remove command
        setting = UserFileComponentParser.get_settings(line, TransParser.get_type_pattern())

        # Determine the qualifier and extract the user setting
        if self._is_trans_spec(setting):
            output = self._extract_trans_spec(setting)
        elif self._is_trans_spec_shift(setting):
            output = self._extract_trans_spec_shift(setting)
        elif self._is_mon_shift(setting):
            output = self._extract_mon_shift(setting)
        elif self._is_radius(setting):
            output = self._extract_radius(setting)
        elif self._is_roi(setting):
            # Note that we need the original line in order to extract the the case sensitive meaning
            output = self._extract_roi(setting, line)
        elif self._is_mask(setting):
            # Note that we need the original line in order to extract the the case sensitive meaning
            output = self._extract_mask(setting, line)
        elif self._is_sample_workspace(setting):
            # Note that we need the original line in order to extract the the case sensitive meaning
            output = self._extract_sample_workspace(setting, line)
        elif self._is_can_workspace(setting):
            # Note that we need the original line in order to extract the the case sensitive meaning
            output = self._extract_can_workspace(setting, line)
        else:
            raise RuntimeError("TransParser: Unknown command for TRANS: {0}".format(line))
        return output

    def _is_trans_spec(self, line):
        return does_pattern_match(self._trans_spec_pattern, line)

    def _is_mon_shift(self, line):
        upper_line = line.upper().strip()
        if self.mon_shift_pattern not in upper_line:
            return False

        # Check there are no other chars such as transpec
        stripped_line = upper_line.replace(self.mon_shift_pattern, '')
        return not any(c.isalpha() for c in stripped_line)

    def _is_trans_spec_shift(self, line):
        return does_pattern_match(self._trans_spec_shift_pattern, line)

    def _is_radius(self, line):
        return does_pattern_match(self._radius_pattern, line)

    def _is_roi(self, line):
        return does_pattern_match(self._roi_pattern, line)

    def _is_mask(self, line):
        return does_pattern_match(self._mask_pattern, line)

    def _is_sample_workspace(self, line):
        return does_pattern_match(self._sample_workspace_pattern, line)

    def _is_can_workspace(self, line):
        return does_pattern_match(self._can_workspace_pattern, line)

    def _extract_mon_shift(self, line):
        converted = line.upper().strip().replace(self.mon_shift_pattern, '').replace('=', '')
        # We should have some form of 'x y'
        assert(c.isDigit() for c in converted.replace(' ', ''))
        split_vars = [i for i in converted.split(' ') if i.strip() != '']

        if len(split_vars) != 2:
            raise RuntimeError("The line TRANS/{0} contains incorrect parameters", line)

        dist, monitor = int(split_vars[0]), int(split_vars[1])

<<<<<<< HEAD
        if monitor == 4:
            return {TransId.SPEC_4_SHIFT: dist}
        elif monitor == 5:
            return {TransId.SPEC_5_SHIFT: dist}
=======
        if monitor == 5:
            return {TransId.spec_5_shift: dist}
        elif monitor >= 0:
            # Some instruments (i.e. LOQ) do not have monitor 4 on spectrum 4, as ZOOM
            # is currently the only one with monitor 5 at spectrum 5 we can make it an edge case
            # If a future instrument wants to use monitor 5 at a different spectrum number or
            # uses monitor 4 at spectrum 5 this should be updated
            return {TransId.spec_4_shift: dist}
>>>>>>> db114d70
        else:
            raise RuntimeError("Monitor {0} cannot be shifted".format(monitor))

    def _extract_trans_spec(self, line):
        trans_spec_string = re.sub(self._trans_spec, "", line)
        trans_spec = convert_string_to_integer(trans_spec_string)
        return {TransId.SPEC: trans_spec}

    def _extract_trans_spec_shift(self, line):
        # Get the transpec
        trans_spec_string = re.sub(self._trans_spec, "", line)
        to_remove = re.compile(self._shift + float_number)
        trans_spec_string = re.sub(to_remove, "", trans_spec_string)
        trans_spec_string = re.sub(" ", "", trans_spec_string)
        trans_spec = int(trans_spec_string)

        # Get the shift
        to_remove = re.compile(self._trans_spec + integer_number)
        trans_spec_shift_string = re.sub(to_remove, "", line)
        trans_spec_shift_string = re.sub(self._shift, "", trans_spec_shift_string)
        trans_spec_shift_string = re.sub(" ", "", trans_spec_shift_string)
        trans_spec_shift = convert_string_to_float(trans_spec_shift_string)

<<<<<<< HEAD
        # Pair up the monitor and shift amount
        if trans_spec == 4:
            return {TransId.SPEC_4_SHIFT: trans_spec_shift, TransId.SPEC: trans_spec}
        elif trans_spec == 5:
            return {TransId.SPEC_5_SHIFT: trans_spec_shift, TransId.SPEC: trans_spec}
=======
        if trans_spec == 5:
            return {TransId.spec_5_shift: trans_spec_shift, TransId.spec: trans_spec}
        elif trans_spec >= 0:
            # Some instruments (i.e. LOQ) do not have monitor 4 on spectrum 4, as ZOOM
            # is currently the only one with monitor 5 at spectrum 5 we can make it an edge case
            # If a future instrument wants to use monitor 5 at a different spectrum number or
            # uses monitor 4 at spectrum 5 this should be updated
            return {TransId.spec_4_shift: trans_spec_shift, TransId.spec: trans_spec}
>>>>>>> db114d70
        else:
            raise RuntimeError("Monitor {0} cannot be shifted".format(trans_spec))

    def _extract_radius(self, line):
        radius_string = re.sub(self._radius, "", line)
        radius = convert_string_to_float(radius_string)
        return {TransId.RADIUS: radius}

    def _extract_roi(self, line, original_line):
        file_names = TransParser.extract_file_names(line, original_line, self._roi)
        return {TransId.ROI: file_names}

    def _extract_mask(self, line, original_line):
        file_names = TransParser.extract_file_names(line, original_line, self._mask)
        return {TransId.MASK: file_names}

    def _extract_sample_workspace(self, line, original_line):
        sample_workspace = TransParser.extract_workspace(line, original_line, self._sample_workspace)
        return {TransId.SAMPLE_WORKSPACE:  sample_workspace}

    def _extract_can_workspace(self, line, original_line):
        can_workspace = TransParser.extract_workspace(line, original_line, self._can_workspace)
        return {TransId.CAN_WORKSPACE:  can_workspace}

    @staticmethod
    def extract_workspace(line, original_line, to_remove):
        element = re.sub(to_remove, "", line)
        element = element.strip()
        return re.search(element, original_line, re.IGNORECASE).group(0)

    @staticmethod
    def extract_file_names(line, original_line, to_remove):
        elements_string = re.sub(to_remove, "", line)
        elements = extract_string_list(elements_string)
        return [re.search(element, original_line, re.IGNORECASE).group(0) for element in elements]

    @staticmethod
    def get_type():
        return TransParser.Type

    @staticmethod
    @abc.abstractmethod
    def get_type_pattern():
        return "\\s*" + TransParser.get_type() + "\\s*/\\s*"


class TubeCalibFileParser(UserFileComponentParser):
    """
    The TubeCalibFileParser handles the following structure for
        TUBECALIBFILE=calib_file.nxs
    """
    Type = "TUBECALIBFILE"

    def __init__(self):
        super(TubeCalibFileParser, self).__init__()

        self._tube_calib_file = "\\s*[\\w-]+(\\.NXS)\\s*"
        self._tube_calib_file_pattern = re.compile(start_string + self._tube_calib_file + end_string)

    def parse_line(self, line):
        # Get the settings, ie remove command
        setting = UserFileComponentParser.get_settings(line, TubeCalibFileParser.get_type_pattern())

        # Determine the qualifier and extract the user setting
        if self._is_tube_calib_file(setting):
            output = self._extract_tube_calib_file(setting, line)
        else:
            raise RuntimeError("TubeCalibFileParser: Unknown command for TUBECALIBFILE: {0}".format(line))
        return output

    def _is_tube_calib_file(self, line):
        return does_pattern_match(self._tube_calib_file_pattern, line)

    @staticmethod
    def _extract_tube_calib_file(line, original_line):
        file_name_capital = line.strip()
        file_name = re.search(file_name_capital, original_line, re.IGNORECASE).group(0)
        return {TubeCalibrationFileId.FILE: file_name}

    @staticmethod
    def get_type():
        return TubeCalibFileParser.Type

    @staticmethod
    @abc.abstractmethod
    def get_type_pattern():
        return "\\s*" + TubeCalibFileParser.get_type() + "\\s*=\\s*"


class QResolutionParser(UserFileComponentParser):
    """
    The QResolutionParser handles the following structure for
        QRESOL/ON
        QRESOL/OFF
        QRESOL/DELTAR=dr
        QRESOL/LCOLLIM="lcollim"
        QRESOL/MODERATOR=moderator_rkh_file.txt
        QRESOL/A1="a1"
        QRESOL/A2="a2"
        QRESOL/H1="h1"
        QRESOL/H2="h2"
        QRESOL/W1="w1"
        QRESOL/W2="w2"
    """
    Type = "QRESOL"

    def __init__(self):
        super(QResolutionParser, self).__init__()

        # On Off
        self._on = "\\s*ON\\s*"
        self._off = "\\s*OFF\\s*"
        self._on_or_off = "\\s*(" + self._on + "|" + self._off + ")\\s*"
        self._on_or_off_pattern = re.compile(start_string + self._on_or_off + end_string)

        # Delta R
        self._delta_r = "\\s*DELTAR\\s*=\\s*"
        self._delta_r_pattern = re.compile(start_string + self._delta_r + float_number + end_string)

        # Collimation Length
        self._collimation_length = "\\s*LCOLLIM\\s*=\\s*"
        self._collimation_length_pattern = re.compile(start_string + self._collimation_length +
                                                      float_number + end_string)

        # A1
        self._a1 = "\\s*A1\\s*=\\s*"
        self._a1_pattern = re.compile(start_string + self._a1 + float_number + end_string)

        # A2
        self._a2 = "\\s*A2\\s*=\\s*"
        self._a2_pattern = re.compile(start_string + self._a2 + float_number + end_string)

        # H1
        self._h1 = "\\s*H1\\s*=\\s*"
        self._h1_pattern = re.compile(start_string + self._h1 + float_number + end_string)

        # H2
        self._h2 = "\\s*H2\\s*=\\s*"
        self._h2_pattern = re.compile(start_string + self._h2 + float_number + end_string)

        # W1
        self._w1 = "\\s*W1\\s*=\\s*"
        self._w1_pattern = re.compile(start_string + self._w1 + float_number + end_string)

        # W2
        self._w2 = "\\s*W2\\s*=\\s*"
        self._w2_pattern = re.compile(start_string + self._w2 + float_number + end_string)

        # Moderator
        self._moderator = "\\s*MODERATOR\\s*=\\s*(\")?"
        self._file = "[\\w]+(\\.TXT)(\")?"
        self._moderator_pattern = re.compile(start_string + self._moderator + self._file)

    def parse_line(self, line):
        # Get the settings, ie remove command
        setting = UserFileComponentParser.get_settings(line, QResolutionParser.get_type_pattern())

        # Determine the qualifier and extract the user setting
        if self._is_on_off(setting):
            output = self._extract_on_off(setting)
        elif self._is_delta_r(setting):
            output = self._extract_delta_r(setting)
        elif self._is_a1(setting):
            output = self._extract_a1(setting)
        elif self._is_a2(setting):
            output = self._extract_a2(setting)
        elif self._is_h1(setting):
            output = self._extract_h1(setting)
        elif self._is_w1(setting):
            output = self._extract_w1(setting)
        elif self._is_h2(setting):
            output = self._extract_h2(setting)
        elif self._is_w2(setting):
            output = self._extract_w2(setting)
        elif self._is_collimation_length(setting):
            output = self._extract_collimation_length(setting)
        elif self._is_moderator(setting):
            output = self._extract_moderator(setting, line)
        else:
            raise RuntimeError("QResolutionParser: Unknown command for QRESOLUTION: {0}".format(line))
        return output

    def _is_on_off(self, line):
        return does_pattern_match(self._on_or_off_pattern, line)

    def _is_delta_r(self, line):
        return does_pattern_match(self._delta_r_pattern, line)

    def _is_a1(self, line):
        return does_pattern_match(self._a1_pattern, line)

    def _is_a2(self, line):
        return does_pattern_match(self._a2_pattern, line)

    def _is_h1(self, line):
        return does_pattern_match(self._h1_pattern, line)

    def _is_w1(self, line):
        return does_pattern_match(self._w1_pattern, line)

    def _is_h2(self, line):
        return does_pattern_match(self._h2_pattern, line)

    def _is_w2(self, line):
        return does_pattern_match(self._w2_pattern, line)

    def _is_collimation_length(self, line):
        return does_pattern_match(self._collimation_length_pattern, line)

    def _is_moderator(self, line):
        return does_pattern_match(self._moderator_pattern, line)

    def _extract_on_off(self, line):
        value = False if re.search(self._off, line) is not None else True
        return {QResolutionId.ON: value}

    def _extract_delta_r(self, line):
        return {QResolutionId.DELTA_R: QResolutionParser.extract_float(line, self._delta_r)}

    def _extract_collimation_length(self, line):
        return {QResolutionId.COLLIMATION_LENGTH: QResolutionParser.extract_float(line, self._collimation_length)}

    def _extract_a1(self, line):
        return {QResolutionId.A1: QResolutionParser.extract_float(line, self._a1)}

    def _extract_a2(self, line):
        return {QResolutionId.A2: QResolutionParser.extract_float(line, self._a2)}

    def _extract_h1(self, line):
        return {QResolutionId.H1: QResolutionParser.extract_float(line, self._h1)}

    def _extract_w1(self, line):
        return {QResolutionId.W1: QResolutionParser.extract_float(line, self._w1)}

    def _extract_h2(self, line):
        return {QResolutionId.H2: QResolutionParser.extract_float(line, self._h2)}

    def _extract_w2(self, line):
        return {QResolutionId.W2: QResolutionParser.extract_float(line, self._w2)}

    def _extract_moderator(self, line, original_line):
        moderator_capital = re.sub(self._moderator, "", line)
        moderator_capital = re.sub("\"", "", moderator_capital)
        moderator = re.search(moderator_capital, original_line, re.IGNORECASE).group(0)
        # Remove quotation marks
        return {QResolutionId.MODERATOR: moderator}

    @staticmethod
    def extract_float(line, to_remove):
        value_string = re.sub(to_remove, "", line)
        return convert_string_to_float(value_string)

    @staticmethod
    def get_type():
        return QResolutionParser.Type

    @staticmethod
    @abc.abstractmethod
    def get_type_pattern():
        return "\\s*" + QResolutionParser.get_type() + "\\s*/\\s*"


class FitParser(UserFileComponentParser):
    """
    The FitParser handles the following structure for
        FIT/TRANS/CLEAR  or  FIT/TRANS/OFF
        FIT/TRANS/LIN [w1 w2]  or  FIT/TRANS/LINEAR [w1 w2]  or  FIT/TRANS/STRAIGHT [w1 w2]
        FIT/TRANS/LOG [w1 w2]  or  FIT/TRANS/YLOG [w1 w2]
        FIT/MONITOR time1 time2
        FIT/TRANS/[CAN/|SAMPLE/][LIN|LOG|POLYNOMIAL[2|3|4|5]] [w1 w2]
    """
    Type = "FIT"
    sample = "SAMPLE"
    can = "CAN"
    both = "BOTH"

    def __init__(self):
        super(FitParser, self).__init__()

        # General
        self._trans_prefix = "\\s*TRANS\\s*/\\s*"

        # Clear
        trans_off_or_clear = self._trans_prefix + "(OFF|CLEAR)\\s*"
        self._trans_clear_pattern = re.compile(start_string + trans_off_or_clear + end_string)

        # General fits
        self._sample = "\\s*SAMPLE\\s*/\\s*"
        self._can = "\\s*CAN\\s*/\\s*"
        self._can_or_sample = "\\s*(" + self._can + "|" + self._sample + ")"
        self._optional_can_or_sample = "\\s*(" + self._can_or_sample + ")?"

        self._lin = "\\s*(LINEAR|LIN|STRAIGHT)\\s*"
        self._log = "\\s*(YLOG|LOG)\\s*"
        self._polynomial = "\\s*POLYNOMIAL\\s*"
        self._polynomial_with_optional_order = self._polynomial + "(2|3|4|5)?\\s*"
        self._lin_or_log_or_poly = "\\s*(" + self._lin + "|" + self._log + "|" +\
                                   self._polynomial_with_optional_order + ")\\s*"
        self._lin_or_log_or_poly_to_remove = "\\s*(" + self._lin + "|" + self._log + "|" + self._polynomial + ")\\s*"
        self._wavelength_optional = "\\s*(" + float_number + space_string + float_number + ")?\\s*"

        self._general_fit_pattern = re.compile(start_string + self._trans_prefix + self._optional_can_or_sample +
                                               self._lin_or_log_or_poly + self._wavelength_optional + end_string)

        # Monitor times
        self._monitor = "\\s*MONITOR\\s*"
        self._monitor_pattern = re.compile(start_string + self._monitor + space_string + float_number + space_string +
                                           float_number + end_string)

    def parse_line(self, line):
        # Get the settings, ie remove command
        setting = UserFileComponentParser.get_settings(line, FitParser.get_type_pattern())

        # Determine the qualifier and extract the user setting
        if self._is_clear(setting):
            output = FitParser.extract_clear()
        elif self._is_monitor(setting):
            output = self._extract_monitor(setting)
        elif self._is_general_fit(setting):
            output = self._extract_general_fit(setting)
        else:
            raise RuntimeError("FitParser: Unknown command for FIT: {0}".format(line))
        return output

    def _is_clear(self, line):
        return does_pattern_match(self._trans_clear_pattern, line)

    def _is_monitor(self, line):
        return does_pattern_match(self._monitor_pattern, line)

    def _is_general_fit(self, line):
        return does_pattern_match(self._general_fit_pattern, line)

    def _extract_monitor(self, line):
        values_string = re.sub(self._monitor, "", line)
        values = extract_float_range(values_string)
        return {FitId.MONITOR_TIMES: range_entry(start=values[0], stop=values[1])}

    def _extract_general_fit(self, line):
        fit_type = self._get_fit_type(line)
        ws_type = self._get_workspace_type(line)
        wavelength_min, wavelength_max = self._get_wavelength(line)
        polynomial_order = self._get_polynomial_order(fit_type, line)
        return {FitId.GENERAL: fit_general(start=wavelength_min, stop=wavelength_max, fit_type=fit_type,
                                           data_type=ws_type, polynomial_order=polynomial_order)}

    def _get_wavelength(self, line):
        _, wavelength_min, wavelength_max = self._get_wavelength_and_polynomial(line)
        return wavelength_min, wavelength_max

    def _get_polynomial_order(self, fit_type, line):
        if fit_type != FitType.POLYNOMIAL:
            poly_order = 0
        else:
            poly_order, _, _ = self._get_wavelength_and_polynomial(line)
        return 2 if poly_order is None else poly_order

    def _get_wavelength_and_polynomial(self, line):
        fit_string = re.sub(self._trans_prefix, "", line)
        fit_string = re.sub(self._can_or_sample, "", fit_string)
        fit_string = re.sub(self._lin_or_log_or_poly_to_remove, "", fit_string)

        # We should now have something like [poly_order] [w1 w2]
        # There are four possibilities
        # 1. There is no number
        # 2. There is one number -> it has to be the poly_order
        # 3. There are two numbers -> it has to be the w1 and w2
        # 4. There are three numbers -> it has to be poly_order w1 and w2
        fit_string = ' '.join(fit_string.split())
        fit_string_array = fit_string.split()
        length_array = len(fit_string_array)
        if length_array == 0:
            polynomial_order = None
            wavelength_min = None
            wavelength_max = None
        elif length_array == 1:
            polynomial_order = convert_string_to_integer(fit_string_array[0])
            wavelength_min = None
            wavelength_max = None
        elif length_array == 2:
            polynomial_order = None
            wavelength_min = convert_string_to_float(fit_string_array[0])
            wavelength_max = convert_string_to_float(fit_string_array[1])
        elif length_array == 3:
            polynomial_order = convert_string_to_integer(fit_string_array[0])
            wavelength_min = convert_string_to_float(fit_string_array[1])
            wavelength_max = convert_string_to_float(fit_string_array[2])
        else:
            raise RuntimeError("FitParser: Incorrect number of fit entries: {0}".format(line))

        return polynomial_order, wavelength_min, wavelength_max

    def _get_fit_type(self, line):
        if re.search(self._log, line) is not None:
            fit_type = FitType.LOGARITHMIC
        elif re.search(self._lin, line) is not None:
            fit_type = FitType.LINEAR
        elif re.search(self._polynomial, line) is not None:
            fit_type = FitType.POLYNOMIAL
        else:
            raise RuntimeError("FitParser: Encountered unknown fit function: {0}".format(line))
        return fit_type

    def _get_workspace_type(self, line):
        if re.search(self._sample, line) is not None:
            ws_type = DataType.SAMPLE
        elif re.search(self._can, line) is not None:
            ws_type = DataType.CAN
        else:
            ws_type = None
        return ws_type

    @staticmethod
    def extract_clear():
        """
        With this we want to clear the fit type settings.
        """
        return {FitId.GENERAL: fit_general(start=None, stop=None, fit_type=FitType.NO_FIT,
                                           data_type=None, polynomial_order=None)}

    @staticmethod
    def get_type():
        return FitParser.Type

    @staticmethod
    @abc.abstractmethod
    def get_type_pattern():
        return "\\s*" + FitParser.get_type() + "\\s*/\\s*"


class GravityParser(UserFileComponentParser):
    """
    The GravityParser handles the following structure for
        GRAVITY ON
        GRAVITY OFF
        GRAVITY/LEXTRA=l1 or (non-standard) GRAVITY/LEXTRA l1
    """
    Type = "GRAVITY"

    def __init__(self):
        super(GravityParser, self).__init__()

        # On Off
        self._on = "ON"
        self._on_off = "\\s*(OFF|" + self._on + ")"
        self._on_off_pattern = re.compile(start_string + self._on_off + end_string)

        # Extra length
        self._extra_length = "\\s*LEXTRA\\s*(=|\\s)?\\s*"
        self._extra_length_pattern = re.compile(start_string + self._extra_length + float_number + end_string)

    def parse_line(self, line):
        # Get the settings, ie remove command
        setting = UserFileComponentParser.get_settings(line, GravityParser.get_type_pattern())

        # Determine the qualifier and extract the user setting
        if self._is_on_off(setting):
            output = self._extract_on_off(setting)
        elif self._is_extra_length(setting):
            output = self._extract_extra_length(setting)
        else:
            raise RuntimeError("GravityParser: Unknown command for GRAVITY: {0}".format(line))
        return output

    def _is_on_off(self, line):
        return does_pattern_match(self._on_off_pattern, line)

    def _is_extra_length(self, line):
        return does_pattern_match(self._extra_length_pattern, line)

    def _extract_on_off(self, line):
        value = re.sub(self._on, "", line).strip() == ""
        return {GravityId.ON_OFF: value}

    def _extract_extra_length(self, line):
        extra_length_string = re.sub(self._extra_length, "", line)
        extra_length = convert_string_to_float(extra_length_string)
        return {GravityId.EXTRA_LENGTH: extra_length}

    @staticmethod
    def get_type():
        return GravityParser.Type

    @staticmethod
    @abc.abstractmethod
    def get_type_pattern():
        return "\\s*" + GravityParser.get_type() + "(\\s*/\\s*|\\s+)"


class CompatibilityParser(UserFileComponentParser):
    """
    The CompatibilityParser handles the following structure for
        Compatibility ON
        Compatibility OFF
    """
    Type = "COMPATIBILITY"

    def __init__(self):
        super(CompatibilityParser, self).__init__()

        # On Off
        self._on = "ON"
        self._on_off = "\\s*(OFF|" + self._on + ")"
        self._on_off_pattern = re.compile(start_string + self._on_off + end_string)

    def parse_line(self, line):
        # Get the settings, ie remove command
        setting = UserFileComponentParser.get_settings(line, CompatibilityParser.get_type_pattern())

        # Determine the qualifier and extract the user setting
        if self._is_on_off(setting):
            output = self._extract_on_off(setting)
        else:
            raise RuntimeError("CompatibilityParserParser: Unknown command for COMPATIBILITY: {0}".format(line))
        return output

    def _is_on_off(self, line):
        return does_pattern_match(self._on_off_pattern, line)

    def _extract_on_off(self, line):
        value = re.sub(self._on, "", line).strip() == ""
        return {OtherId.USE_COMPATIBILITY_MODE: value}

    @staticmethod
    def get_type():
        return CompatibilityParser.Type

    @staticmethod
    @abc.abstractmethod
    def get_type_pattern():
        return "\\s*" + CompatibilityParser.get_type() + "(\\s*/\\s*|\\s+)"


class MaskFileParser(UserFileComponentParser):
    """
    The MaskFileParser handles the following structure for
        MASKFILE=mask1.xml,mask2.xml,...
    """
    Type = "MASKFILE"

    def __init__(self):
        super(MaskFileParser, self).__init__()

        # MaskFile
        self._single_file = "[\\w-]+(\\.XML)"
        self._multiple_files = self._single_file + "(,\\s*" + self._single_file + ")*\\s*"
        self._mask_file_pattern = re.compile(start_string + "\\s*" + self._multiple_files + end_string)

    def parse_line(self, line):
        # Get the settings, ie remove command
        setting = UserFileComponentParser.get_settings(line, MaskFileParser.get_type_pattern())

        # Determine the qualifier and extract the user setting
        if self._is_mask_file(setting):
            output = MaskFileParser.extract_mask_file(setting, line)
        else:
            raise RuntimeError("MaskFileParser: Unknown command for MASKFILE: {0}".format(line))
        return output

    def _is_mask_file(self, line):
        return does_pattern_match(self._mask_file_pattern, line)

    @staticmethod
    def extract_mask_file(line, original_line):
        elements_capital = extract_string_list(line)
        elements = [re.search(element, original_line, re.IGNORECASE).group(0) for element in elements_capital]
        return {MaskId.FILE: elements}

    @staticmethod
    def get_type():
        return MaskFileParser.Type

    @staticmethod
    @abc.abstractmethod
    def get_type_pattern():
        return "\\s*" + MaskFileParser.get_type() + "(\\s*=\\s*)"


class MonParser(UserFileComponentParser):
    """
    The MonParser handles the following structure for
        MON/DIRECT[/FRONT]=file  or  MON/DIRECT[/REAR]=file
        MON/FLAT[/FRONT]=file  or  MON/FLAT[/REAR]=file
        MON/HAB=file

        MON/LENGTH=z sp [/INTERPOLATE]  or  MON/LENGTH=z sp [/INTERPOLATE]
        MON[/TRANS]/SPECTRUM=sp [/INTERPOLATE]  or  MON[/TRANS]/SPECTRUM=sp [/INTERPOLATE]
    """
    Type = "MON"

    def __init__(self):
        super(MonParser, self).__init__()

        # General
        self._hab = "\\s*HAB|FRONT\\s*"
        self._lab = "\\s*LAB|REAR|MAIN\\s*"
        self._detector = "\\s*/\\s*(" + self._hab + "|" + self._lab + ")\\s*"
        self._optional_detector = "\\s*(" + self._detector + ")?\\s*"
        self._equal = "\\s*=\\s*"

        self._file_path = "\\s*[^\\s]*\\.[\\w]+\\s*"

        # Length
        self._length = "\\s*LENGTH\\s*=\\s*"
        self._interpolate = "\\s*/\\s*INTERPOLATE\\s*"
        self._length_pattern = re.compile(start_string + self._length + float_number + space_string + integer_number +
                                          "(\\s*" + self._interpolate + "\\s*)?" + end_string)

        # Direct
        self._direct = "\\s*DIRECT\\s*"
        self._direct_pattern = re.compile(start_string + self._direct + self._optional_detector +
                                          self._equal + self._file_path + end_string)

        # Flat
        self._flat = "\\s*FLAT\\s*"
        self._flat_pattern = re.compile(start_string + self._flat + self._optional_detector +
                                        self._equal + self._file_path + end_string)

        # Flat
        self._hab_file = "\\s*HAB\\s*"
        self._hab_pattern = re.compile(start_string + self._hab_file + self._optional_detector +
                                       self._equal + self._file_path + end_string)

        # Spectrum
        self._spectrum = "\\s*SPECTRUM\\s*"
        self._trans = "\\s*TRANS\\s*"
        self._spectrum_pattern = re.compile(start_string + "(\\s*" + self._trans + "\\s*/\\s*)?" + self._spectrum +
                                            self._equal + integer_number + "(\\s*" + self._interpolate + "\\s*)?" +
                                            end_string)

    def parse_line(self, line):
        # Get the settings, ie remove command
        line = escape_special_characters_for_file_path(line)
        setting = UserFileComponentParser.get_settings(line, MonParser.get_type_pattern())

        # Determine the qualifier and extract the user setting
        if self._is_length(setting):
            output = self._extract_length(setting)
        elif self._is_direct(setting):
            output = self._extract_direct(setting, line)
        elif self._is_flat(setting):
            output = self._extract_flat(setting, line)
        elif self._is_hab(setting):
            output = self._extract_hab(setting, line)
        elif self._is_spectrum(setting):
            output = self._extract_spectrum(setting)
        else:
            raise RuntimeError("MonParser: Unknown command for MON: {0}".format(line))
        return output

    def _is_length(self, line):
        return does_pattern_match(self._length_pattern, line)

    def _is_direct(self, line):
        return does_pattern_match(self._direct_pattern, line)

    def _is_flat(self, line):
        return does_pattern_match(self._flat_pattern, line)

    def _is_hab(self, line):
        return does_pattern_match(self._hab_pattern, line)

    def _is_spectrum(self, line):
        return does_pattern_match(self._spectrum_pattern, line)

    def _extract_length(self, line):
        if re.search(self._interpolate, line) is not None:
            interpolate = True
            line = re.sub(self._interpolate, "", line)
        else:
            interpolate = False
        length_string = re.sub(self._length, "", line)
        length_entries = extract_float_list(length_string, separator=" ")
        if len(length_entries) != 2:
            raise RuntimeError("MonParser: Length setting needs 2 numeric parameters, "
                               "but received {0}.".format(len(length_entries)))
        return {MonId.LENGTH: monitor_length(length=length_entries[0], spectrum=length_entries[1],
                                             interpolate=interpolate)}

    def _extract_direct(self, line, original_line):
        # If we have a HAB specified then select HAB
        # If we have LAB specified then select LAB
        # If nothing is specified then select BOTH
        is_hab = re.search(self._hab, line, re.IGNORECASE)
        is_lab = re.search(self._lab, line, re.IGNORECASE)

        if not is_hab and not is_lab:
            is_hab = True
            is_lab = True
        file_path = self._extract_file_path(line, original_line, self._direct)
        output = []
        if is_hab:
            output.append(monitor_file(file_path=file_path, detector_type=DetectorType.HAB))
        if is_lab:
            output.append(monitor_file(file_path=file_path, detector_type=DetectorType.LAB))
        return {MonId.DIRECT: output}

    def _extract_flat(self, line, original_line):
        # If we have a HAB specified then select HAB
        # If we have LAB specified then select LAB
        # If nothing is specified then select LAB
        detector_type = DetectorType.HAB if re.search(self._hab, line, re.IGNORECASE) else DetectorType.LAB
        file_path = self._extract_file_path(line, original_line, self._flat)
        return {MonId.FLAT: monitor_file(file_path=file_path, detector_type=detector_type)}

    def _extract_hab(self, line, original_line):
        # This is the same as direct/front
        file_path = self._extract_file_path(line, original_line, self._hab_file)
        return {MonId.DIRECT: [monitor_file(file_path=file_path, detector_type=DetectorType.HAB)]}

    def _extract_file_path(self, line, original_line, to_remove):
        direct = re.sub(self._detector, "", line)
        # Remove only the first occurrence
        direct = re.sub(to_remove, "", direct, count=1)
        direct = re.sub(self._equal, "", direct)
        direct = direct.strip()
        # We need to escape special characters
        direct = direct.replace("$", "\$")
        direct = direct.replace(".", "\.")
        direct = direct.replace("[", "\[")
        direct = direct.replace("]", "\]")
        direct = direct.replace(":", "\:")

        # for VMS compatibility ignore anything in "[]", those are normally VMS drive specifications
        file_path = re.search(direct, original_line, re.IGNORECASE).group(0)
        if '[' in file_path:
            index = file_path.rfind(']')
            file_path = file_path[index + 1:]
        return file_path

    def _extract_spectrum(self, line):
        if re.search(self._interpolate, line) is not None:
            interpolate = True
            line = re.sub(self._interpolate, "", line)
        else:
            interpolate = False

        if re.search(self._trans, line) is not None:
            is_trans = True
            line = re.sub(self._trans, "", line)
            line = re.sub("/", "", line)
        else:
            is_trans = False

        line = re.sub(self._spectrum, "", line)
        line = re.sub(self._equal, "", line)
        spectrum = convert_string_to_integer(line)
        return {MonId.SPECTRUM: monitor_spectrum(spectrum=spectrum, is_trans=is_trans, interpolate=interpolate)}

    @staticmethod
    def get_type():
        return MonParser.Type

    @staticmethod
    @abc.abstractmethod
    def get_type_pattern():
        return "\\s*" + MonParser.get_type() + "(\\s*/\\s*)"


class PrintParser(UserFileComponentParser):
    """
    The PrintParser handles the following structure for
        PRINT string
    """
    Type = "PRINT"

    def __init__(self):
        super(PrintParser, self).__init__()

    def parse_line(self, line):
        # Get the settings, ie remove command

        setting = line.strip()

        if setting.upper().startswith(PrintParser.Type):
            setting = setting[len(PrintParser.Type):]
            setting = setting.strip()
        else:
            raise RuntimeError("PrintParser: Failed to extract line {} it does not start with {}".format(line, PrintParser.Type))

        return {PrintId.PRINT_LINE: setting}

    @staticmethod
    def get_type():
        return PrintParser.Type

    @staticmethod
    @abc.abstractmethod
    def get_type_pattern():
        return "\\s*" + PrintParser.get_type() + "(\\s+)"


class SANS2DParser(UserFileComponentParser):
    """
    The SANS2D is a hollow parser to ensure backwards compatibility
    """
    Type = "SANS2D"

    def __init__(self):
        super(SANS2DParser, self).__init__()

    def parse_line(self, line):
        return {}

    @staticmethod
    def get_type():
        return SANS2DParser.Type

    @staticmethod
    @abc.abstractmethod
    def get_type_pattern():
        return "\\s*" + SANS2DParser.get_type() + "(\\s*)"


class LOQParser(UserFileComponentParser):
    """
    The LOQParser is a hollow parser to ensure backwards compatibility
    """
    Type = "LOQ"

    def __init__(self):
        super(LOQParser, self).__init__()

    def parse_line(self, line):
        return {}

    @staticmethod
    def get_type():
        return LOQParser.Type

    @staticmethod
    @abc.abstractmethod
    def get_type_pattern():
        return "\\s*" + LOQParser.get_type() + "(\\s*)"


class LARMORParser(UserFileComponentParser):
    """
    The LARMORParser is a hollow parser to ensure backwards compatibility
    """
    Type = "LARMOR"

    def __init__(self):
        super(LARMORParser, self).__init__()

    def parse_line(self, line):
        return {}

    @staticmethod
    def get_type():
        return LARMORParser.Type

    @staticmethod
    @abc.abstractmethod
    def get_type_pattern():
        return "\\s*" + LARMORParser.get_type() + "(\\s*)"


class ZOOMParser(UserFileComponentParser):
    """
    The ZOOMParser is a hollow parser to ensure backwards compatibility
    """
    Type = "ZOOM"

    def __init__(self):
        super(ZOOMParser, self).__init__()

    def parse_line(self, line):
        return {}

    @staticmethod
    def get_type():
        return ZOOMParser.Type

    @staticmethod
    @abc.abstractmethod
    def get_type_pattern():
        return "\\s*" + ZOOMParser.get_type() + "(\\s*)"


class IgnoredParser(object):
    """
    The IgnoredParser deals with known commands which are not relevant any longer, but might appear in legacy files.
    This is of particular importance for Collete commands.
    """
    def __init__(self):
        # SPY ON
        self._on_off = "\\s*(ON|OFF)\\s*"
        self._spy_on_off = "\\s*SPY\\s*" + self._on_off
        self._spy_on_off_pattern = re.compile(self._spy_on_off)

        # READ
        self._read_pattern = re.compile("\\s*READ\\s*")

        # Centre
        self._centre = "\\s*FIT\\s*/\\s*CENTRE\\s*" + float_number + space_string + float_number
        self._centre_pattern = re.compile(self._centre)

        # MID
        self._mid = "\\s*FIT\\s*/\\s*MID\\s*/\\s*FILE\\s*=\\s*"
        self._mid_pattern = re.compile(self._mid)
        self._mid_hab = "\\s*FIT\\s*/\\s*MID\\s*/\\s*HAB\\s*/\\s*FILE\\s*=\\s*"
        self._mid_hab_pattern = re.compile(self._mid_hab)

        # SP
        self._sp = "\\s*L\\s*/\\s*SP\\s*"
        self._sp_pattern = re.compile(self._sp)

        # Set notab
        self._notab = "\\s*SET\\s*/\\s*NOTAB"
        self._notab_pattern = re.compile(self._notab)

        # Set yc
        self._yc = "\\s*SET\\s*/\\s*YC\\s*"
        self._yc_pattern = re.compile(self._yc)

        # Box mask
        self._mask_pattern = re.compile(start_string + "\\s*MASK\\s*" + integer_number + space_string +
                                        integer_number + space_string + integer_number + space_string +
                                        integer_number + end_string)

        # Habeff
        self._habeff_pattern = re.compile("\\s*MON\\s*/\\s*HABEFF\\s*")

        # Habpath
        self._habpath_pattern = re.compile("\\s*MON\\s*/\\s*HABPATH\\s*")

        # Bad monitor description
        self._back_mon_pattern = re.compile("\\s*BACK\\s*/\\s*M\\s*" + integer_number +
                                            "\." + integer_number + "\\s*/\\s*TIMES\\s*")

    def is_ignored(self, line):
        ignore = False

        line = line.upper()
        if (does_pattern_match(self._spy_on_off_pattern, line) or does_pattern_match(self._read_pattern, line) or
            does_pattern_match(self._centre_pattern, line) or does_pattern_match(self._mid_pattern, line) or
            does_pattern_match(self._mid_hab_pattern, line) or does_pattern_match(self._sp_pattern, line) or
            does_pattern_match(self._notab_pattern, line) or does_pattern_match(self._yc_pattern, line) or
            does_pattern_match(self._mask_pattern, line) or does_pattern_match(self._habeff_pattern, line) or
            does_pattern_match(self._habpath_pattern, line) or does_pattern_match(self._back_mon_pattern, line)):  # noqa
            ignore = True
        return ignore


class UserFileParser(object):
    def __init__(self):
        super(UserFileParser, self).__init__()
        self._parsers = {BackParser.get_type(): BackParser(),
                         DetParser.get_type(): DetParser(),
                         LimitParser.get_type(): LimitParser(),
                         MaskParser.get_type(): MaskParser(),
                         SampleParser.get_type(): SampleParser(),
                         SetParser.get_type(): SetParser(),
                         TransParser.get_type(): TransParser(),
                         TubeCalibFileParser.get_type(): TubeCalibFileParser(),
                         QResolutionParser.get_type(): QResolutionParser(),
                         FitParser.get_type(): FitParser(),
                         GravityParser.get_type(): GravityParser(),
                         MaskFileParser.get_type(): MaskFileParser(),
                         MonParser.get_type(): MonParser(),
                         PrintParser.get_type(): PrintParser(),
                         SANS2DParser.get_type(): SANS2DParser(),
                         LOQParser.get_type(): LOQParser(),
                         LARMORParser.get_type(): LARMORParser(),
                         ZOOMParser.get_type(): ZOOMParser(),
                         CompatibilityParser.get_type(): CompatibilityParser()}
        self._ignored_parser = IgnoredParser()

    def _get_correct_parser(self, line):
        line = line.strip()
        line = line.upper()

        if InstrParser.get_type_pattern(line):
            return InstrParser()

        for key in self._parsers:
            parser = self._parsers[key]
            if re.match(parser.get_type_pattern(), line, re.IGNORECASE) is not None:
                return parser
            else:
                continue

        # We have encountered an unknown file specifier.
        raise ValueError("UserFileParser: Unknown user "
                         "file command: {0}".format(line))

    def parse_line(self, line):
        # Clean the line of trailing white space
        line = line.strip()

        # If the line is empty, then ignore it
        if not line:
            return {}

        # If the entry is a comment, then ignore it
        if line.startswith("!"):
            return {}

        # Check if we are dealing with an ignored line (from collete for example)
        if self._ignored_parser.is_ignored(line):
            return {}

        # Get the appropriate parser
        parser = self._get_correct_parser(line)

        # Parse the line and return the result
        return parser.parse_line(line)<|MERGE_RESOLUTION|>--- conflicted
+++ resolved
@@ -1391,21 +1391,14 @@
 
         dist, monitor = int(split_vars[0]), int(split_vars[1])
 
-<<<<<<< HEAD
-        if monitor == 4:
-            return {TransId.SPEC_4_SHIFT: dist}
-        elif monitor == 5:
+        if monitor == 5:
             return {TransId.SPEC_5_SHIFT: dist}
-=======
-        if monitor == 5:
-            return {TransId.spec_5_shift: dist}
         elif monitor >= 0:
             # Some instruments (i.e. LOQ) do not have monitor 4 on spectrum 4, as ZOOM
             # is currently the only one with monitor 5 at spectrum 5 we can make it an edge case
             # If a future instrument wants to use monitor 5 at a different spectrum number or
             # uses monitor 4 at spectrum 5 this should be updated
-            return {TransId.spec_4_shift: dist}
->>>>>>> db114d70
+            return {TransId.SPEC_4_SHIFT: dist}
         else:
             raise RuntimeError("Monitor {0} cannot be shifted".format(monitor))
 
@@ -1429,22 +1422,14 @@
         trans_spec_shift_string = re.sub(" ", "", trans_spec_shift_string)
         trans_spec_shift = convert_string_to_float(trans_spec_shift_string)
 
-<<<<<<< HEAD
-        # Pair up the monitor and shift amount
-        if trans_spec == 4:
-            return {TransId.SPEC_4_SHIFT: trans_spec_shift, TransId.SPEC: trans_spec}
-        elif trans_spec == 5:
+        if trans_spec == 5:
             return {TransId.SPEC_5_SHIFT: trans_spec_shift, TransId.SPEC: trans_spec}
-=======
-        if trans_spec == 5:
-            return {TransId.spec_5_shift: trans_spec_shift, TransId.spec: trans_spec}
         elif trans_spec >= 0:
             # Some instruments (i.e. LOQ) do not have monitor 4 on spectrum 4, as ZOOM
             # is currently the only one with monitor 5 at spectrum 5 we can make it an edge case
             # If a future instrument wants to use monitor 5 at a different spectrum number or
             # uses monitor 4 at spectrum 5 this should be updated
-            return {TransId.spec_4_shift: trans_spec_shift, TransId.spec: trans_spec}
->>>>>>> db114d70
+            return {TransId.SPEC_4_SHIFT: trans_spec_shift, TransId.SPEC: trans_spec}
         else:
             raise RuntimeError("Monitor {0} cannot be shifted".format(trans_spec))
 
