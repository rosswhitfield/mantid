"""  The GuiStateDirector generates the state object from the models.

The GuiStateDirector gets the information from the table and state model and generates state objects. It delegates
the main part of the work to an StateDirectorISIS object.
"""

from __future__ import (absolute_import, division, print_function)

import copy

from sans.state.data import get_data_builder
from sans.user_file.state_director import StateDirectorISIS
from sans.common.file_information import SANSFileInformationFactory


class GuiStateDirector(object):
    def __init__(self, table_model, state_gui_model, facility):
        super(GuiStateDirector, self).__init__()
        self._table_model = table_model
        self._state_gui_model = state_gui_model
        self._facility = facility

    def create_state(self, row):
        # 1. Get the data settings, such as sample_scatter, etc... and create the data state.
        table_index_model = self._table_model.get_table_entry(row)
        file_name = table_index_model.sample_scatter
        file_information_factory = SANSFileInformationFactory()
        file_information = file_information_factory.create_sans_file_information(file_name)
        data_builder = get_data_builder(self._facility, file_information)

        self._set_data_entry(data_builder.set_sample_scatter, table_index_model.sample_scatter)
        self._set_data_period_entry(data_builder.set_sample_scatter_period, table_index_model.sample_scatter_period)
        self._set_data_entry(data_builder.set_sample_transmission, table_index_model.sample_transmission)
        self._set_data_period_entry(data_builder.set_sample_transmission_period, table_index_model.sample_transmission_period)  # noqa
        self._set_data_entry(data_builder.set_sample_direct, table_index_model.sample_direct)
        self._set_data_period_entry(data_builder.set_sample_direct_period, table_index_model.sample_direct_period)
        self._set_data_entry(data_builder.set_can_scatter, table_index_model.can_scatter)
        self._set_data_period_entry(data_builder.set_can_scatter_period, table_index_model.can_scatter_period)
        self._set_data_entry(data_builder.set_can_transmission, table_index_model.can_transmission)
        self._set_data_period_entry(data_builder.set_can_transmission_period, table_index_model.can_transmission_period)
        self._set_data_entry(data_builder.set_can_direct, table_index_model.can_direct)
        self._set_data_period_entry(data_builder.set_can_direct_period, table_index_model.can_direct_period)

        data = data_builder.build()

        # 2. Add elements from the options column
        state_gui_model = copy.deepcopy(self._state_gui_model)
        options_column_model = table_index_model.options_column_model
        self._apply_column_options_to_state(options_column_model, state_gui_model)

        # 3. Add other columns
        output_name = table_index_model.output_name
        if output_name:
            state_gui_model.output_name = output_name

        if table_index_model.sample_thickness:
<<<<<<< HEAD
            sample_thickness = float(table_index_model.sample_thickness)
            state_gui_model.sample_thickness = sample_thickness
=======
            state_gui_model.sample_thickness = float(table_index_model.sample_thickness)
>>>>>>> b60c3e8e

        # 4. Create the rest of the state based on the builder.
        user_file_state_director = StateDirectorISIS(data, file_information)
        settings = copy.deepcopy(state_gui_model.settings)
        user_file_state_director.add_state_settings(settings)

        return user_file_state_director.construct()

    @staticmethod
    def _set_data_entry(func, entry):
        if entry:
            func(entry)

    @staticmethod
    def _set_data_period_entry(func, entry):
        if entry:
            # Ensure that it is convertible to an integer and that it is larger than 0
            try:
                entry_as_integer = int(entry)
                if entry_as_integer > 0:
                    func(entry_as_integer)
            except ValueError:  # noqa
                pass

    @staticmethod
    def _apply_column_options_to_state(options_column_model, state_gui_model):
        """
        Apply the column setting of the user to the state for that particular row.

        Note if you are extending the options functionality, then you will have to add the property here.
        :param options_column_model: the option column model with the row specific settings
        :param state_gui_model: the state gui model
        """
        options = options_column_model.get_options()

        # Here we apply the correction to the state depending on the settings in the options. This is not very nice,
        # but currently it is not clear how to solve this differently.
        if "WavelengthMin" in options.keys():
            state_gui_model.wavelength_min = options["WavelengthMin"]

        if "WavelengthMax" in options.keys():
            state_gui_model.wavelength_max = options["WavelengthMax"]

        if "EventSlices" in options.keys():
            state_gui_model.event_slices = options["EventSlices"]<|MERGE_RESOLUTION|>--- conflicted
+++ resolved
@@ -54,12 +54,7 @@
             state_gui_model.output_name = output_name
 
         if table_index_model.sample_thickness:
-<<<<<<< HEAD
-            sample_thickness = float(table_index_model.sample_thickness)
-            state_gui_model.sample_thickness = sample_thickness
-=======
             state_gui_model.sample_thickness = float(table_index_model.sample_thickness)
->>>>>>> b60c3e8e
 
         # 4. Create the rest of the state based on the builder.
         user_file_state_director = StateDirectorISIS(data, file_information)
