--- conflicted
+++ resolved
@@ -997,10 +997,7 @@
         file_information_factory = SANSFileInformationFactory()
         file_information = file_information_factory.create_sans_file_information(sample_scatter)
         sample_thickness = file_information._thickness
-<<<<<<< HEAD
         user_file = get_string_entry(BatchReductionEntry.UserFile, row)
-=======
->>>>>>> b60c3e8e
 
         # If one of the periods is not null, then we should switch the view to multi-period view
         if any ((sample_scatter_period, sample_transmission_period, sample_direct_period, can_scatter_period,
@@ -1012,7 +1009,6 @@
         if self._view.is_multi_period_view():
             row_entry = "SampleScatter:{},ssp:{},SampleTrans:{},stp:{},SampleDirect:{},sdp:{}," \
                         "CanScatter:{},csp:{},CanTrans:{},ctp:{}," \
-<<<<<<< HEAD
                         "CanDirect:{},cdp:{},OutputName:{},User File:{}," \
                         "Sample Thickness:{}".format(sample_scatter,
                                                      get_string_period(sample_scatter_period),
@@ -1037,31 +1033,6 @@
                                                                                              can_transmission,
                                                                                              can_direct,
                                                                                              output_name, user_file,sample_thickness)
-=======
-                        "CanDirect:{},cdp:{},OutputName:{},Sample Thickness:{}".format(sample_scatter,
-                                                                                       get_string_period(sample_scatter_period),
-                                                                                       sample_transmission,
-                                                                                       get_string_period(sample_transmission_period),
-                                                                                       sample_direct,
-                                                                                       get_string_period(sample_direct_period),
-                                                                                       can_scatter,
-                                                                                       get_string_period(can_scatter_period),
-                                                                                       can_transmission,
-                                                                                       get_string_period(can_transmission_period),
-                                                                                       can_direct,
-                                                                                       get_string_period(can_direct_period),
-                                                                                       output_name, sample_thickness)
-        else:
-            row_entry = "SampleScatter:{},SampleTrans:{},SampleDirect:{}," \
-                        "CanScatter:{},CanTrans:{}," \
-                        "CanDirect:{},OutputName:{},Sample Thickness:{}".format(sample_scatter,
-                                                                                sample_transmission,
-                                                                                sample_direct,
-                                                                                can_scatter,
-                                                                                can_transmission,
-                                                                                can_direct,
-                                                                                output_name, sample_thickness)
->>>>>>> b60c3e8e
 
         self._view.add_row(row_entry)
 
