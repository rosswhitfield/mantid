--- conflicted
+++ resolved
@@ -319,12 +319,7 @@
                     " has been specified.".format(user_file_path))
         except RuntimeError as path_error:
             # This exception block runs if user file does not exist
-<<<<<<< HEAD
-            self._view.on_user_file_load_failure()
-            self.display_errors(path_error, error_msg + " when finding file.")
-=======
             self._on_user_file_load_failure(path_error, error_msg + " when finding file.")
->>>>>>> 669cf056
         else:
             try:
                 self._table_model.user_file = user_file_path
@@ -336,12 +331,7 @@
                 user_file_items = user_file_reader.read_user_file()
             except (RuntimeError, ValueError) as e:
                 # It is in this exception block that loading fails if the file is invalid (e.g. a csv)
-<<<<<<< HEAD
-                self._view.on_user_file_load_failure()
-                self.display_errors(e, error_msg + " when reading file.", use_error_name=True)
-=======
                 self._on_user_file_load_failure(e, error_msg + " when reading file.", use_error_name=True)
->>>>>>> 669cf056
             else:
                 try:
                     # 4. Populate the model
@@ -360,20 +350,11 @@
 
                 except RuntimeError as instrument_e:
                     # This exception block runs if the user file does not contain an parsable instrument
-<<<<<<< HEAD
-                    self._view.on_user_file_load_failure()
-                    self.display_errors(instrument_e, error_msg + " when reading instrument.")
-=======
                     self._on_user_file_load_failure(instrument_e, error_msg + " when reading instrument.")
->>>>>>> 669cf056
                 except Exception as other_error:
                     # If we don't catch all exceptions, SANS can fail to open if last loaded
                     # user file contains an error that would not otherwise be caught
                     traceback.print_exc()
-<<<<<<< HEAD
-                    self._view.on_user_file_load_failure()
-                    self.display_errors(other_error, "Unknown error in loading user file.", use_error_name=True)
-=======
                     self._on_user_file_load_failure(other_error, "Unknown error in loading user file.",
                                                     use_error_name=True)
 
@@ -382,7 +363,6 @@
         self._view.instrument = SANSInstrument.NoInstrument
         self._view.on_user_file_load_failure()
         self.display_errors(e, message, use_error_name)
->>>>>>> 669cf056
 
     def on_batch_file_load(self):
         """
