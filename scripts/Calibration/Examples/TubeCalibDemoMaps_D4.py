--- conflicted
+++ resolved
@@ -17,21 +17,12 @@
 CalibratedComponent = 'D4_window'  # Calibrate D4 window
 
 # Get calibration raw file and integrate it
-<<<<<<< HEAD
-rawCalibInstWS = Load(filename)  #'raw' in 'rawCalibInstWS' means unintegrated.
-print("Integrating Workspace")
-rangeLower = 2000 # Integrate counts in each spectra from rangeLower to rangeUpper
-rangeUpper = 10000 #
-CalibInstWS = Integration( rawCalibInstWS, RangeLower=rangeLower, RangeUpper=rangeUpper )
-DeleteWorkspace(rawCalibInstWS)
-=======
 rawCalibInstWS = mantid.Load(filename)  #'raw' in 'rawCalibInstWS' means unintegrated.
 print("Integrating Workspace")
 rangeLower = 2000 # Integrate counts in each spectra from rangeLower to rangeUpper
 rangeUpper = 10000 #
 CalibInstWS = mantid.Integration( rawCalibInstWS, RangeLower=rangeLower, RangeUpper=rangeUpper )
 mantid.DeleteWorkspace(rawCalibInstWS)
->>>>>>> 97b3ba83
 print("Created workspace (CalibInstWS) with integrated data from run and instrument to calibrate")
 
 # == Create Objects needed for calibration ==
@@ -58,18 +49,10 @@
 print("Got calibration (new positions of detectors) ")
 
 # == Apply the Calibation ==
-<<<<<<< HEAD
-ApplyCalibration( Workspace=CalibInstWS, PositionTable=calibrationTable)
-=======
 mantid.ApplyCalibration( Workspace=CalibInstWS, PositionTable=calibrationTable)
->>>>>>> 97b3ba83
 print("Applied calibration")
 
 
 # == Save workspace ==
-<<<<<<< HEAD
-SaveNexusProcessed( CalibInstWS, 'TubeCalibDemoMapsResult.nxs',"Result of Running TCDemoMaps.py")
-=======
-mantid.SaveNexusProcessed( CalibInstWS, 'TubeCalibDemoMapsResult.nxs',"Result of Running TCDemoMaps.py")
->>>>>>> 97b3ba83
+mantid.SaveNexusProcessed(CalibInstWS, 'TubeCalibDemoMapsResult.nxs',"Result of Running TCDemoMaps.py")
 print("saved calibrated workspace (CalibInstWS) into Nexus file TubeCalibDemoMapsResult.nxs")