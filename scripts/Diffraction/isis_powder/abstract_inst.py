--- conflicted
+++ resolved
@@ -36,15 +36,6 @@
     def user_name(self):
         return self._user_name
 
-<<<<<<< HEAD
-    def _create_vanadium(self, run_details, do_absorb_corrections=True):
-        """
-        Creates a vanadium calibration - should be called by the concrete instrument
-        :param run_details: The run details for the run to process
-        :param do_absorb_corrections: Set to true if absorption corrections should be applied
-        :return: d_spacing focused vanadium group
-        """
-=======
     def _create_vanadium(self, run_number_string, do_absorb_corrections=True):
         """
         Creates a vanadium calibration - should be called by the concrete instrument
@@ -55,7 +46,6 @@
         """
         self._is_vanadium = True
         run_details = self._get_run_details(run_number_string)
->>>>>>> 4ed3b7e6
         return calibrate.create_van(instrument=self, run_details=run_details,
                                     absorb=do_absorb_corrections)
 
@@ -66,10 +56,7 @@
         :param do_van_normalisation: True to divide by the vanadium run, false to not.
         :return:
         """
-<<<<<<< HEAD
-=======
         self._is_vanadium = False
->>>>>>> 4ed3b7e6
         return focus.focus(run_number_string=run_number_string, perform_vanadium_norm=do_van_normalisation,
                            instrument=self)
 
@@ -164,16 +151,6 @@
         """
         return van_ws_to_crop
 
-<<<<<<< HEAD
-    def _get_sample_empty(self):
-        """
-        Returns the sample empty number to subtract. If one is not specified it returns None
-        :return: Sample empty run number(s), else None
-        """
-        return None
-
-=======
->>>>>>> 4ed3b7e6
     def _get_unit_to_keep(self):
         """
         Returns the unit to keep once focusing has completed. E.g. a setting of
@@ -234,11 +211,7 @@
 
         common_output.save_focused_data(d_spacing_group=d_spacing_group, tof_group=tof_group,
                                         output_paths=output_paths, inst_prefix=self._inst_prefix,
-<<<<<<< HEAD
-                                        run_number_string=run_details.user_input_run_number)
-=======
                                         run_number_string=run_details.output_run_string)
->>>>>>> 4ed3b7e6
 
         return d_spacing_group, tof_group
 
@@ -252,11 +225,7 @@
         """
         output_directory = os.path.join(self._output_dir, run_details.label, self._user_name)
         output_directory = os.path.abspath(os.path.expanduser(output_directory))
-<<<<<<< HEAD
-        file_name = str(self._generate_output_file_name(run_number_string=run_details.user_input_run_number))
-=======
         file_name = str(self._generate_output_file_name(run_number_string=run_details.output_run_string))
->>>>>>> 4ed3b7e6
         nxs_file = os.path.join(output_directory, (file_name + ".nxs"))
         gss_file = os.path.join(output_directory, (file_name + ".gsas"))
         tof_xye_file = os.path.join(output_directory, (file_name + "_tof_xye.dat"))
