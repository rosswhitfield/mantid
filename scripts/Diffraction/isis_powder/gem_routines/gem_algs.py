from __future__ import (absolute_import, division, print_function)

import mantid.simpleapi as mantid

from isis_powder.routines import absorb_corrections, common
from isis_powder.routines.run_details import create_run_details_object, \
                                             RunDetailsWrappedCommonFuncs, CustomFuncForRunDetails
from isis_powder.gem_routines import gem_advanced_config


def calculate_van_absorb_corrections(ws_to_correct, multiple_scattering, is_vanadium):
    # First 100 detectors are monitors or not connected to DAE
    mantid.MaskDetectors(ws_to_correct, SpectraList=range(1, 101))

    absorb_dict = gem_advanced_config.absorption_correction_params
    sample_details_obj = absorb_corrections.create_vanadium_sample_details_obj(config_dict=absorb_dict)
    ws_to_correct = absorb_corrections.run_cylinder_absorb_corrections(
        ws_to_correct=ws_to_correct, multiple_scattering=multiple_scattering, sample_details_obj=sample_details_obj,
<<<<<<< HEAD
        is_vanadium=is_vanadium)
=======
        is_vanadium=True)
>>>>>>> 5a3d92ce
    return ws_to_correct


def gem_get_chopper_config(forwarded_value, inst_settings):
    # Forwarded value should be a cal mapping
    cal_mapping = forwarded_value
    return common.cal_map_dictionary_key_helper(cal_mapping, inst_settings.mode)


def get_run_details(run_number_string, inst_settings, is_vanadium_run):
    cal_mapping_callable = CustomFuncForRunDetails().add_to_func_chain(
        user_function=RunDetailsWrappedCommonFuncs.get_cal_mapping_dict, run_number_string=run_number_string,
        inst_settings=inst_settings
    ).add_to_func_chain(user_function=gem_get_chopper_config, inst_settings=inst_settings)

    # Get empty and vanadium
    err_message = "this must be under the relevant Rietveld or PDF mode."

    empty_run_callable = cal_mapping_callable.add_to_func_chain(
        user_function=RunDetailsWrappedCommonFuncs.cal_dictionary_key_helper, key="empty_run_numbers",
        append_to_error_message=err_message)

    vanadium_run_callable = cal_mapping_callable.add_to_func_chain(
        user_function=RunDetailsWrappedCommonFuncs.cal_dictionary_key_helper, key="vanadium_run_numbers",
        append_to_error_message=err_message)

    return create_run_details_object(run_number_string=run_number_string, inst_settings=inst_settings,
                                     is_vanadium_run=is_vanadium_run, empty_run_call=empty_run_callable,
                                     vanadium_run_call=vanadium_run_callable)<|MERGE_RESOLUTION|>--- conflicted
+++ resolved
@@ -16,11 +16,7 @@
     sample_details_obj = absorb_corrections.create_vanadium_sample_details_obj(config_dict=absorb_dict)
     ws_to_correct = absorb_corrections.run_cylinder_absorb_corrections(
         ws_to_correct=ws_to_correct, multiple_scattering=multiple_scattering, sample_details_obj=sample_details_obj,
-<<<<<<< HEAD
-        is_vanadium=is_vanadium)
-=======
         is_vanadium=True)
->>>>>>> 5a3d92ce
     return ws_to_correct
 
 
