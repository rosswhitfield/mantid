--- conflicted
+++ resolved
@@ -2,12 +2,9 @@
 
 set ( TEST_PY_FILES
    ADSHandler/workspace_naming_test.py
-<<<<<<< HEAD
    base_pane/base_pane_model_test.py
    base_pane/base_pane_presenter_test.py
-=======
    basic_fitting_context_test.py
->>>>>>> c5eb5895
    elemental_analysis/elemental_analysis_test.py
    elemental_analysis/name_generator_test.py
    elemental_analysis/detectors_presenter_test.py
