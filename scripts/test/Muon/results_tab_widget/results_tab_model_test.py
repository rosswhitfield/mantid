# Mantid Repository : https://github.com/mantidproject/mantid
#
# Copyright &copy; 2019 ISIS Rutherford Appleton Laboratory UKRI,
#     NScD Oak Ridge National Laboratory, European Spallation Source
#     & Institut Laue - Langevin
# SPDX - License - Identifier: GPL - 3.0 +
#  This file is part of the mantid workbench.
from __future__ import (absolute_import, print_function, unicode_literals)

from collections import OrderedDict
from copy import deepcopy
import itertools
import unittest

from mantid.api import AnalysisDataService, ITableWorkspace, WorkspaceFactory, WorkspaceGroup
from mantid.kernel import FloatTimeSeriesProperty, StringPropertyWithValue
from mantid.py3compat import iteritems, mock, string_types

from Muon.GUI.Common.results_tab_widget.results_tab_model import (
    DEFAULT_TABLE_NAME, ALLOWED_NON_TIME_SERIES_LOGS, log_names,
    ResultsTabModel)
from Muon.GUI.Common.contexts.fitting_context import FittingContext, FitInformation

# constants
LOG_NAMES_FUNC = 'Muon.GUI.Common.results_tab_widget.results_tab_model.log_names'


def create_test_workspace(ws_name=None):
    fake_ws = WorkspaceFactory.create('Workspace2D', 1, 1, 1)
    ws_name = ws_name if ws_name is not None else 'results_tab_model_test'
    AnalysisDataService.Instance().addOrReplace(ws_name, fake_ws)
    return fake_ws


def create_test_workspacegroup(size, group_name=None):
    group_name = group_name if group_name is not None else 'results_tab_model_testgroup'
    ads = AnalysisDataService.Instance()
    group = WorkspaceGroup()
    for i in range(size):
        fake_ws = WorkspaceFactory.create('Workspace2D', 1, 1, 1)
        ws_name = '{}_{}'.format(group_name, i)
        ads.addOrReplace(ws_name, fake_ws)
        group.addWorkspace(fake_ws)

    ads.addOrReplace(group_name, group)
    return group


def create_test_fits(input_workspaces,
                     function_name,
                     parameters,
                     global_parameters=None):
    """
    Create a list of fits
    :param input_workspaces: The input workspaces
    :param function_name: The name of the function
    :param parameters: The parameters list
    :param global_parameters: An optional list of tied parameters
    :return: A list of Fits
    """
    # Convert parameters to fit table-like structure
    fit_table = [{
        'Name': name,
        'Value': value,
        'Error': error
    } for name, (value, error) in iteritems(parameters)]

    fits = []
    for name in input_workspaces:
        parameter_workspace = mock.NonCallableMagicMock()
        parameter_workspace.workspace.__iter__.return_value = fit_table
        parameter_workspace.workspace_name = name + '_Parameters'
        fits.append(
            FitInformation(parameter_workspace, function_name, name,
                           global_parameters))

    return fits


def create_test_model(input_workspaces,
                      function_name,
                      parameters,
                      logs=None,
                      global_parameters=None):
    """
    Create a list of fits with time series logs on the workspaces
    :param input_workspaces: See create_test_fits
    :param function_name: See create_test_fits
    :param parameters: See create_test_fits
    :param logs: A list of log names to create
    :param global_parameters: An optional list of tied parameters
    :return: A list of Fits with workspaces/logs attached
    """
    fits = create_test_fits(input_workspaces, function_name, parameters,
                            global_parameters)
    logs = logs if logs is not None else []
    for fit, workspace_name in zip(fits, input_workspaces):
        test_ws = create_test_workspace(workspace_name)
        run = test_ws.run()
        # populate with log data
        for index, name in enumerate(logs):
            tsp = FloatTimeSeriesProperty(name)
            tsp.addValue("2019-05-30T09:00:00", float(index))
            tsp.addValue("2019-05-30T09:00:05", float(index + 1))
            run.addProperty(name, tsp, replace=True)

        fit.input_workspace = workspace_name

    fitting_context = FittingContext()
    for fit in fits:
        fitting_context.add_fit(fit)
    return fitting_context, ResultsTabModel(fitting_context)


class ResultsTabModelTest(unittest.TestCase):
    def setUp(self):
        self.f0_height = (2309.2, 16)
        self.f0_centre = (2.1, 0.002)
        self.f0_sigma = (1.1, 0.001)
        self.f1_height = (2315.2, 14)
        self.f1_centre = (2.5, 0.004)
        self.f1_sigma = (0.9, 0.002)
        self.cost_function = (30.8, 0)
        self.parameters = OrderedDict([('f0.Height', self.f0_height),
                                       ('f0.PeakCentre', self.f0_centre),
                                       ('f0.Sigma', self.f0_sigma),
                                       ('f1.Height', self.f1_height),
                                       ('f1.PeakCentre', self.f1_centre),
                                       ('f1.Sigma', self.f1_sigma),
                                       ('Cost function value',
                                        self.cost_function)])

        self.logs = ['sample_temp', 'sample_magn_field']

    def tearDown(self):
        AnalysisDataService.Instance().clear()

    # ------------------------- success tests ----------------------------
    def test_default_model_has_results_table_name(self):
        model = ResultsTabModel(FittingContext())
        self.assertEqual(model.results_table_name(), DEFAULT_TABLE_NAME)

    def test_updating_model_results_table_name(self):
        table_name = 'table_name'
        model = ResultsTabModel(FittingContext())
        model.set_results_table_name(table_name)

        self.assertEqual(model.results_table_name(), table_name)

    def test_default_model_has_no_selected_function_without_fits(self):
        model = ResultsTabModel(FittingContext())

        self.assertTrue(model.selected_fit_function() is None)

    def test_updating_model_selected_fit_function(self):
        model = ResultsTabModel(FittingContext())
        new_selection = 'func2'
        model.set_selected_fit_function(new_selection)

        self.assertEqual(model.selected_fit_function(), new_selection)

    def test_log_names_from_workspace_with_logs(self):
        fake_ws = create_test_workspace()
        run = fake_ws.run()
        # populate with log data
        time_series_names = ('ts_1', 'ts_2')
        for name in time_series_names:
            run.addProperty(name, FloatTimeSeriesProperty(name), replace=True)
        single_value_log_names = ('sv_1', 'sv_2')
        for name in itertools.chain(single_value_log_names,
                                    ALLOWED_NON_TIME_SERIES_LOGS):
            run.addProperty(name,
                            StringPropertyWithValue(name, 'test'),
                            replace=True)
        # verify
        allowed_logs = log_names(fake_ws.name())
        for name in itertools.chain(time_series_names,
                                    ALLOWED_NON_TIME_SERIES_LOGS):
            self.assertTrue(
                name in allowed_logs,
                msg="{} not found in allowed log list".format(name))
        for name in single_value_log_names:
            self.assertFalse(name in allowed_logs,
                             msg="{} found in allowed log list".format(name))

    def test_log_names_from_workspace_without_logs(self):
        fake_ws = create_test_workspace()
        allowed_logs = log_names(fake_ws.name())
        self.assertEqual(0, len(allowed_logs))

    def test_log_names_from_workspacegroup_uses_first_workspace(self):
        def add_log(workspace, name):
            run = workspace.run()
            run.addProperty(name, FloatTimeSeriesProperty(name), replace=True)

        fake_group = create_test_workspacegroup(size=2)
        logs = ['log_1', 'log_2']
        for index, name in enumerate(logs):
            add_log(fake_group[index], name)

        visible_logs = log_names(fake_group.name())
        self.assertTrue(logs[0] in visible_logs,
                        msg="{} not found in log list".format(logs[0]))
        self.assertFalse(logs[1] in visible_logs,
                         msg="{} not found in log list".format(logs[1]))

    def test_model_returns_fit_functions_from_context(self):
        _, model = create_test_model(('ws1', ), 'func1', self.parameters,
                                     self.logs)

        self.assertEqual(['func1'], model.fit_functions())

    def test_model_returns_no_fit_selection_if_no_fits_present(self):
        model = ResultsTabModel(FittingContext())
        self.assertEqual(0, len(model.fit_selection({})))

    def test_model_creates_fit_selection_given_no_existing_state(self):
        _, model = create_test_model(('ws1', 'ws2'), 'func1', self.parameters,
                                     self.logs)

        expected_list_state = {'ws1': [0, True, True], 'ws2': [1, True, True]}
        self.assertDictEqual(expected_list_state, model.fit_selection({}))

    def test_model_creates_fit_selection_given_existing_state(self):
        _, model = create_test_model(('ws1', 'ws2'), 'func1', self.parameters,
                                     self.logs)

        orig_list_state = {'ws1': [0, False, True]}
        expected_list_state = {'ws1': [0, False, True], 'ws2': [1, True, True]}
        self.assertEqual(expected_list_state,
                         model.fit_selection(orig_list_state))

    def test_model_returns_no_log_selection_if_no_fits_present(self):
        model = ResultsTabModel(FittingContext())
        self.assertEqual(0, len(model.log_selection({})))

    def test_model_returns_log_selection_of_first_workspace(self):
        _, model = create_test_model(('ws1', 'ws2'), 'func1', self.parameters)
        with mock.patch(LOG_NAMES_FUNC) as mock_log_names:
            ws1_logs = ('run_number', 'run_start')
            ws2_logs = ('temp', 'magnetic_field')

            def side_effect(name):
                return ws1_logs if name == 'ws1' else ws2_logs

            mock_log_names.side_effect = side_effect
            expected_selection = {
                'run_number': [0, False, True],
                'run_start': [1, False, True],
            }

            self.assertEqual(expected_selection, model.log_selection({}))

    def test_model_combines_existing_log_selection(self):
        _, model = create_test_model(('ws1', ), 'func1', self.parameters)
        with mock.patch(LOG_NAMES_FUNC) as mock_log_names:
            mock_log_names.return_value = [
                'run_number', 'run_start', 'magnetic_field'
            ]

            existing_selection = {
                'run_number': [0, False, True],
                'run_start': [1, True, True],
            }
            expected_selection = deepcopy(existing_selection)
            expected_selection.update({
                'run_number': [0, False, True],
                'run_start': [1, True, True],
                'magnetic_field': [2, False, True],
            })

            self.assertDictEqual(expected_selection,
<<<<<<< HEAD
                                 self.model.log_selection(existing_selection))

    def test_create_results_table_with_no_logs(self):
        parameters = {
            'Name': ['Height', 'PeakCentre', 'Sigma', 'Cost function value'],
            'Value': [2309.2, 2.1, 0.04, 30.8],
            'Error': [16, 0.002, 0.003, 0]
        }
        self.fitting_context.fit_list = create_test_fits(('ws1', ), 'func1',
                                                         parameters, [])
=======
                                 model.log_selection(existing_selection))

    def test_create_results_table_with_no_logs_or_global_parameters(self):
        _, model = create_test_model(('ws1', ), 'func1', self.parameters)
        logs = []
>>>>>>> 9950811f
        selected_results = [('ws1', 0)]
        table = model.create_results_table(logs, selected_results)

        expected_cols = [
            'workspace_name', 'f0.Height', 'f0.HeightError', 'f0.PeakCentre',
            'f0.PeakCentreError', 'f0.Sigma', 'f0.SigmaError', 'f1.Height',
            'f1.HeightError', 'f1.PeakCentre', 'f1.PeakCentreError',
            'f1.Sigma', 'f1.SigmaError', 'Cost function value'
        ]
        expected_content = [
            ('ws1_Parameters', self.f0_height[0], self.f0_height[1],
             self.f0_centre[0], self.f0_centre[1], self.f0_sigma[0],
             self.f0_sigma[1], self.f1_height[0], self.f1_height[1],
             self.f1_centre[0], self.f1_centre[1], self.f1_sigma[0],
             self.f1_sigma[1], self.cost_function[0])
        ]
        self._assert_table_matches_expected(expected_cols, expected_content,
                                            table, model.results_table_name())

    def test_create_results_table_with_logs_selected(self):
        _, model = create_test_model(('ws1', ), 'func1', self.parameters,
                                     self.logs)
        selected_results = [('ws1', 0)]
        table = model.create_results_table(self.logs, selected_results)

        expected_cols = ['workspace_name'] + self.logs + [
            'f0.Height', 'f0.HeightError', 'f0.PeakCentre',
            'f0.PeakCentreError', 'f0.Sigma', 'f0.SigmaError', 'f1.Height',
            'f1.HeightError', 'f1.PeakCentre', 'f1.PeakCentreError',
            'f1.Sigma', 'f1.SigmaError', 'Cost function value'
        ]
        avg_log_values = 0.5, 1.5
        expected_content = [
            ('ws1_Parameters', avg_log_values[0], avg_log_values[1],
             self.f0_height[0], self.f0_height[1], self.f0_centre[0],
             self.f0_centre[1], self.f0_sigma[0], self.f0_sigma[1],
             self.f1_height[0], self.f1_height[1], self.f1_centre[0],
             self.f1_centre[1], self.f1_sigma[0], self.f1_sigma[1],
             self.cost_function[0])
        ]
        self._assert_table_matches_expected(expected_cols, expected_content,
                                            table, model.results_table_name())

    def test_create_results_table_with_fit_with_global_parameters(self):
        logs = []
        global_parameters = ['Height']
        _, model = create_test_model(('simul-1', ), 'func1', self.parameters,
                                     logs, global_parameters)
        selected_results = [('simul-1', 0)]
        table = model.create_results_table(logs, selected_results)

        expected_cols = [
            'workspace_name', 'Height', 'HeightError', 'f0.PeakCentre',
            'f0.PeakCentreError', 'f0.Sigma', 'f0.SigmaError', 'f1.PeakCentre',
            'f1.PeakCentreError', 'f1.Sigma', 'f1.SigmaError',
            'Cost function value'
        ]
        expected_content = [
            ('simul-1_Parameters', self.f0_height[0], self.f0_height[1],
             self.f0_centre[0], self.f0_centre[1], self.f0_sigma[0],
             self.f0_sigma[1], self.f1_centre[0], self.f1_centre[1],
             self.f1_sigma[0], self.f1_sigma[1], self.cost_function[0])
        ]
        self._assert_table_matches_expected(expected_cols, expected_content,
                                            table, model.results_table_name())

    # ------------------------- failure tests ----------------------------
    def test_log_names_from_workspace_not_in_ADS_raises_exception(self):
        self.assertRaises(KeyError, log_names, 'not a workspace in ADS')

    def test_create_results_table_raises_error_if_number_params_different(
            self):
        parameters = OrderedDict([('Height', (100, 0.1)),
                                  ('Cost function value', (1.5, 0))])
        fits_func1 = create_test_fits(('ws1', ), 'func1', parameters)

        parameters = OrderedDict([('Height', (100, 0.1)), ('A0', (1, 0.001)),
                                  ('Cost function value', (1.5, 0))])
        fits_func2 = create_test_fits(('ws2', ), 'func2', parameters)
        model = ResultsTabModel(FittingContext(fits_func1 + fits_func2))

        selected_results = [('ws1', 0), ('ws2', 1)]
        self.assertRaises(RuntimeError, model.create_results_table, [],
                          selected_results)

<<<<<<< HEAD
def create_test_fits(input_workspaces, function_name, parameters, output_workspace_names):
    """
    Create a list of fits
    :param input_workspaces: The input workspaces
    :param function_name: The name of the function
    :param parameters: The parameters list
    :return: A list of Fits
    """
    fits = []
    for name in input_workspaces:
        parameter_workspace = mock.NonCallableMagicMock()
        parameter_workspace.workspace.toDict.return_value = parameters
        parameter_workspace.workspace_name = name + '_Parameters'
        fits.append(FitInformation(parameter_workspace, function_name, name, output_workspace_names))
=======
    def test_create_results_table_with_mixed_global_non_global_raises_error(
            self):
        parameters = OrderedDict([('f0.Height', (100, 0.1)),
                                  ('f1.Height', (90, 0.001)),
                                  ('Cost function value', (1.5, 0))])
        fits_func1= create_test_fits(('ws1', ), 'func1', parameters)
        fits_globals = create_test_fits(('ws2', ), 'func1', parameters,
                                        global_parameters=['Height'])
        model = ResultsTabModel(FittingContext(fits_func1 + fits_globals))
>>>>>>> 9950811f

        selected_results = [('ws1', 0), ('ws2', 1)]
        self.assertRaises(RuntimeError, model.create_results_table, [],
                          selected_results)

    # ---------------------- Private helper functions -------------------------

<<<<<<< HEAD
def create_test_fits_with_logs(input_workspaces, function_name, parameters,
                               logs):
    """
    Create a list of fits with time series logs on the workspaces
    :param input_workspaces: See create_test_fits
    :param function_name: See create_test_fits
    :param parameters: See create_test_fits
    :param logs: A list of log names to create
    :return: A list of Fits with workspaces/logs attached
    """
    fits = create_test_fits(input_workspaces, function_name, parameters, [])
    for fit, workspace_name in zip(fits, input_workspaces):
        test_ws = create_test_workspace(workspace_name)
        run = test_ws.run()
        # populate with log data
        for index, name in enumerate(logs):
            tsp = FloatTimeSeriesProperty(name)
            tsp.addValue("2019-05-30T09:00:00", float(index))
            tsp.addValue("2019-05-30T09:00:05", float(index + 1))
            run.addProperty(name, tsp, replace=True)

        fit.input_workspace = workspace_name
=======
    def _assert_table_matches_expected(self, expected_cols, expected_content,
                                       table, table_name):
        self.assertTrue(isinstance(table, ITableWorkspace))
        self.assertTrue(table_name in AnalysisDataService.Instance())
        self.assertEqual(len(expected_cols), table.columnCount())
        self.assertEqual(len(expected_content), table.rowCount())
        self.assertEqual(expected_cols, table.getColumnNames())
>>>>>>> 9950811f

        for row_index, (expected_row,
                        actual_row) in enumerate(zip(expected_content, table)):
            self.assertEqual(len(expected_row), len(actual_row))
            for col_index, expected in enumerate(expected_row):
                actual = table.cell(row_index, col_index)
                if isinstance(expected, string_types):
                    self.assertEqual(expected, actual)
                else:
                    # Fit pushes things back/forth through strings so exact match is not possible
                    self.assertAlmostEqual(expected, actual, places=3)


if __name__ == '__main__':
    unittest.main(buffer=False, verbosity=2)<|MERGE_RESOLUTION|>--- conflicted
+++ resolved
@@ -49,12 +49,14 @@
 def create_test_fits(input_workspaces,
                      function_name,
                      parameters,
+                     output_workspace_names,
                      global_parameters=None):
     """
     Create a list of fits
     :param input_workspaces: The input workspaces
     :param function_name: The name of the function
     :param parameters: The parameters list
+    :param output_workspace_names: A list of workspace names
     :param global_parameters: An optional list of tied parameters
     :return: A list of Fits
     """
@@ -71,7 +73,7 @@
         parameter_workspace.workspace.__iter__.return_value = fit_table
         parameter_workspace.workspace_name = name + '_Parameters'
         fits.append(
-            FitInformation(parameter_workspace, function_name, name,
+            FitInformation(parameter_workspace, function_name, name, output_workspace_names,
                            global_parameters))
 
     return fits
@@ -80,6 +82,7 @@
 def create_test_model(input_workspaces,
                       function_name,
                       parameters,
+                      output_workspace_names,
                       logs=None,
                       global_parameters=None):
     """
@@ -91,7 +94,7 @@
     :param global_parameters: An optional list of tied parameters
     :return: A list of Fits with workspaces/logs attached
     """
-    fits = create_test_fits(input_workspaces, function_name, parameters,
+    fits = create_test_fits(input_workspaces, function_name, parameters, output_workspace_names,
                             global_parameters)
     logs = logs if logs is not None else []
     for fit, workspace_name in zip(fits, input_workspaces):
@@ -205,7 +208,7 @@
                          msg="{} not found in log list".format(logs[1]))
 
     def test_model_returns_fit_functions_from_context(self):
-        _, model = create_test_model(('ws1', ), 'func1', self.parameters,
+        _, model = create_test_model(('ws1', ), 'func1', self.parameters, [],
                                      self.logs)
 
         self.assertEqual(['func1'], model.fit_functions())
@@ -215,14 +218,14 @@
         self.assertEqual(0, len(model.fit_selection({})))
 
     def test_model_creates_fit_selection_given_no_existing_state(self):
-        _, model = create_test_model(('ws1', 'ws2'), 'func1', self.parameters,
+        _, model = create_test_model(('ws1', 'ws2'), 'func1', self.parameters, [],
                                      self.logs)
 
         expected_list_state = {'ws1': [0, True, True], 'ws2': [1, True, True]}
         self.assertDictEqual(expected_list_state, model.fit_selection({}))
 
     def test_model_creates_fit_selection_given_existing_state(self):
-        _, model = create_test_model(('ws1', 'ws2'), 'func1', self.parameters,
+        _, model = create_test_model(('ws1', 'ws2'), 'func1', self.parameters, [],
                                      self.logs)
 
         orig_list_state = {'ws1': [0, False, True]}
@@ -235,7 +238,7 @@
         self.assertEqual(0, len(model.log_selection({})))
 
     def test_model_returns_log_selection_of_first_workspace(self):
-        _, model = create_test_model(('ws1', 'ws2'), 'func1', self.parameters)
+        _, model = create_test_model(('ws1', 'ws2'), 'func1', self.parameters, [])
         with mock.patch(LOG_NAMES_FUNC) as mock_log_names:
             ws1_logs = ('run_number', 'run_start')
             ws2_logs = ('temp', 'magnetic_field')
@@ -252,7 +255,7 @@
             self.assertEqual(expected_selection, model.log_selection({}))
 
     def test_model_combines_existing_log_selection(self):
-        _, model = create_test_model(('ws1', ), 'func1', self.parameters)
+        _, model = create_test_model(('ws1', ), 'func1', self.parameters, [])
         with mock.patch(LOG_NAMES_FUNC) as mock_log_names:
             mock_log_names.return_value = [
                 'run_number', 'run_start', 'magnetic_field'
@@ -270,24 +273,11 @@
             })
 
             self.assertDictEqual(expected_selection,
-<<<<<<< HEAD
-                                 self.model.log_selection(existing_selection))
-
-    def test_create_results_table_with_no_logs(self):
-        parameters = {
-            'Name': ['Height', 'PeakCentre', 'Sigma', 'Cost function value'],
-            'Value': [2309.2, 2.1, 0.04, 30.8],
-            'Error': [16, 0.002, 0.003, 0]
-        }
-        self.fitting_context.fit_list = create_test_fits(('ws1', ), 'func1',
-                                                         parameters, [])
-=======
                                  model.log_selection(existing_selection))
 
     def test_create_results_table_with_no_logs_or_global_parameters(self):
-        _, model = create_test_model(('ws1', ), 'func1', self.parameters)
+        _, model = create_test_model(('ws1', ), 'func1', self.parameters, [])
         logs = []
->>>>>>> 9950811f
         selected_results = [('ws1', 0)]
         table = model.create_results_table(logs, selected_results)
 
@@ -308,7 +298,7 @@
                                             table, model.results_table_name())
 
     def test_create_results_table_with_logs_selected(self):
-        _, model = create_test_model(('ws1', ), 'func1', self.parameters,
+        _, model = create_test_model(('ws1', ), 'func1', self.parameters, [],
                                      self.logs)
         selected_results = [('ws1', 0)]
         table = model.create_results_table(self.logs, selected_results)
@@ -334,7 +324,7 @@
     def test_create_results_table_with_fit_with_global_parameters(self):
         logs = []
         global_parameters = ['Height']
-        _, model = create_test_model(('simul-1', ), 'func1', self.parameters,
+        _, model = create_test_model(('simul-1', ), 'func1', self.parameters, [],
                                      logs, global_parameters)
         selected_results = [('simul-1', 0)]
         table = model.create_results_table(logs, selected_results)
@@ -362,43 +352,26 @@
             self):
         parameters = OrderedDict([('Height', (100, 0.1)),
                                   ('Cost function value', (1.5, 0))])
-        fits_func1 = create_test_fits(('ws1', ), 'func1', parameters)
+        fits_func1 = create_test_fits(('ws1', ), 'func1', parameters, [])
 
         parameters = OrderedDict([('Height', (100, 0.1)), ('A0', (1, 0.001)),
                                   ('Cost function value', (1.5, 0))])
-        fits_func2 = create_test_fits(('ws2', ), 'func2', parameters)
+        fits_func2 = create_test_fits(('ws2', ), 'func2', parameters, [])
         model = ResultsTabModel(FittingContext(fits_func1 + fits_func2))
 
         selected_results = [('ws1', 0), ('ws2', 1)]
         self.assertRaises(RuntimeError, model.create_results_table, [],
                           selected_results)
 
-<<<<<<< HEAD
-def create_test_fits(input_workspaces, function_name, parameters, output_workspace_names):
-    """
-    Create a list of fits
-    :param input_workspaces: The input workspaces
-    :param function_name: The name of the function
-    :param parameters: The parameters list
-    :return: A list of Fits
-    """
-    fits = []
-    for name in input_workspaces:
-        parameter_workspace = mock.NonCallableMagicMock()
-        parameter_workspace.workspace.toDict.return_value = parameters
-        parameter_workspace.workspace_name = name + '_Parameters'
-        fits.append(FitInformation(parameter_workspace, function_name, name, output_workspace_names))
-=======
     def test_create_results_table_with_mixed_global_non_global_raises_error(
             self):
         parameters = OrderedDict([('f0.Height', (100, 0.1)),
                                   ('f1.Height', (90, 0.001)),
                                   ('Cost function value', (1.5, 0))])
-        fits_func1= create_test_fits(('ws1', ), 'func1', parameters)
-        fits_globals = create_test_fits(('ws2', ), 'func1', parameters,
+        fits_func1= create_test_fits(('ws1', ), 'func1', parameters, [])
+        fits_globals = create_test_fits(('ws2', ), 'func1', parameters, [],
                                         global_parameters=['Height'])
         model = ResultsTabModel(FittingContext(fits_func1 + fits_globals))
->>>>>>> 9950811f
 
         selected_results = [('ws1', 0), ('ws2', 1)]
         self.assertRaises(RuntimeError, model.create_results_table, [],
@@ -406,30 +379,6 @@
 
     # ---------------------- Private helper functions -------------------------
 
-<<<<<<< HEAD
-def create_test_fits_with_logs(input_workspaces, function_name, parameters,
-                               logs):
-    """
-    Create a list of fits with time series logs on the workspaces
-    :param input_workspaces: See create_test_fits
-    :param function_name: See create_test_fits
-    :param parameters: See create_test_fits
-    :param logs: A list of log names to create
-    :return: A list of Fits with workspaces/logs attached
-    """
-    fits = create_test_fits(input_workspaces, function_name, parameters, [])
-    for fit, workspace_name in zip(fits, input_workspaces):
-        test_ws = create_test_workspace(workspace_name)
-        run = test_ws.run()
-        # populate with log data
-        for index, name in enumerate(logs):
-            tsp = FloatTimeSeriesProperty(name)
-            tsp.addValue("2019-05-30T09:00:00", float(index))
-            tsp.addValue("2019-05-30T09:00:05", float(index + 1))
-            run.addProperty(name, tsp, replace=True)
-
-        fit.input_workspace = workspace_name
-=======
     def _assert_table_matches_expected(self, expected_cols, expected_content,
                                        table, table_name):
         self.assertTrue(isinstance(table, ITableWorkspace))
@@ -437,7 +386,6 @@
         self.assertEqual(len(expected_cols), table.columnCount())
         self.assertEqual(len(expected_content), table.rowCount())
         self.assertEqual(expected_cols, table.getColumnNames())
->>>>>>> 9950811f
 
         for row_index, (expected_row,
                         actual_row) in enumerate(zip(expected_content, table)):
