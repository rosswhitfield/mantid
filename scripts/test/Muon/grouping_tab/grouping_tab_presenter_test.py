--- conflicted
+++ resolved
@@ -148,7 +148,7 @@
         groups = [MuonGroup(group_name="grp1", detector_ids=[1, 2, 3, 4, 5]),
                   MuonGroup(group_name="grp2", detector_ids=[6, 7, 8, 9, 1000])]
         pairs = [MuonPair(pair_name="pair1", forward_group_name="grp1", backward_group_name="grp2")]
-        
+
         self._run_handle_load_grouping_with_mocked_load(groups, pairs, default='pair1')
 
         self.view.display_warning_box.assert_called_once_with('Invalid detectors in group grp2')
@@ -230,8 +230,6 @@
         self.presenter.add_pair_from_grouping_table("first", "second")
         self.pairing_table_widget.handle_add_pair_button_clicked.assert_called_once_with("first", "second")
 
-<<<<<<< HEAD
-=======
     # ------------------------------------------------------------------------------------------------------------------
     # Periods
     # ------------------------------------------------------------------------------------------------------------------
@@ -268,7 +266,6 @@
             mock_load.return_value = (groups, pairs, 'description', default)
             self.presenter.handle_load_grouping_from_file()
 
->>>>>>> f61bc3fc
 
 if __name__ == '__main__':
     unittest.main(buffer=False, verbosity=2)