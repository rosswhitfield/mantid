# Mantid Repository : https://github.com/mantidproject/mantid
#
# Copyright &copy; 2018 ISIS Rutherford Appleton Laboratory UKRI,
#     NScD Oak Ridge National Laboratory, European Spallation Source
#     & Institut Laue - Langevin
# SPDX - License - Identifier: GPL - 3.0 +
from __future__ import (absolute_import, division, print_function)

import unittest

<<<<<<< HEAD
from sans.gui_logic.models.table_model import (TableModel, TableIndexModel, OptionsColumnModel, SampleShapeColumnModel)
from sans.gui_logic.models.basic_hint_strategy import BasicHintStrategy
from PyQt4.QtCore import QCoreApplication
=======
from sans.gui_logic.models.table_model import (TableModel, TableIndexModel, OptionsColumnModel, SampleShapeColumnModel, options_column_bool)
from sans.gui_logic.models.basic_hint_strategy import BasicHintStrategy
from qtpy.QtCore import QCoreApplication
>>>>>>> a4bc46ff
from sans.common.enums import (RowState, SampleShape)
try:
    from unittest import mock
except:
    import mock


class TableModelTest(unittest.TestCase):
    def setUp(self):
        self.thickness_patcher = mock.patch('sans.gui_logic.models.table_model.create_file_information')
        self.addCleanup(self.thickness_patcher.stop)
        self.thickness_patcher.start()

    def test_user_file_can_be_set(self):
        self._do_test_file_setting(self._user_file_wrapper, "user_file")

    def test_batch_file_can_be_set(self):
        self._do_test_file_setting(self._batch_file_wrapper, "batch_file")

    def test_that_raises_if_table_index_does_not_exist(self):
        table_model = TableModel()
        row_entry = [''] * 16
        table_index_model = TableIndexModel(*row_entry)
        table_model.add_table_entry(0, table_index_model)
        self.assertRaises(IndexError, table_model.get_table_entry, 1)

    def test_that_can_get_table_index_model_for_valid_index(self):
        table_model = TableModel()
        row_entry = [''] * 16
        table_index_model = TableIndexModel(*row_entry)
        table_model.add_table_entry(0, table_index_model)
        returned_model = table_model.get_table_entry(0)
        self.assertTrue(returned_model.sample_scatter == '')

    def test_that_can_set_the_options_column_model(self):
        table_index_model = TableIndexModel('0', "", "", "", "", "", "",
                                            "", "", "", "", "", "", "", "",
                                            options_column_string="WavelengthMin=1, WavelengthMax=3, NotRegister2=1")
        options_column_model = table_index_model.options_column_model
        options = options_column_model.get_options()
        self.assertTrue(len(options) == 2)
        self.assertTrue(options["WavelengthMin"] == 1.)
        self.assertTrue(options["WavelengthMax"] == 3.)

    def test_that_raises_for_missing_equal(self):
        args = [0, "", "", "", "", "", "", "", "", "", "", "", "", "", ""]
        kwargs = {'options_column_string': "WavelengthMin=1, WavelengthMax=3, NotRegister2"}
        self.assertRaises(ValueError,  TableIndexModel, *args, **kwargs)

    def test_that_sample_shape_can_be_parsed(self):
        table_index_model = TableIndexModel('0', "", "", "", "", "", "",
                                            "", "", "", "", "", "", "", "",
                                            sample_shape="  flatPlate  ")
        sample_shape_enum = table_index_model.sample_shape
        sample_shape_text = table_index_model.sample_shape_string

        self.assertEqual(sample_shape_enum, SampleShape.FlatPlate)
        self.assertEqual(sample_shape_text, "FlatPlate")

    def test_that_sample_shape_can_be_set_as_enum(self):
        # If a batch file contains a sample shape, it is a enum: SampleShape.Disc, Cylinder, FlatPlate
        # So SampleShapeColumnModel must be able to parse this.
        table_index_model = TableIndexModel('0', "", "", "", "", "", "",
                                            "", "", "", "", "", "", "", "",
                                            sample_shape=SampleShape.FlatPlate)
        sample_shape_enum = table_index_model.sample_shape
        sample_shape_text = table_index_model.sample_shape_string

        self.assertEqual(sample_shape_enum, SampleShape.FlatPlate)
        self.assertEqual(sample_shape_text, "FlatPlate")

    def test_that_incorrect_sample_shape_reverts_to_previous_sampleshape(self):
        try:
            table_index_model = TableIndexModel('0', "", "", "", "", "", "",
                                                "", "", "", "", "", "", "", "",
                                                sample_shape="Disc")
            table_index_model.sample_shape = "not a sample shape"
        except Exception as e:
            self.assertTrue(False, "Did not except incorrect sample shape to raise error")
        else:
            self.assertEqual("Disc", table_index_model.sample_shape_string)

    def test_that_empty_string_is_acceptable_sample_shape(self):
        table_index_model = TableIndexModel('0', "", "", "", "", "", "",
                                            "", "", "", "", "", "", "", "",
                                            sample_shape="Disc")
        table_index_model.sample_shape = ""

        sample_shape_enum = table_index_model.sample_shape
        sample_shape_text = table_index_model.sample_shape_string

        self.assertEqual(sample_shape_enum, "")
        self.assertEqual(sample_shape_text, "")

    def test_that_table_model_completes_partial_sample_shape(self):
        table_index_model = TableIndexModel('0', "", "", "", "", "", "",
                                            "", "", "", "", "", "", "", "",
                                            sample_shape="cylind")

        sample_shape_enum = table_index_model.sample_shape
        sample_shape_text = table_index_model.sample_shape_string

        self.assertEqual(sample_shape_enum, SampleShape.Cylinder)
        self.assertEqual(sample_shape_text, "Cylinder")

    def test_that_querying_nonexistent_row_index_raises_IndexError_exception(self):
        table_model = TableModel()
        args = [0]
        self.assertRaises(IndexError, table_model.get_row_user_file, *args)

    def test_that_can_retrieve_user_file_from_table_index_model(self):
        table_model = TableModel()
        table_index_model = TableIndexModel('2', "", "", "", "", "", "",
                                            "", "", "", "", "", "", "User_file_name")
        table_model.add_table_entry(2, table_index_model)
        user_file = table_model.get_row_user_file(0)
        self.assertEqual(user_file,"User_file_name")

    def test_that_can_retrieve_sample_thickness_from_table_index_model(self):
        sample_thickness = '8.0'
        table_model = TableModel()
        table_index_model = TableIndexModel("", "", "", "", "", "",
                                            "", "", "", "", "", "", sample_thickness=sample_thickness)
        table_model.add_table_entry(2, table_index_model)
        row_entry = table_model.get_table_entry(0)
        self.assertEqual(row_entry.sample_thickness, sample_thickness)

    def test_that_parse_string_returns_correctly(self):
        string_to_parse = 'EventSlices=1-6,5-9,4:5:89 , WavelengthMax=78 , WavelengthMin=9'
        expected_dict = {'EventSlices': '1-6,5-9,4:5:89', 'WavelengthMax': '78', 'WavelengthMin': '9'}

        parsed_dict = OptionsColumnModel._parse_string(string_to_parse)

        self.assertEqual(parsed_dict, expected_dict)

    def test_get_number_of_rows_returns_number_of_entries(self):
        table_model = TableModel()
        table_index_model = TableIndexModel('0', "", "", "", "", "", "",
                                            "", "", "", "", "", "")
        table_model.add_table_entry(0, table_index_model)
        table_index_model = TableIndexModel('1', "", "", "", "", "", "",
                                            "", "", "", "", "", "")
        table_model.add_table_entry(1, table_index_model)

        number_of_rows = table_model.get_number_of_rows()

        self.assertEqual(number_of_rows, 2)

    def test_when_table_is_cleared_is_left_with_one_empty_row(self):
        table_model = TableModel()
        table_index_model = TableIndexModel('0', "", "", "", "", "", "",
                                            "", "", "", "", "", "")
        table_model.add_table_entry(0, table_index_model)
        table_index_model = TableIndexModel('1', "", "", "", "", "", "",
                                            "", "", "", "", "", "")
        table_model.add_table_entry(1, table_index_model)
        empty_row = table_model.create_empty_row()
        empty_row.id = 2

        table_model.clear_table_entries()

        self.assertEqual(table_model.get_number_of_rows(), 1)
        self.assertEqual(table_model.get_table_entry(0), empty_row)

    def test_when_last_row_is_removed_table_is_left_with_one_empty_row(self):
        table_model = TableModel()
        table_index_model = TableIndexModel('0', "", "", "", "", "", "",
                                            "", "", "", "", "", "")
        table_model.add_table_entry(0, table_index_model)
        table_index_model = TableIndexModel('1', "", "", "", "", "", "",
                                            "", "", "", "", "", "")
        table_model.add_table_entry(1, table_index_model)
        empty_row = table_model.create_empty_row()
        empty_row.id = 2

        table_model.remove_table_entries([0, 1])

        self.assertEqual(table_model.get_number_of_rows(), 1)
        self.assertEqual(table_model.get_table_entry(0), empty_row)

    def test_that_OptionsColumnModel_get_permissable_properties_returns_correct_properties(self):
        permissable_properties = OptionsColumnModel._get_permissible_properties()

<<<<<<< HEAD
        self.assertEqual(permissable_properties, {"WavelengthMin": float, "WavelengthMax": float, "EventSlices": str,
                                                  "MergeScale": float, "MergeShift": float})
=======
        self.assertEqual(permissable_properties, {"WavelengthMin":float, "WavelengthMax": float, "EventSlices": str,
                                                  "MergeScale": float, "MergeShift": float, "PhiMin": float,
                                                  "PhiMax": float, "UseMirror": options_column_bool})
>>>>>>> a4bc46ff

    def test_that_OptionsColumnModel_get_hint_strategy(self):
        hint_strategy = OptionsColumnModel.get_hint_strategy()
        expected_hint_strategy = BasicHintStrategy({
                                    "WavelengthMin": 'The min value of the wavelength when converting from TOF.',
                                    "WavelengthMax": 'The max value of the wavelength when converting from TOF.',
                                    "PhiMin": 'The min angle of the detector to accept.'
                                              ' Anti-clockwise from horizontal.',
                                    "PhiMax": 'The max angle of the detector to accept.'
                                              ' Anti-clockwise from horizontal.',
                                    "UseMirror": 'True or False. Whether or not to accept phi angle'
                                                 ' in opposing quadrant',
                                    "MergeScale": 'The scale applied to the HAB when merging',
                                    "MergeShift": 'The shift applied to the HAB when merging',
                                    "EventSlices": 'The event slices to reduce.'
                                                   ' The format is the same as for the event slices'
                                                   ' box in settings, however if a comma separated list is given '
                                                   'it must be enclosed in quotes'})

        self.assertEqual(expected_hint_strategy, hint_strategy)

    def test_that_row_state_is_initially_unprocessed(self):
        table_index_model = TableIndexModel(0, "", "", "", "", "", "",
                                            "", "", "", "", "", "")

        self.assertEqual(table_index_model.row_state, RowState.Unprocessed)
        self.assertEqual(table_index_model.tool_tip, '')

    def test_that_set_processed_sets_state_to_processed(self):
        table_model = TableModel()
        table_index_model = TableIndexModel(0, "", "", "", "", "", "",
                                            "", "", "", "", "", "")
        table_model.add_table_entry(0, table_index_model)
        row = 0
        tool_tip = 'Processesing succesful'

        table_model.set_row_to_processed(row, tool_tip)

        self.assertEqual(table_index_model.row_state, RowState.Processed)
        self.assertEqual(table_index_model.tool_tip, tool_tip)

    def test_that_reset_row_state_sets_row_to_unproceesed_and_sets_tool_tip_to_empty(self):
        table_model = TableModel()
        table_index_model = TableIndexModel(0, "", "", "", "", "", "",
                                            "", "", "", "", "", "")
        table_model.add_table_entry(0, table_index_model)
        row = 0
        tool_tip = 'Processesing succesful'
        table_model.set_row_to_processed(row, tool_tip)

        table_model.reset_row_state(row)

        self.assertEqual(table_index_model.row_state, RowState.Unprocessed)
        self.assertEqual(table_index_model.tool_tip, '')

    def test_that_set_row_to_error_sets_row_to_error_and_tool_tip(self):
        table_model = TableModel()
        table_index_model = TableIndexModel(0, "", "", "", "", "", "",
                                            "", "", "", "", "", "")
        table_model.add_table_entry(0, table_index_model)
        row = 0
        tool_tip = 'There was an error'

        table_model.set_row_to_error(row, tool_tip)

        self.assertEqual(table_index_model.row_state, RowState.Error)
        self.assertEqual(table_index_model.tool_tip, tool_tip)

    def test_serialise_options_dict_correctly(self):
        options_column_model = OptionsColumnModel('EventSlices=1-6,5-9,4:5:89 , WavelengthMax=78 , WavelengthMin=9')
        options_column_model.set_option('MergeScale', 1.5)

        options_string = options_column_model.get_options_string()

        self.assertEqual(options_string, 'EventSlices=1-6,5-9,4:5:89, MergeScale=1.5,'
                                         ' WavelengthMax=78.0, WavelengthMin=9.0')

<<<<<<< HEAD
=======
    def test_that_truthy_options_are_evaluated_True(self):
        options_column_model = OptionsColumnModel('UseMirror=True')
        self.assertEqual(options_column_model.get_options(), {'UseMirror': True})

        options_column_model = OptionsColumnModel('UseMirror=1')
        self.assertEqual(options_column_model.get_options(), {'UseMirror': True})

        options_column_model = OptionsColumnModel('UseMirror=Yes')
        self.assertEqual(options_column_model.get_options(), {'UseMirror': True})

        options_column_model = OptionsColumnModel('UseMirror=T')
        self.assertEqual(options_column_model.get_options(), {'UseMirror': True})

        options_column_model = OptionsColumnModel('UseMirror=Y')
        self.assertEqual(options_column_model.get_options(), {'UseMirror': True})

        options_column_model = OptionsColumnModel('UseMirror=tRuE')
        self.assertEqual(options_column_model.get_options(), {'UseMirror': True})

    def test_that_falsy_options_are_evaluated_False(self):
        options_column_model = OptionsColumnModel('UseMirror=False')
        self.assertEqual(options_column_model.get_options(), {'UseMirror': False})

        options_column_model = OptionsColumnModel('UseMirror=0')
        self.assertEqual(options_column_model.get_options(), {'UseMirror': False})

        options_column_model = OptionsColumnModel('UseMirror=No')
        self.assertEqual(options_column_model.get_options(), {'UseMirror': False})

        options_column_model = OptionsColumnModel('UseMirror=F')
        self.assertEqual(options_column_model.get_options(), {'UseMirror': False})

        options_column_model = OptionsColumnModel('UseMirror=N')
        self.assertEqual(options_column_model.get_options(), {'UseMirror': False})

        options_column_model = OptionsColumnModel('UseMirror=fAlSE')
        self.assertEqual(options_column_model.get_options(), {'UseMirror': False})

    def test_that_non_bool_option_raises_error_if_option_is_bool(self):
        try:
            options_column_model = OptionsColumnModel('UseMirror=SomeString')
        except ValueError as e:
            self.assertEqual(str(e), 'Could not evaluate SomeString as a boolean value. It should be True or False.')
        else:
            self.assertTrue(False, 'A RuntimeError should be raised.')
            
>>>>>>> a4bc46ff
    def test_that_to_batch_list_is_correct_format(self):
        test_row = ['SANS2D00022024  ', '', 'SANS2D00022025 ', '', '   SANS2D00022026 ', '', '', '', '', '', '', '',
                    '    out_file', 'a_user_file ', 1.0, '', '', 'Disc', 'WavelengthMax=5.0']
        table_index_model = TableIndexModel(*test_row)

        actual_list = table_index_model.to_batch_list()
        expected_list = ["SANS2D00022024", "out_file", "SANS2D00022025", "SANS2D00022026",
                         "", "", "", "a_user_file"]

        self.assertEqual(actual_list, expected_list)

    def test_that_get_non_empty_rows_returns_non_empty_rows(self):
        table_model = TableModel()
        table_index_model = TableIndexModel("", "", "", "", "", "", "",
                                            "", "", "", "", "", "")
        table_model.add_table_entry(0, table_index_model)
        table_index_model = TableIndexModel('0', "", "", "", "", "", "",
                                            "", "", "", "", "", "")
        table_model.add_table_entry(1, table_index_model)
        table_index_model = TableIndexModel('', "", "", "", "", "", "",
                                            "", "", "", "5", "", "")
        table_model.add_table_entry(2, table_index_model)
        table_index_model = TableIndexModel("", "", "", "", "", "", "",
                                            "", "", "", "", "", "")
        table_model.add_table_entry(3, table_index_model)

        non_empty_rows_actual = table_model.get_non_empty_rows([0, 1, 2, 3])
        non_empty_rows_expected = [1, 2]

        self.assertEqual(non_empty_rows_actual, non_empty_rows_expected)

    def _do_test_file_setting(self, func, prop):
        # Test that can set to empty string
        table_model = TableModel()
        try:
            setattr(table_model, prop, "")
            has_raised = False
        except:  # noqa
            has_raised = True
        self.assertFalse(has_raised)

        # Test that can be set to valid value
        setattr(table_model, prop, __file__)
        self.assertTrue(getattr(table_model, prop) == __file__)

    @staticmethod
    def _batch_file_wrapper(value):
        table_model = TableModel()
        table_model.batch_file = value

    @staticmethod
    def _user_file_wrapper(value):
        table_model = TableModel()
        table_model.user_file = value

class TableModelThreadingTest(unittest.TestCase):
    @classmethod
    def setUpClass(cls):
        cls.qApp = QCoreApplication(['test_app'])

    @mock.patch('sans.gui_logic.presenter.create_file_information.SANSFileInformationFactory')
    def test_that_get_thickness_for_row_handles_errors_correctly(self, file_information_factory_mock):
        # self.thickness_patcher.stop()
        file_information_factory_instance = mock.MagicMock()
        file_information_factory_instance.create_sans_file_information.side_effect = RuntimeError('File Error')
        file_information_factory_mock.return_value = file_information_factory_instance
        table_model = TableModel()
        table_index_model = TableIndexModel("00000", "", "", "", "", "", "",
                                            "", "", "", "", "", "")
        table_model.add_table_entry(0, table_index_model)

        table_model.get_thickness_for_rows()
        table_model.work_handler.wait_for_done()
        self.qApp.processEvents()

        self.assertEqual(table_index_model.tool_tip, 'File Error')
        self.assertEqual(table_index_model.row_state, RowState.Error)

    def test_that_get_thickness_for_rows_updates_table_correctly(self):
        table_model = TableModel()
        table_index_model = TableIndexModel("LOQ74044", "", "", "", "", "", "",
                                            "", "", "", "", "", "")
        table_model.add_table_entry(0, table_index_model)

        table_model.get_thickness_for_rows()
        table_model.work_handler.wait_for_done()
        self.qApp.processEvents()

        self.assertEqual(table_index_model.sample_thickness, 1.0)


if __name__ == '__main__':
    unittest.main()<|MERGE_RESOLUTION|>--- conflicted
+++ resolved
@@ -8,15 +8,9 @@
 
 import unittest
 
-<<<<<<< HEAD
-from sans.gui_logic.models.table_model import (TableModel, TableIndexModel, OptionsColumnModel, SampleShapeColumnModel)
-from sans.gui_logic.models.basic_hint_strategy import BasicHintStrategy
-from PyQt4.QtCore import QCoreApplication
-=======
 from sans.gui_logic.models.table_model import (TableModel, TableIndexModel, OptionsColumnModel, SampleShapeColumnModel, options_column_bool)
 from sans.gui_logic.models.basic_hint_strategy import BasicHintStrategy
 from qtpy.QtCore import QCoreApplication
->>>>>>> a4bc46ff
 from sans.common.enums import (RowState, SampleShape)
 try:
     from unittest import mock
@@ -200,14 +194,9 @@
     def test_that_OptionsColumnModel_get_permissable_properties_returns_correct_properties(self):
         permissable_properties = OptionsColumnModel._get_permissible_properties()
 
-<<<<<<< HEAD
-        self.assertEqual(permissable_properties, {"WavelengthMin": float, "WavelengthMax": float, "EventSlices": str,
-                                                  "MergeScale": float, "MergeShift": float})
-=======
         self.assertEqual(permissable_properties, {"WavelengthMin":float, "WavelengthMax": float, "EventSlices": str,
                                                   "MergeScale": float, "MergeShift": float, "PhiMin": float,
                                                   "PhiMax": float, "UseMirror": options_column_bool})
->>>>>>> a4bc46ff
 
     def test_that_OptionsColumnModel_get_hint_strategy(self):
         hint_strategy = OptionsColumnModel.get_hint_strategy()
@@ -285,8 +274,6 @@
         self.assertEqual(options_string, 'EventSlices=1-6,5-9,4:5:89, MergeScale=1.5,'
                                          ' WavelengthMax=78.0, WavelengthMin=9.0')
 
-<<<<<<< HEAD
-=======
     def test_that_truthy_options_are_evaluated_True(self):
         options_column_model = OptionsColumnModel('UseMirror=True')
         self.assertEqual(options_column_model.get_options(), {'UseMirror': True})
@@ -333,7 +320,6 @@
         else:
             self.assertTrue(False, 'A RuntimeError should be raised.')
             
->>>>>>> a4bc46ff
     def test_that_to_batch_list_is_correct_format(self):
         test_row = ['SANS2D00022024  ', '', 'SANS2D00022025 ', '', '   SANS2D00022026 ', '', '', '', '', '', '', '',
                     '    out_file', 'a_user_file ', 1.0, '', '', 'Disc', 'WavelengthMax=5.0']
