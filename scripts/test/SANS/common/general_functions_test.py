--- conflicted
+++ resolved
@@ -22,13 +22,6 @@
                                            convert_bank_name_to_detector_type_isis,
                                            get_facility, parse_diagnostic_settings, get_transmission_output_name,
                                            get_output_name)
-<<<<<<< HEAD
-=======
-from sans.common.constants import (SANS2D, LOQ, LARMOR)
-from sans.common.enums import (ISISReductionMode, ReductionDimensionality, OutputParts,
-                               SANSInstrument, DetectorType, SANSFacility, DataType)
-from sans.test_helper.test_director import TestDirector
->>>>>>> fa8416df
 from sans.state.data import StateData
 from sans.test_helper.test_director import TestDirector
 
@@ -561,7 +554,6 @@
         self.assertEqual(output_name, '12345rear_1D_12.0_34.0Phi12.0_56.0_t4.57_T12.37')
         self.assertEqual(group_output_name, '12345rear_1DPhi12.0_56.0')
 
-<<<<<<< HEAD
     @mock.patch("sans.common.general_functions.AlgorithmManager")
     def test_that_can_create_versioned_managed_non_child_algorithms(self, alg_manager_mock):
         create_managed_non_child_algorithm("TestAlg", version=2, **{"test_val": 5})
@@ -571,8 +563,5 @@
         create_managed_non_child_algorithm("TestAlg", **{"test_val": 5})
         alg_manager_mock.create.assert_called_once_with("TestAlg")
 
-=======
->>>>>>> fa8416df
-
 if __name__ == '__main__':
     unittest.main()