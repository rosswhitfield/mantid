# Mantid Repository : https://github.com/mantidproject/mantid
#
# Copyright &copy; 2021 ISIS Rutherford Appleton Laboratory UKRI,
#   NScD Oak Ridge National Laboratory, European Spallation Source,
#   Institut Laue - Langevin & CSNS, Institute of High Energy Physics, CAS
# SPDX - License - Identifier: GPL - 3.0 +
from mantid.py36compat import dataclass
from Muon.GUI.Common.muon_load_data import MuonLoadData

DEAD_TIME_FROM_FILE = "FromFile"
DEAD_TIME_FROM_ADS = "FromADS"
<<<<<<< HEAD
=======

BACKGROUND_MODE_NONE = "None"
BACKGROUND_MODE_AUTO = "Auto"

FLAT_BACKGROUND = "Flat Background"
FLAT_BACKGROUND_AND_EXP_DECAY = "Flat Background + Exp Decay"

RUNS_ALL = "All"
GROUPS_ALL = "All"
>>>>>>> 91f5451b


@dataclass
class CorrectionsContext:
    # We require this to be a string instead of a run number because of co-add mode. In co-add mode we correct the
    # summed data of several runs. Therefore, the 'current_run_string' can have a format similar to "84447-84449,84451"
    # when in co-add mode. When in normal mode, the 'current_run_string' is a single run like "84447".
    current_run_string: str = None

    # The 'dead_time_source' can be "FromFile", "FromADS" or None.
<<<<<<< HEAD
    dead_time_source: str = None
    dead_time_table_name_from_ads: str = None

=======
    dead_time_source: str = DEAD_TIME_FROM_FILE
    dead_time_table_name_from_ads: str = None

    # The background corrections mode can be 'None', 'Auto' or 'Manual'
    background_corrections_mode: str = BACKGROUND_MODE_NONE
    selected_function: str = FLAT_BACKGROUND
    selected_group: str = GROUPS_ALL
    show_all_runs: bool = False

    # The background corrections data in each row of the table is mapped to its corresponding Run and Group
    # i.e. dict(tuple(run, group): BackgroundCorrectionData)
    background_correction_data = {}

>>>>>>> 91f5451b
    def __init__(self, load_data: MuonLoadData):
        """Initialize the CorrectionsContext and pass in MuonLoadData so that we can access dead time tables."""
        self._loaded_data = load_data

    def current_dead_time_table_name_for_run(self, instrument: str, run: list) -> str:
        """Returns the name of the dead time table for the provided run and the active dead time mode."""
        if self.dead_time_source == DEAD_TIME_FROM_FILE:
            return self.get_default_dead_time_table_name_for_run(instrument, run)
        elif self.dead_time_source == DEAD_TIME_FROM_ADS:
            return self.dead_time_table_name_from_ads
        else:
            return None

    def get_default_dead_time_table_name_for_run(self, instrument: str, run: list) -> str:
        """Returns the default loaded dead time table for a specific instrument run."""
        loaded_dict = self._loaded_data.get_data(instrument=instrument, run=run)
        if loaded_dict is not None and "workspace" in loaded_dict:
            return loaded_dict["workspace"]["DataDeadTimeTable"]
        else:
            return None

    def set_default_dead_time_table_name_for_run(self, instrument: str, run: list, dead_time_name: str) -> None:
        """Sets the default loaded dead time table for a specific instrument run."""
        self._loaded_data.get_data(instrument=instrument, run=run)['workspace']['DataDeadTimeTable'] = dead_time_name<|MERGE_RESOLUTION|>--- conflicted
+++ resolved
@@ -9,8 +9,6 @@
 
 DEAD_TIME_FROM_FILE = "FromFile"
 DEAD_TIME_FROM_ADS = "FromADS"
-<<<<<<< HEAD
-=======
 
 BACKGROUND_MODE_NONE = "None"
 BACKGROUND_MODE_AUTO = "Auto"
@@ -20,7 +18,6 @@
 
 RUNS_ALL = "All"
 GROUPS_ALL = "All"
->>>>>>> 91f5451b
 
 
 @dataclass
@@ -31,11 +28,6 @@
     current_run_string: str = None
 
     # The 'dead_time_source' can be "FromFile", "FromADS" or None.
-<<<<<<< HEAD
-    dead_time_source: str = None
-    dead_time_table_name_from_ads: str = None
-
-=======
     dead_time_source: str = DEAD_TIME_FROM_FILE
     dead_time_table_name_from_ads: str = None
 
@@ -49,7 +41,6 @@
     # i.e. dict(tuple(run, group): BackgroundCorrectionData)
     background_correction_data = {}
 
->>>>>>> 91f5451b
     def __init__(self, load_data: MuonLoadData):
         """Initialize the CorrectionsContext and pass in MuonLoadData so that we can access dead time tables."""
         self._loaded_data = load_data
