# Mantid Repository : https://github.com/mantidproject/mantid
#
# Copyright &copy; 2018 ISIS Rutherford Appleton Laboratory UKRI,
#     NScD Oak Ridge National Laboratory, European Spallation Source
#     & Institut Laue - Langevin
# SPDX - License - Identifier: GPL - 3.0 +
from __future__ import (absolute_import, division, print_function)

from Muon.GUI.FrequencyDomainAnalysis.Transform.transform_view import TransformView

from Muon.GUI.FrequencyDomainAnalysis.FFT.fft_widget import FFTWidget
from Muon.GUI.FrequencyDomainAnalysis.MaxEnt.maxent_widget import MaxEntWidget
from Muon.GUI.FrequencyDomainAnalysis.TransformSelection.transform_selection_widget import TransformSelectionWidget
from Muon.GUI.Common.observer_pattern import Observer

from PyQt4 import QtGui


class TransformWidget(QtGui.QWidget):

    def __init__(self, load, parent=None):
        super(TransformWidget, self).__init__(parent)
        self._fft = FFTWidget(load=load, parent=self)
        self._maxent = MaxEntWidget(load=load, parent=self)
        self._selector = TransformSelectionWidget(parent=self)
        self.LoadObserver = LoadObserver(self)
        self.instrumentObserver = instrumentObserver(self)
        self.GroupPairObserver = GroupPairObserver(self)
<<<<<<< HEAD
=======
        self.enable_observer = EnableObserver(self)
        self.disable_observer = DisableObserver(self)
>>>>>>> 669cf056

        groupedViews = self.getViews()

        self._view = TransformView(self._selector.widget, groupedViews, parent)

        self._selector.setSelectionConnection(self.updateDisplay)
        self.updateDisplay('FFT')

    @property
    def widget(self):
        return self._view

    def mockWidget(self, mockView):
        self._view = mockView

    def closeEvent(self, event):
        self._selector.closeEvent(event)
        self._fft.closeEvent(event)
        self._maxent.closeEvent(event)

    def updateDisplay(self, method):
        self._view.hideAll()
        self._view.showMethod(method)

    def getViews(self):
        groupedViews = {}
        groupedViews["FFT"] = self._fft.widget
        groupedViews["MaxEnt"] = self._maxent.widget
        return groupedViews

    def handle_new_data_loaded(self):
        self._maxent.runChanged()
        self._fft.runChanged()

    def handle_new_instrument(self):
        self._maxent.clear()

    def handle_new_group_pair(self):
        # may have new groups/pairs for multiple runs
        self._fft.runChanged()

<<<<<<< HEAD
=======
    def disable_view(self):
        self._view.setEnabled(False)

    def enable_view(self):
        self._view.setEnabled(True)

>>>>>>> 669cf056

class LoadObserver(Observer):

    def __init__(self, outer):
        Observer.__init__(self)
        self.outer = outer

    def update(self, observable, arg):
        self.outer.handle_new_data_loaded()


class instrumentObserver(Observer):

    def __init__(self, outer):
        Observer.__init__(self)
        self.outer = outer

    def update(self, observable, arg):
        self.outer.handle_new_instrument()


class GroupPairObserver(Observer):

    def __init__(self, outer):
        Observer.__init__(self)
        self.outer = outer

    def update(self, observable, arg):
<<<<<<< HEAD
        self.outer.handle_new_group_pair()
=======
        self.outer.handle_new_group_pair()


class EnableObserver(Observer):
    def __init__(self, outer):
        Observer.__init__(self)
        self.outer = outer

    def update(self, observable, arg):
        self.outer.enable_view()


class DisableObserver(Observer):
    def __init__(self, outer):
        Observer.__init__(self)
        self.outer = outer

    def update(self, observable, arg):
        self.outer.disable_view()
>>>>>>> 669cf056
<|MERGE_RESOLUTION|>--- conflicted
+++ resolved
@@ -26,11 +26,8 @@
         self.LoadObserver = LoadObserver(self)
         self.instrumentObserver = instrumentObserver(self)
         self.GroupPairObserver = GroupPairObserver(self)
-<<<<<<< HEAD
-=======
         self.enable_observer = EnableObserver(self)
         self.disable_observer = DisableObserver(self)
->>>>>>> 669cf056
 
         groupedViews = self.getViews()
 
@@ -72,15 +69,12 @@
         # may have new groups/pairs for multiple runs
         self._fft.runChanged()
 
-<<<<<<< HEAD
-=======
     def disable_view(self):
         self._view.setEnabled(False)
 
     def enable_view(self):
         self._view.setEnabled(True)
 
->>>>>>> 669cf056
 
 class LoadObserver(Observer):
 
@@ -109,9 +103,6 @@
         self.outer = outer
 
     def update(self, observable, arg):
-<<<<<<< HEAD
-        self.outer.handle_new_group_pair()
-=======
         self.outer.handle_new_group_pair()
 
 
@@ -130,5 +121,4 @@
         self.outer = outer
 
     def update(self, observable, arg):
-        self.outer.disable_view()
->>>>>>> 669cf056
+        self.outer.disable_view()