# Mantid Repository : https://github.com/mantidproject/mantid
#
# Copyright &copy; 2018 ISIS Rutherford Appleton Laboratory UKRI,
#     NScD Oak Ridge National Laboratory, European Spallation Source
#     & Institut Laue - Langevin
# SPDX - License - Identifier: GPL - 3.0 +
from __future__ import (absolute_import, division, print_function)

import mantid.simpleapi as mantid

from Muon.GUI.Common import thread_model
from Muon.GUI.Common.utilities.algorithm_utils import run_PaddingAndApodization, run_FFT, convert_to_field, extract_single_spec
from Muon.GUI.Common.thread_model_wrapper import ThreadModelWrapper
from Muon.GUI.Common.ADSHandler.workspace_naming import get_fft_workspace_name, get_fft_workspace_group_name, \
    get_base_data_directory, get_group_or_pair_from_name
import re
from Muon.GUI.Common.ADSHandler.muon_workspace_wrapper import MuonWorkspaceWrapper
from Muon.GUI.Common.observer_pattern import GenericObserver, GenericObservable

class FFTPresenter(object):
    """
    This class links the FFT model to the GUI
    """

    def __init__(self, view, alg, load):
        self.view = view
        self.alg = alg
        self.load = load
        self.thread = None
        # set data
        self.getWorkspaceNames()
        # connect
        self.view.tableClickSignal.connect(self.tableClicked)
        self.view.buttonSignal.connect(self.handleButton)
        self.view.phaseCheckSignal.connect(self.phaseCheck)
        self.calculation_finished_notifier = GenericObservable()
        self.view.setup_raw_checkbox_changed(self.handle_use_raw_data_changed)

    def cancel(self):
        if self.thread is not None:
            self.thread.cancel()

    def runChanged(self):
        self.getWorkspaceNames()

    @property
    def widget(self):
        return self.view

    # turn on button
    def activate(self):
        self.view.activateButton()

    # turn off button
    def deactivate(self):
        self.view.deactivateButton()

    def getWorkspaceNames(self):
        name = self.view.workspace
        final_options = self.load.get_workspace_names_for_FFT_analysis(self.view.use_raw_data)

        self.view.addItems(final_options)
        self.view.removeRe('PhaseQuad')
        self.removePhaseFromIM(final_options)

        self.view.workspace = name

    def handle_use_raw_data_changed(self):
        if not self.view.use_raw_data and not self.load._do_rebin():
            self.view.set_raw_checkbox_state(True)
            self.view.warning_popup('No rebin options specified')
            return

        self.getWorkspaceNames()

    def removePhaseFromIM(self, final_options):
        for option in final_options:
            if "PhaseQuad" in option:
                self.view.removeIm(option)

    # functions
    def phaseCheck(self):
        self.view.phaseQuadChanged()
        # check if a phase table exists
        if mantid.AnalysisDataService.doesExist("PhaseTable"):
            self.view.setPhaseBox()

    def tableClicked(self, row, col):
        if row == self.view.getImBoxRow() and col == 1 and "PhaseQuad" not in self.view.workspace:
            self.view.changedHideUnTick(
                self.view.getImBox(),
                self.view.getImBoxRow() + 1)
        elif row == self.view.getShiftBoxRow() and col == 1:
            self.view.changed(
                self.view.getShiftBox(),
                self.view.getShiftBoxRow() + 1)

    def createThread(self):
        self._phasequad_calculation_model = ThreadModelWrapper(self.calculate_FFT)
        return thread_model.ThreadModel(self._phasequad_calculation_model)

    # constructs the inputs for the FFT algorithms
    # then executes them (see fft_model to see the order
    # of execution
    def handleButton(self):
        # put this on its own thread so not to freeze Mantid
        self.thread = self.createThread()
        self.thread.threadWrapperSetUp(self.deactivate, self.handleFinished, self.handle_error)

        self.thread.start()

    def handle_error(self, error):
        self.view.activateButton()
        self.view.warning_popup(error)

    def get_pre_inputs(self):
        pre_inputs = self._get_generic_apodiazation_and_padding_inputs()
        pre_inputs['InputWorkspace'] = self.view.workspace

        return pre_inputs

    def get_imaginary_inputs(self):
        pre_inputs = self._get_generic_apodiazation_and_padding_inputs()

        pre_inputs['InputWorkspace'] = self.view.imaginary_workspace

        return pre_inputs

    def _get_generic_apodiazation_and_padding_inputs(self):
        pre_inputs = {}

        pre_inputs['InputWorkspace'] = self.view.imaginary_workspace
        pre_inputs["ApodizationFunction"] = self.view.apodization_function
        pre_inputs["DecayConstant"] = self.view.decay_constant
        pre_inputs["NegativePadding"] = self.view.negative_padding
        pre_inputs["Padding"] = self.view.padding_value

        return pre_inputs

    def get_fft_inputs(self, real_workspace, imaginary_workspace, imanginary=0):
        FFTInputs = {}

        FFTInputs["AcceptXRoundingErrors"] = True
        FFTInputs['Real'] = 0
        FFTInputs['InputWorkspace'] = real_workspace
        FFTInputs['Transform'] = 'Forward'
        FFTInputs['AutoShift'] = self.view.auto_shift

        if self.view.imaginary_data:
            FFTInputs['InputImagWorkspace'] = imaginary_workspace
            FFTInputs['Imaginary'] = imanginary

        return FFTInputs

    # kills the thread at end of execution
    def handleFinished(self):
        self.activate()
        self.calculation_finished_notifier.notify_subscribers()

    def calculate_FFT(self):
        imaginary_workspace_index = 0
        real_workspace_padding_parameters = self.get_pre_inputs()
        imaginary_workspace_padding_parameters = self.get_imaginary_inputs()

        real_workspace_input = run_PaddingAndApodization(real_workspace_padding_parameters)

        if self.view.imaginary_data:
            if 'PhaseQuad' in self.view.workspace:
                imaginary_workspace_input = real_workspace_input
                imaginary_workspace_padding_parameters['InputWorkspace'] = real_workspace_padding_parameters['InputWorkspace']
                imaginary_workspace_index = 1
            else:
                imaginary_workspace_input = run_PaddingAndApodization(imaginary_workspace_padding_parameters)
        else:
            imaginary_workspace_input = None

        fft_parameters = self.get_fft_inputs(real_workspace_input, imaginary_workspace_input, imaginary_workspace_index)

        frequency_domain_workspace = convert_to_field(run_FFT(fft_parameters))

        self.add_fft_workspace_to_ADS(real_workspace_padding_parameters['InputWorkspace'],
                                      imaginary_workspace_padding_parameters['InputWorkspace'],
                                      frequency_domain_workspace)

    def add_fft_workspace_to_ADS(self, input_workspace, imaginary_input_workspace, fft_workspace):
        run = re.search('[0-9]+', input_workspace).group()
        Im_run = re.search('[0-9]+', imaginary_input_workspace).group()
        fft_workspace_name = get_fft_workspace_name(input_workspace, imaginary_input_workspace)
        group = get_fft_workspace_group_name(fft_workspace_name, self.load.data_context.instrument, self.load.workspace_suffix)
        directory = get_base_data_directory(self.load, run) + group

<<<<<<< HEAD
        Re = get_group_or_pair_from_name(input_workspace)
        Im = get_group_or_pair_from_name(imaginary_input_workspace)

        shift = 3 if fft_workspace.getNumberHistograms() == 6 else 0
        spectra = {"_Re":0+shift, "_Im":1+shift, "_mod":2+shift}
        for spec_type in list(spectra.keys()):
            extracted_ws = extract_single_spec(fft_workspace,spectra[spec_type])

            if 'PhaseQuad' in self.view.workspace:
                self.load._frequency_context.add_FFT(fft_workspace_name + spec_type, run, Re,Im_run, Im, phasequad = True)
            else:
                self.load._frequency_context.add_FFT(fft_workspace_name  + spec_type, run, Re,Im_run, Im)

            muon_workspace_wrapper = MuonWorkspaceWrapper(extracted_ws, directory + fft_workspace_name + spec_type)
            muon_workspace_wrapper.show()
=======
        muon_workspace_wrapper = MuonWorkspaceWrapper(fft_workspace, directory + fft_workspace_name)
        muon_workspace_wrapper.show()

    def update_view_from_model(self):
        self.getWorkspaceNames()
>>>>>>> bf85fb01
<|MERGE_RESOLUTION|>--- conflicted
+++ resolved
@@ -189,7 +189,6 @@
         group = get_fft_workspace_group_name(fft_workspace_name, self.load.data_context.instrument, self.load.workspace_suffix)
         directory = get_base_data_directory(self.load, run) + group
 
-<<<<<<< HEAD
         Re = get_group_or_pair_from_name(input_workspace)
         Im = get_group_or_pair_from_name(imaginary_input_workspace)
 
@@ -205,10 +204,7 @@
 
             muon_workspace_wrapper = MuonWorkspaceWrapper(extracted_ws, directory + fft_workspace_name + spec_type)
             muon_workspace_wrapper.show()
-=======
-        muon_workspace_wrapper = MuonWorkspaceWrapper(fft_workspace, directory + fft_workspace_name)
-        muon_workspace_wrapper.show()
+
 
     def update_view_from_model(self):
-        self.getWorkspaceNames()
->>>>>>> bf85fb01
+        self.getWorkspaceNames()