<?xml version="1.0" encoding="UTF-8"?>
<parameter-file instrument = "D11">

    <component-link name="D11">
      <!-- Tau coefficient for DeadTimeCorrection, to be applied for the entire detector -->
      <parameter name="tau" type="number">
        <value val="0.00000042" />
      </parameter>
      <!-- Logs to sum when merging the runs -->
      <parameter name="sample_logs_sum" type="string">
        <value val="timer" />
      </parameter>
      <!-- GroupingPattern for DeadTimeCorrection, groups the entire detector-->
      <parameter name="grouping" type="string">
        <value val="0-65535"/>
      </parameter>
      <!-- The pixel sizes [mm] used by SolidAngle, resolution and default Q binning calculations.
      Note that for the panels, often pixels have transposed shape, but the surface is the same.
      Q binning is based on the maximum of the 2 dimensions, so it is also invariant.-->
      <parameter name="x-pixel-size" type="number">
        <value val="3.75"/>
      </parameter>
      <parameter name="y-pixel-size" type="number">
        <value val="3.75"/>
      </parameter>
<<<<<<< HEAD

      <parameter name="log_list_to_save" type="string">
	<value val="facility,instrument_name,experiment_identifier,
		    experiment_title,start_time,end_time,numor_list,
		    processedAs,wavelength,sample_transmission,
                    collimation.actual_position,L2"/>
=======
      <!-- These parameters are used to define headers and entries for GenerateLogbook algorithm -->

      <parameter name="logbook_default_parameters" type="string">
	<value val="SampleDescription:/entry0/sample_description,
		    TotalTime:/entry0/duration,
		    RateMonitor1:/entry0/monitor1/monrate,
		    TotalCountsDetMain:/entry0/D11/detector/detsum,
		    RateCountsDetMain:/entry0/D11/detector/detrate,
		    StartTime:/entry0/start_time,
		    Wavelength:/entry0/D11/selector/wavelength,
		    Attenuator:/entry0/D11/attenuator/attenuation_value,
		    Collimation:/entry0/D11/collimation/actual_position,
		    SD:/entry0/D11/detector/det_actual,
		    BeamStopY:/entry0/D11/beamstop/by_actual" />
      </parameter>
      <parameter name="logbook_optional_parameters" type="string">
	<value val="AcquisitionMode:/entry0/acquisition_mode,
		    TotalCountsDetAll:/entry0/D11/detector/detsum+/entry0/D11/detectorLeft/detsum+/entry0/D11/detectorRight/detsum,
		    Beamstop:/entry0/D11/beamstop/actual_beamstop_number,
		    VelocitySelectorSpeed:/entry0/D11/selector/rotation_speed,
		    VelocitySelectorTilt:/entry0/D11/selector/selrot_actual,
		    AttenuationFactor:/entry0/D11/attenuator/attenuation_coefficient,
		    Diaphragm1:/entry0/D11/collimation/diaphragm1_position,
		    Diaphragm2:/entry0/D11/collimation/diaphragm2_position,
		    Diaphragm3:/entry0/D11/collimation/diaphragm3_position,
		    Diaphragm4:/entry0/D11/collimation/diaphragm4_position,
		    Diaphragm5:/entry0/D11/collimation/diaphragm5_position,
		    Diaphragm6:/entry0/D11/collimation/diaphragm6_position,
		    Guide1:/entry0/D11/collimation/col1_actual_state,
		    Guide2:/entry0/D11/collimation/col2_actual_state,
		    Guide3:/entry0/D11/collimation/col3_actual_state,
		    Guide4:/entry0/D11/collimation/col4_actual_state,
		    Guide5:/entry0/D11/collimation/col5_actual_state,
		    Guide6:/entry0/D11/collimation/col6_actual_state,
		    Guide7:/entry0/D11/collimation/col7_actual_state,
		    Guide8:/entry0/D11/collimation/col8_actual_state,
		    Guide9:/entry0/D11/collimation/col9_actual_state,
		    Guide10:/entry0/D11/collimation/col10_actual_state,
		    Guide11:/entry0/D11/collimation/col11_actual_state,
		    Guide12:/entry0/D11/collimation/col12_actual_state,
		    Guide13:/entry0/D11/collimation/col13_actual_state,
		    TotalCountsMonitor1:/entry0/monitor1/monsum,
		    ReactorPower:/entry0/reactor_power,
		    BeamstopX:/entry0/D11/beamstop/bx_actual,
		    TotalCountsDetLeft:/entry0/D11/detectorLeft/detsum,
		    TotalCountsDetRight:/entry0/D11/detectorRight/detsum,
		    RateCountsDetLeft:/entry0/D11/detectorLeft/detrate,
		    RateCountsDetRight:/entry0/D11/detectorRight/detrate,
		    san:/entry0/sample/san_actual,
		    omega:/entry0/sample/omega_actual,
		    phi:/entry0/sample/phi_actual,
		    sdi:/entry0/sample/sdi_actual,
		    sht:/entry0/sample/sht_actual,
		    str:/entry0/sample/str_actual,
		    trs:/entry0/sample/trs_actual,
		    SampleTemperature:/entry0/sample/temperature,
		    AirTemperature:/entry0/sample/air_temperature,
		    RackTemperature:/entry0/sample/rack_temperature,
		    Bath1Temperature:/entry0/sample/bath1_regulation_temperature,
		    Bath2Temperature:/entry0/sample/bath2_regulation_temperature,
		    BathSelector:/entry0/sample/Actual bath,
		    Thermocouple1:/entry0/sample/thermo_temperature1,
		    Thermocouple2:/entry0/sample/thermo_temperature2,
		    SampleChanger:/entry0/sample/sample_changer_nickname,
		    Position:/entry0/sample/sample_changer_slot_value,
		    SampleThickness:/entry0/sample/thickness,
		    SampleApertureWidth:/entry0/D11/Beam/sample_ap_x_or_diam,
		    SampleApertureHeight:/entry0/D11/Beam/sample_ap_y" />
>>>>>>> b606f3bf
      </parameter>
    </component-link>

</parameter-file><|MERGE_RESOLUTION|>--- conflicted
+++ resolved
@@ -23,16 +23,7 @@
       <parameter name="y-pixel-size" type="number">
         <value val="3.75"/>
       </parameter>
-<<<<<<< HEAD
-
-      <parameter name="log_list_to_save" type="string">
-	<value val="facility,instrument_name,experiment_identifier,
-		    experiment_title,start_time,end_time,numor_list,
-		    processedAs,wavelength,sample_transmission,
-                    collimation.actual_position,L2"/>
-=======
       <!-- These parameters are used to define headers and entries for GenerateLogbook algorithm -->
-
       <parameter name="logbook_default_parameters" type="string">
 	<value val="SampleDescription:/entry0/sample_description,
 		    TotalTime:/entry0/duration,
@@ -99,7 +90,12 @@
 		    SampleThickness:/entry0/sample/thickness,
 		    SampleApertureWidth:/entry0/D11/Beam/sample_ap_x_or_diam,
 		    SampleApertureHeight:/entry0/D11/Beam/sample_ap_y" />
->>>>>>> b606f3bf
+      </parameter>
+      <parameter name="log_list_to_save" type="string">
+	<value val="facility,instrument_name,experiment_identifier,
+		    experiment_title,start_time,end_time,numor_list,
+		    processedAs,wavelength,sample_transmission,
+                    collimation.actual_position,L2"/>
       </parameter>
     </component-link>
 
