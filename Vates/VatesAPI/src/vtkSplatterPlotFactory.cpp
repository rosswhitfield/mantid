#include "MantidVatesAPI/vtkSplatterPlotFactory.h"
#include "MantidVatesAPI/MetaDataExtractorUtils.h"

#include "MantidAPI/IMDEventWorkspace.h"
#include "MantidAPI/IMDHistoWorkspace.h"
#include "MantidKernel/CPUTimer.h"
#include "MantidKernel/ReadLock.h"
#include "MantidKernel/make_unique.h"
#include "MantidDataObjects/MDEventFactory.h"
#include "MantidGeometry/MDGeometry/MDHistoDimension.h"
#include "MantidVatesAPI/ProgressAction.h"
#include "MantidVatesAPI/Common.h"
#include "MantidVatesAPI/MetadataToFieldData.h"
#include "MantidVatesAPI/FieldDataToMetadata.h"
#include "MantidVatesAPI/MetaDataExtractorUtils.h"
#include "MantidVatesAPI/MetadataJsonManager.h"
#include "MantidVatesAPI/VatesConfigurations.h"
#include "MantidVatesAPI/VatesXMLDefinitions.h"
#include "MantidVatesAPI/Normalization.h"

#include <vtkCellData.h>
#include <vtkFloatArray.h>
#include <vtkHexahedron.h>
#include <vtkVertex.h>
#include <vtkPoints.h>
#include <vtkPolyVertex.h>
#include <vtkSystemIncludes.h>
#include <vtkUnstructuredGrid.h>
#include <vtkNew.h>

#include <algorithm>
#include <boost/math/special_functions/fpclassify.hpp>
#include <qwt_double_interval.h>

using namespace Mantid::API;
using namespace Mantid::DataObjects;
using namespace Mantid::Geometry;
using Mantid::Kernel::CPUTimer;
using Mantid::Kernel::ReadLock;

namespace Mantid {
namespace VATES {
/**
 * Constructor
 * @param thresholdRange : Threshold range strategy
 * @param scalarName : Name for scalar signal array.
 * @param numPoints : Total number of points to create.
 * @param percentToUse : Cutoff for the densest boxes.
 */
vtkSplatterPlotFactory::vtkSplatterPlotFactory(
    ThresholdRange_scptr thresholdRange, const std::string &scalarName,
    const size_t numPoints, const double percentToUse)
    : m_thresholdRange(thresholdRange), m_scalarName(scalarName),
      m_numPoints(numPoints), m_percentToUse(percentToUse),
      m_buildSortedList(true), m_wsName(""), dataSet(NULL), slice(false),
      sliceMask(NULL), sliceImplicitFunction(NULL), m_time(0.0),
      m_minValue(0.1), m_maxValue(0.1),
      m_metaDataExtractor(new MetaDataExtractorUtils()),
      m_metadataJsonManager(new MetadataJsonManager()),
      m_vatesConfigurations(new VatesConfigurations()) {}

<<<<<<< HEAD
namespace Mantid
{
namespace VATES
{
  /**
   * Constructor
   * @param thresholdRange : Threshold range strategy
   * @param scalarName : Name for scalar signal array.
   * @param numPoints : Total number of points to create.
   * @param percentToUse : Cutoff for the densest boxes.
   */
  vtkSplatterPlotFactory::vtkSplatterPlotFactory(ThresholdRange_scptr thresholdRange, const std::string& scalarName, const size_t numPoints, const double percentToUse ) :
  m_thresholdRange(thresholdRange), m_scalarName(scalarName), 
  m_numPoints(numPoints), m_percentToUse(percentToUse),
  m_buildSortedList(true), m_wsName(""), dataSet(NULL),
  slice(false), 
  m_time(0.0),
  m_minValue(0.1),
  m_maxValue(0.1),
  m_metaDataExtractor(new MetaDataExtractorUtils()),
  m_metadataJsonManager(new MetadataJsonManager()),
  m_vatesConfigurations(new VatesConfigurations())
  {
  }

  /**
   * Destructor
   */
  vtkSplatterPlotFactory::~vtkSplatterPlotFactory()
  {
  }

  /**
   * Generate the vtkDataSet from the objects input MDEventWorkspace (of a
   * given type an dimensionality 3+)
   * @return a fully constructed vtkUnstructuredGrid containing geometric and scalar data.
   */
  template<typename MDE, size_t nd>
  void vtkSplatterPlotFactory::doCreate(typename MDEventWorkspace<MDE, nd>::sptr ws) const
  {
    bool VERBOSE = true;
    CPUTimer tim;
    // Acquire a scoped read-only lock to the workspace (prevent segfault
    // from algos modifying ws)
    ReadLock lock(*ws);

    // Find out how many events to plot, and the percentage of the largest
    // boxes to use.
    size_t totalPoints = ws->getNPoints();
    size_t numPoints = m_numPoints;

    if (numPoints > totalPoints)
    {
      numPoints = totalPoints;
    }
=======
/**
 * Destructor
 */
vtkSplatterPlotFactory::~vtkSplatterPlotFactory() {}
>>>>>>> 6df670b6

/**
 * Generate the vtkDataSet from the objects input MDEventWorkspace (of a
 * given type an dimensionality 3+)
 * @return a fully constructed vtkUnstructuredGrid containing geometric and
 * scalar data.
 */
template <typename MDE, size_t nd>
void vtkSplatterPlotFactory::doCreate(
    typename MDEventWorkspace<MDE, nd>::sptr ws) const {
  bool VERBOSE = true;
  CPUTimer tim;
  // Acquire a scoped read-only lock to the workspace (prevent segfault
  // from algos modifying ws)
  ReadLock lock(*ws);

  // Avoid checking if each box is masked if there is no mask on the workspace
  SigFuncIMDNodePtr getSignalFunction;
  if (ws->hasMask()) {
    getSignalFunction = &IMDNode::getSignalNormalizedWithMask;
  } else {
    getSignalFunction = &IMDNode::getSignalNormalized;
  }

  // Find out how many events to plot, and the percentage of the largest
  // boxes to use.
  size_t totalPoints = ws->getNPoints();
  size_t numPoints = m_numPoints;

<<<<<<< HEAD
    // First we get all the boxes, up to the given depth; with or wo the
    // slice function
    std::vector<API::IMDNode *> boxes;
    if (this->slice)
    {
      ws->getBox()->getBoxes(boxes, 1000, true, this->sliceImplicitFunction.get());
    }
    else
    {
      ws->getBox()->getBoxes(boxes, 1000, true);
    }
=======
  if (numPoints > totalPoints) {
    numPoints = totalPoints;
  }
>>>>>>> 6df670b6

  double percent_to_use = m_percentToUse;
  // Fail safe limits on fraction of boxes to use
  if (percent_to_use <= 0) {
    percent_to_use = 5;
  }

  if (percent_to_use > 100) {
    percent_to_use = 100;
  }

  // First we get all the boxes, up to the given depth; with or wo the
  // slice function
  std::vector<API::IMDNode *> boxes;
  if (this->slice) {
    ws->getBox()->getBoxes(boxes, 1000, true, this->sliceImplicitFunction);
  } else {
    ws->getBox()->getBoxes(boxes, 1000, true);
  }

  if (VERBOSE) {
    std::cout << tim << " to retrieve the " << boxes.size() << " boxes down."
              << std::endl;
  }

  std::string new_name = ws->getName();
  if (new_name != m_wsName || m_buildSortedList) {
    m_wsName = new_name;
    m_buildSortedList = false;
    m_sortedBoxes.clear();
    // get list of boxes with signal > 0 and sort
    // the list in order of decreasing signal
    for (size_t i = 0; i < boxes.size(); i++) {
      MDBox<MDE, nd> *box = dynamic_cast<MDBox<MDE, nd> *>(boxes[i]);
      if (box) {
        size_t newPoints = box->getNPoints();
        if (newPoints > 0) {
          m_sortedBoxes.push_back(box);
        }
      }
    }

    sortBoxesByDecreasingSignal(getSignalFunction, VERBOSE);
  }
  size_t num_boxes_to_use = static_cast<size_t>(
      percent_to_use * static_cast<double>(m_sortedBoxes.size()) / 100.0);
  if (num_boxes_to_use >= m_sortedBoxes.size()) {
    num_boxes_to_use = m_sortedBoxes.size() - 1;
  }

  // restrict the number of points to the
  // number of points in boxes being used
  size_t total_points_available = 0;
  for (size_t i = 0; i < num_boxes_to_use; i++) {
    size_t newPoints = m_sortedBoxes[i]->getNPoints();
    total_points_available += newPoints;
  }

  if (numPoints > total_points_available) {
    numPoints = total_points_available;
  }

  size_t points_per_box = 0;
  // calculate the average number of points to use per box
  if (num_boxes_to_use > 0) {
    points_per_box = numPoints / num_boxes_to_use;
  }

  if (points_per_box < 1) {
    points_per_box = 1;
  }

  if (VERBOSE) {
    std::cout << "numPoints                 = " << numPoints << std::endl;
    std::cout << "num boxes in all          = " << boxes.size() << std::endl;
    std::cout << "num boxes above zero      = " << m_sortedBoxes.size()
              << std::endl;
    std::cout << "num boxes to use          = " << num_boxes_to_use
              << std::endl;
    std::cout << "total_points_available    = " << total_points_available
              << std::endl;
    std::cout << "points needed per box     = " << points_per_box << std::endl;
  }

<<<<<<< HEAD
    // Create the point list, one position for each point actually used
    vtkPoints *points = vtkPoints::New();
    points->Allocate(numPoints);
    points->SetNumberOfPoints(numPoints);

    // The list of IDs of points used, one ID per point, since points
    // are not reused to form polygon facets, etc.
    std::vector<vtkIdType> ids; 
    ids.assign(numPoints, 0);

    // Only one scalar for each cell, NOT one per point
    vtkFloatArray *signal = vtkFloatArray::New();
    signal->Allocate(numCells);
    signal->SetName(m_scalarName.c_str());

    // Create the data set.  Need space for each cell, not for each point
    vtkUnstructuredGrid *visualDataSet = vtkUnstructuredGrid::New();
    this->dataSet = visualDataSet;
    visualDataSet->Allocate(numCells);
    // Now copy the saved point, cell and signal info into vtk data structures
    pointIndex = 0;
    for (size_t cell_i = 0; cell_i < numCells; cell_i++)
    {
      size_t startPointIndex = pointIndex;
      for (size_t point_i = 0; point_i < saved_n_points_in_cell[cell_i]; point_i++)
      {
        points->SetPoint(pointIndex, saved_centers[pointIndex]);
        ids[pointIndex] = pointIndex;
        pointIndex++;
      }
      signal->InsertNextTuple1(saved_signals[cell_i]);
      visualDataSet->InsertNextCell(VTK_POLY_VERTEX, saved_n_points_in_cell[cell_i], &ids[startPointIndex]);
=======
  // First save the events and signals that we actually use.
  // For each box, get up to the average number of points
  // we want from each box, limited by the number of points
  // in the box.  NOTE: since boxes have different numbers
  // of events, we will not get all the events requested.
  // Also, if we are using a smaller number of points, we
  // won't get points from some of the boxes with lower signal.

  std::vector<float> saved_signals;
  std::vector<const coord_t *> saved_centers;
  std::vector<size_t> saved_n_points_in_cell;
  saved_signals.reserve(numPoints);
  saved_centers.reserve(numPoints);
  saved_n_points_in_cell.reserve(numPoints);

  double maxSignalScalar = 0;
  double minSignalScalar = VTK_DOUBLE_MAX;

  size_t pointIndex = 0;
  size_t box_index = 0;
  bool done = false;
  while (box_index < num_boxes_to_use && !done) {
    MDBox<MDE, nd> *box =
        dynamic_cast<MDBox<MDE, nd> *>(m_sortedBoxes[box_index]);
    box_index++;
    if (NULL == box) {
      continue;
    }
    float signal_normalized = static_cast<float>((box->*getSignalFunction)());
    maxSignalScalar = maxSignalScalar > signal_normalized ? maxSignalScalar
                                                          : signal_normalized;
    minSignalScalar = minSignalScalar > signal_normalized ? signal_normalized
                                                          : minSignalScalar;
    size_t newPoints = box->getNPoints();
    size_t num_from_this_box = points_per_box;
    if (num_from_this_box > newPoints) {
      num_from_this_box = newPoints;
    }
    const std::vector<MDE> &events = box->getConstEvents();
    size_t startPointIndex = pointIndex;
    size_t event_index = 0;
    while (event_index < num_from_this_box && !done) {
      const MDE &ev = events[event_index];
      event_index++;
      const coord_t *center = ev.getCenter();
      // Save location
      saved_centers.push_back(center);
      pointIndex++;
      if (pointIndex >= numPoints) {
        done = true;
      }
>>>>>>> 6df670b6
    }
    box->releaseEvents();
    // Save signal
    saved_signals.push_back(signal_normalized);
    // Save cell size
    saved_n_points_in_cell.push_back(pointIndex - startPointIndex);
  }

  numPoints = saved_centers.size();
  size_t numCells = saved_signals.size();

<<<<<<< HEAD
    // Shrink to fit
    //points->Squeeze();
    signal->Squeeze();
    visualDataSet->Squeeze();
    
    // Add points and scalars
    visualDataSet->SetPoints(points);
    visualDataSet->GetCellData()->SetScalars(signal);
  }

  /**
   * Generate the vtkDataSet from the objects input MDHistoWorkspace (of a
   * given type an dimensionality 3D or 4D). Note that for 4D we only look at t=0 currently.
   * Note that this implementation is almost the same as for vtkMDHistoHexFactory.
   * @param workspace A smart pointer to the histo workspace.
   * @return A fully constructed vtkUnstructuredGrid containing geometric and scalar data.
   */
  void vtkSplatterPlotFactory::doCreateMDHisto(IMDHistoWorkspace_sptr workspace) const
  {
    // Acquire a scoped read-only lock to the workspace (prevent segfault
    // from algos modifying wworkspace)
    ReadLock lock(*workspace);

    // Get the geometric information of the bins
    const int nBinsX = static_cast<int>(workspace->getXDimension()->getNBins());
    const int nBinsY = static_cast<int>(workspace->getYDimension()->getNBins());
    const int nBinsZ = static_cast<int>(workspace->getZDimension()->getNBins());

    const coord_t maxX = workspace->getXDimension()->getMaximum();
    const coord_t minX = workspace->getXDimension()->getMinimum();
    const coord_t maxY = workspace->getYDimension()->getMaximum();
    const coord_t minY = workspace->getYDimension()->getMinimum();
    const coord_t maxZ = workspace->getZDimension()->getMaximum();
    const coord_t minZ = workspace->getZDimension()->getMinimum();

    coord_t incrementX = (maxX - minX) / static_cast<coord_t>(nBinsX);
    coord_t incrementY = (maxY - minY) / static_cast<coord_t>(nBinsY);
    coord_t incrementZ = (maxZ - minZ) / static_cast<coord_t>(nBinsZ);
  
    const int imageSize = (nBinsX)*(nBinsY)*(nBinsZ);

    // VTK structures
    vtkNew<vtkFloatArray> signal;
    signal->Allocate(imageSize);
    signal->SetName(m_scalarName.c_str());
    signal->SetNumberOfComponents(1);

    vtkNew<vtkPoints> points;
    points->Allocate(static_cast<int>(imageSize));

    // Set up the actual vtkDataSet, here the vtkUnstructuredGrid, the cell type 
    // we choose here is the vtk_poly_vertex
    vtkUnstructuredGrid *visualDataSet = vtkUnstructuredGrid::New();
    this->dataSet = visualDataSet;
    visualDataSet->Allocate(imageSize);
    
    // Create the vertex structure.
    vtkNew<vtkVertex> vertex;

    // Check if the workspace requires 4D handling.
    bool do4D = doMDHisto4D(workspace);

    // Get the transformation that takes the points in the TRANSFORMED space back into the ORIGINAL (not-rotated) space.
    Mantid::API::CoordTransform const* transform = NULL;
    if (m_useTransform)
    {
     transform = workspace->getTransformToOriginal();
    }
=======
  if (VERBOSE) {
    std::cout << "Recorded data for all points" << std::endl;
    std::cout << "numPoints = " << numPoints << std::endl;
    std::cout << "numCells  = " << numCells << std::endl;
  }

  // Create the point list, one position for each point actually used
  vtkPoints *points = vtkPoints::New();
  points->Allocate(numPoints);
  points->SetNumberOfPoints(numPoints);

  // The list of IDs of points used, one ID per point, since points
  // are not reused to form polygon facets, etc.
  vtkIdType *ids = new vtkIdType[numPoints];

  // Only one scalar for each cell, NOT one per point
  vtkFloatArray *signal = vtkFloatArray::New();
  signal->Allocate(numCells);
  signal->SetName(m_scalarName.c_str());

  // Create the data set.  Need space for each cell, not for each point
  vtkUnstructuredGrid *visualDataSet = vtkUnstructuredGrid::New();
  this->dataSet = visualDataSet;
  visualDataSet->Allocate(numCells);
  // Now copy the saved point, cell and signal info into vtk data structures
  pointIndex = 0;
  for (size_t cell_i = 0; cell_i < numCells; cell_i++) {
    size_t startPointIndex = pointIndex;
    for (size_t point_i = 0; point_i < saved_n_points_in_cell[cell_i];
         point_i++) {
      points->SetPoint(pointIndex, saved_centers[pointIndex]);
      ids[pointIndex] = pointIndex;
      pointIndex++;
    }
    signal->InsertNextTuple1(saved_signals[cell_i]);
    visualDataSet->InsertNextCell(
        VTK_POLY_VERTEX, saved_n_points_in_cell[cell_i], ids + startPointIndex);
  }

  if (VERBOSE) {
    std::cout << tim << " to create " << pointIndex << " points." << std::endl;
  }

  // Shrink to fit
  // points->Squeeze();
  signal->Squeeze();
  visualDataSet->Squeeze();

  // Add points and scalars
  visualDataSet->SetPoints(points);
  visualDataSet->GetCellData()->SetScalars(signal);

  delete[] ids;
}

/**
 * Sort the boxes by their normalized signal in decreasing order
 * @param getSignalFunction : the function to use to get the signal
 * @param VERBOSE : if true then print when sorting happens
 */
void vtkSplatterPlotFactory::sortBoxesByDecreasingSignal(
    SigFuncIMDNodePtr getSignalFunction, const bool VERBOSE) const {
  if (VERBOSE) {
    std::cout << "START SORTING" << std::endl;
  }
>>>>>>> 6df670b6

  std::sort(m_sortedBoxes.begin(), m_sortedBoxes.end(),
            [getSignalFunction](IMDNode *box_1, IMDNode *box_2) {
              double signal_1 = (box_1->*getSignalFunction)();
              double signal_2 = (box_2->*getSignalFunction)();
              return (signal_1 > signal_2);
            });

  if (VERBOSE) {
    std::cout << "DONE SORTING" << std::endl;
  }
}

/**
 * Generate the vtkDataSet from the objects input MDHistoWorkspace (of a
 * given type an dimensionality 3D or 4D). Note that for 4D we only look at t=0
 * currently.
 * Note that this implementation is almost the same as for vtkMDHistoHexFactory.
 * @param workspace A smart pointer to the histo workspace.
 * @return A fully constructed vtkUnstructuredGrid containing geometric and
 * scalar data.
 */
void vtkSplatterPlotFactory::doCreateMDHisto(
    IMDHistoWorkspace_sptr workspace) const {
  // Acquire a scoped read-only lock to the workspace (prevent segfault
  // from algos modifying wworkspace)
  ReadLock lock(*workspace);

  // Get the geometric information of the bins
  const int nBinsX = static_cast<int>(workspace->getXDimension()->getNBins());
  const int nBinsY = static_cast<int>(workspace->getYDimension()->getNBins());
  const int nBinsZ = static_cast<int>(workspace->getZDimension()->getNBins());

  const coord_t maxX = workspace->getXDimension()->getMaximum();
  const coord_t minX = workspace->getXDimension()->getMinimum();
  const coord_t maxY = workspace->getYDimension()->getMaximum();
  const coord_t minY = workspace->getYDimension()->getMinimum();
  const coord_t maxZ = workspace->getZDimension()->getMaximum();
  const coord_t minZ = workspace->getZDimension()->getMinimum();

  coord_t incrementX = (maxX - minX) / static_cast<coord_t>(nBinsX);
  coord_t incrementY = (maxY - minY) / static_cast<coord_t>(nBinsY);
  coord_t incrementZ = (maxZ - minZ) / static_cast<coord_t>(nBinsZ);

  const int imageSize = (nBinsX) * (nBinsY) * (nBinsZ);

  // VTK structures
  vtkFloatArray *signal = vtkFloatArray::New();
  signal->Allocate(imageSize);
  signal->SetName(m_scalarName.c_str());
  signal->SetNumberOfComponents(1);

  vtkPoints *points = vtkPoints::New();
  points->Allocate(static_cast<int>(imageSize));

  // Set up the actual vtkDataSet, here the vtkUnstructuredGrid, the cell type
  // we choose here is the vtk_poly_vertex
  vtkUnstructuredGrid *visualDataSet = vtkUnstructuredGrid::New();
  this->dataSet = visualDataSet;
  visualDataSet->Allocate(imageSize);

  // Create the vertex structure.
  vtkVertex *vertex = vtkVertex::New();

  // Check if the workspace requires 4D handling.
  bool do4D = doMDHisto4D(workspace);

  // Get the transformation that takes the points in the TRANSFORMED space back
  // into the ORIGINAL (not-rotated) space.
  Mantid::API::CoordTransform const *transform = NULL;
  if (m_useTransform) {
    transform = workspace->getTransformToOriginal();
  }

  Mantid::coord_t in[3];
  Mantid::coord_t out[3];

  signal_t signalScalar;

  size_t index = 0;

  for (int z = 0; z < nBinsZ; z++) {
    in[2] = (minZ + (static_cast<coord_t>(z) * incrementZ +
                     static_cast<coord_t>(0.5) * incrementZ));
    for (int y = 0; y < nBinsY; y++) {
      in[1] = (minY + (static_cast<coord_t>(y) * incrementY +
                       static_cast<coord_t>(0.5) * incrementY));
      for (int x = 0; x < nBinsX; x++) {
        // Get the signalScalar
        signalScalar = this->extractScalarSignal(workspace, do4D, x, y, z);

        // Make sure that the signal is not bad and is in the range and larger
        // than 0
        if (!Mantid::VATES::isSpecial(static_cast<double>(signalScalar)) &&
            m_thresholdRange->inRange(signalScalar) &&
            (signalScalar > static_cast<signal_t>(0.0))) {
          in[0] = (minX + (static_cast<coord_t>(x) * incrementX +
                           static_cast<coord_t>(0.5) * incrementX));

          // Create the transformed value if required
          if (transform) {
            transform->apply(in, out);
          } else {
            memcpy(&out, &in, sizeof in);
          }

          // Store the signal
          signal->InsertNextValue(static_cast<float>(signalScalar));

          vtkIdType id = points->InsertNextPoint(out);

          vertex->GetPointIds()->SetId(0, id);

          visualDataSet->InsertNextCell(VTK_VERTEX, vertex->GetPointIds());
        }
        index++;
      }
    }
<<<<<<< HEAD
    
    visualDataSet->SetPoints(points.GetPointer());
    visualDataSet->GetCellData()->SetScalars(signal.GetPointer());
    visualDataSet->Squeeze();
  }


  /**
   * Set the signals, pointIDs and points for bins which are valid to be displayed
   * @param workspace Smart pointer to the MDHisto workspace.
   * @param do4D If the workspace contains time.
   * @param x The x coordinate.
   * @param y The y coordinate.
   * @param z The z coordinate.
   * @returns The scalar signal.
   */
  signal_t vtkSplatterPlotFactory::extractScalarSignal(IMDHistoWorkspace_sptr workspace,
                                                     bool do4D, const int x, const int y, const int z) const
  {
    signal_t signalScalar;

    if (do4D)
    {
      signalScalar = workspace->getSignalNormalizedAt(static_cast<size_t>(x),static_cast<size_t>(y),static_cast<size_t>(z), static_cast<size_t>(m_time));
    }
    else
    {
      signalScalar = workspace->getSignalNormalizedAt(static_cast<size_t>(x),static_cast<size_t>(y),static_cast<size_t>(z));
    }
=======
  }
>>>>>>> 6df670b6

  vertex->Delete();

  visualDataSet->SetPoints(points);
  visualDataSet->GetCellData()->SetScalars(signal);

  points->Delete();
  signal->Delete();
  visualDataSet->Squeeze();
}

/**
 * Set the signals, pointIDs and points for bins which are valid to be displayed
 * @param workspace Smart pointer to the MDHisto workspace.
 * @param do4D If the workspace contains time.
 * @param x The x coordinate.
 * @param y The y coordinate.
 * @param z The z coordinate.
 * @returns The scalar signal.
 */
signal_t
vtkSplatterPlotFactory::extractScalarSignal(IMDHistoWorkspace_sptr workspace,
                                            bool do4D, const int x, const int y,
                                            const int z) const {
  signal_t signalScalar;

  if (do4D) {
    signalScalar = workspace->getSignalNormalizedAt(
        static_cast<size_t>(x), static_cast<size_t>(y), static_cast<size_t>(z),
        static_cast<size_t>(m_time));
  } else {
    signalScalar = workspace->getSignalNormalizedAt(
        static_cast<size_t>(x), static_cast<size_t>(y), static_cast<size_t>(z));
  }

  return signalScalar;
}

/**
 * Check if the MDHisto workspace is 3D or 4D in nature
 * @param workspace The MDHisto workspace
 * @returns Is the workspace 4D?
 */
bool vtkSplatterPlotFactory::doMDHisto4D(
    IMDHistoWorkspace_sptr workspace) const {
  bool do4D = false;

  bool bExactMatch = true;

<<<<<<< HEAD
    size_t nd = m_workspace->getNumDims();
     
    Mantid::Kernel::ReadLock lock(*m_workspace);
    if (nd > 3)
    {
      // Slice from >3D down to 3D
      this->slice = true;
      this->sliceMask = Mantid::Kernel::make_unique<bool[]>(nd);
      this->sliceImplicitFunction = boost::make_shared<MDImplicitFunction>();
      // Make the mask of dimensions
      // TODO: Smarter mapping
      for (size_t d = 0; d < nd; d++)
        this->sliceMask[d] = (d < 3);

      // Define where the slice is in 4D
      // TODO: Where to slice? Right now is just 0
      std::vector<coord_t> point(nd, 0);
      point[3] = coord_t(m_time); //Specifically for 4th/time dimension.

      // Define two opposing planes that point in all higher dimensions
      std::vector<coord_t> normal1(nd, 0);
      std::vector<coord_t> normal2(nd, 0);
      for (size_t d = 3; d < nd; d++)
      {
        normal1[d] = +1.0;
        normal2[d] = -1.0;
      }
      // This creates a 0-thickness region to slice in.
      sliceImplicitFunction->addPlane(MDPlane(normal1, point));
      sliceImplicitFunction->addPlane(MDPlane(normal2, point));
    }
    else
    {
      // Direct 3D, so no slicing
      this->slice = false;
    }
=======
  IMDHistoWorkspace_sptr workspace4D =
      castAndCheck<IMDHistoWorkspace, 4>(workspace, bExactMatch);
>>>>>>> 6df670b6

  if (workspace4D) {
    do4D = true;
  }

  return do4D;
}

/**
 * Generate the vtkDataSet from the objects input IMDEventWorkspace
 * @param progressUpdating : Reporting object to pass progress information up
 * the stack.
 * @return fully constructed vtkDataSet.
 */
vtkDataSet *
vtkSplatterPlotFactory::create(ProgressAction &progressUpdating) const {
  UNUSED_ARG(progressUpdating);

  // If initialize() wasn't run, we don't have a workspace.
  if (!m_workspace) {
    throw std::runtime_error(
        "Invalid vtkSplatterPlotFactory. Workspace is null");
  }

  size_t nd = m_workspace->getNumDims();

  Mantid::Kernel::ReadLock lock(*m_workspace);
  if (nd > 3) {
    // Slice from >3D down to 3D
    this->slice = true;
    this->sliceMask = new bool[nd];
    this->sliceImplicitFunction = new MDImplicitFunction();
    // Make the mask of dimensions
    // TODO: Smarter mapping
    for (size_t d = 0; d < nd; d++)
      this->sliceMask[d] = (d < 3);

    // Define where the slice is in 4D
    // TODO: Where to slice? Right now is just 0
    std::vector<coord_t> point(nd, 0);
    point[3] = coord_t(m_time); // Specifically for 4th/time dimension.

    // Define two opposing planes that point in all higher dimensions
    std::vector<coord_t> normal1(nd, 0);
    std::vector<coord_t> normal2(nd, 0);
    for (size_t d = 3; d < nd; d++) {
      normal1[d] = +1.0;
      normal2[d] = -1.0;
    }
    // This creates a 0-thickness region to slice in.
    sliceImplicitFunction->addPlane(MDPlane(normal1, point));
    sliceImplicitFunction->addPlane(MDPlane(normal2, point));
  } else {
    // Direct 3D, so no slicing
    this->slice = false;
  }

  // Macro to call the right instance of the
  CALL_MDEVENT_FUNCTION(this->doCreate, m_workspace);

  // Set the instrument
  m_instrument = m_metaDataExtractor->extractInstrument(m_workspace);
  double *range = NULL;

  if (dataSet) {
    range = dataSet->GetScalarRange();
  }

  if (range) {
    m_minValue = range[0];
    m_maxValue = range[1];
  }

<<<<<<< HEAD
    // Add metadata in json format
    this->addMetadata();

    // The macro does not allow return calls, so we used a member variable.
    return this->dataSet;
  }

 /**
  * Initalize the factory with the workspace. This allows top level decision
  * on what factory to use, but allows presenter/algorithms to pass in the
  * dataobjects (workspaces) to run against at a later time. If workspace is
  * not an IMDEventWorkspace, throws an invalid argument exception.
  * @param ws : Workspace to use.
  */
  void vtkSplatterPlotFactory::initialize(Mantid::API::Workspace_sptr ws)
  {
    this->m_workspace = boost::dynamic_pointer_cast<IMDWorkspace>(ws);
    this->validate();
  }

  /**
   * Validate the current object.
   */
  void vtkSplatterPlotFactory::validate() const
  { 
    if(!m_workspace)
    {
      throw std::invalid_argument("Workspace is null or not IMDEventWorkspace");
    }
=======
  // Check for the workspace type, i.e. if it is MDHisto or MDEvent
  IMDEventWorkspace_sptr eventWorkspace =
      boost::dynamic_pointer_cast<IMDEventWorkspace>(m_workspace);
  IMDHistoWorkspace_sptr histoWorkspace =
      boost::dynamic_pointer_cast<IMDHistoWorkspace>(m_workspace);

  if (eventWorkspace) {
    // Macro to call the right instance of the
    CALL_MDEVENT_FUNCTION(this->doCreate, eventWorkspace);
  } else {
    this->doCreateMDHisto(histoWorkspace);
  }
>>>>>>> 6df670b6

  // Clean up
  if (this->slice) {
    delete[] this->sliceMask;
    delete this->sliceImplicitFunction;
  }

  // Add metadata in json format
  this->addMetadata();

  // The macro does not allow return calls, so we used a member variable.
  return this->dataSet;
}

/**
 * Initalize the factory with the workspace. This allows top level decision
 * on what factory to use, but allows presenter/algorithms to pass in the
 * dataobjects (workspaces) to run against at a later time. If workspace is
 * not an IMDEventWorkspace, throws an invalid argument exception.
 * @param ws : Workspace to use.
 */
void vtkSplatterPlotFactory::initialize(Mantid::API::Workspace_sptr ws) {
  this->m_workspace = boost::dynamic_pointer_cast<IMDWorkspace>(ws);
  this->validate();
}

/**
 * Validate the current object.
 */
void vtkSplatterPlotFactory::validate() const {
  if (!m_workspace) {
    throw std::invalid_argument("Workspace is null or not IMDEventWorkspace");
  }

  if (m_workspace->getNumDims() < 3) {
    throw std::runtime_error("Invalid vtkSplatterPlotFactory. Workspace must "
                             "have at least 3 dimensions.");
  }

  // Make sure that the workspace is either an MDEvent Workspace or an
  // MDHistoWorkspace
  IMDEventWorkspace_sptr eventWorkspace =
      boost::dynamic_pointer_cast<IMDEventWorkspace>(m_workspace);
  IMDHistoWorkspace_sptr histoWorkspace =
      boost::dynamic_pointer_cast<IMDHistoWorkspace>(m_workspace);

  if (!eventWorkspace && !histoWorkspace) {
    throw std::runtime_error(
        "Workspace is neither an IMDHistoWorkspace nor an IMDEventWorkspace.");
  }
}

/**
 * Add meta data to the visual data set.
 */
void vtkSplatterPlotFactory::addMetadata() const {
  const double defaultValue = 0.1;

<<<<<<< HEAD
      m_metadataJsonManager->setMinValue(m_minValue);
      m_metadataJsonManager->setMaxValue(m_maxValue);
      m_metadataJsonManager->setInstrument(m_metaDataExtractor->extractInstrument(m_workspace));
      m_metadataJsonManager->setSpecialCoordinates(static_cast<int>(m_workspace->getSpecialCoordinateSystem()));

      // Append metadata
      std::string jsonString = m_metadataJsonManager->getSerializedJson();
      vtkNew<vtkFieldData> outputFD;

      //Add metadata to dataset.
      MetadataToFieldData convert;
      convert(outputFD.GetPointer(), jsonString, m_vatesConfigurations->getMetadataIdJson().c_str());
      dataSet->SetFieldData(outputFD.GetPointer());
    } 
  }

  /**
  * Write the xml metadata from the underlying source into the vktArray of the 
  * @param fieldData The field data from the underlying source
  * @param dataSet The splatterplot data set.
  */
  void vtkSplatterPlotFactory::setMetadata(vtkFieldData* fieldData, vtkDataSet* dataSet) {
    // Extract the xml-metadata part of the fieldData and the json-metadata from the dataset
    FieldDataToMetadata convertFtoM;
    std::string xmlString = convertFtoM(fieldData, XMLDefinitions::metaDataId());
    std::string jsonString = convertFtoM(dataSet->GetFieldData(), m_vatesConfigurations->getMetadataIdJson().c_str());

    // Create a new field data array 
    MetadataToFieldData convertMtoF;
    vtkNew<vtkFieldData> outputFD;
    outputFD->ShallowCopy(fieldData);
    convertMtoF(outputFD.GetPointer(), xmlString, XMLDefinitions::metaDataId().c_str());
    convertMtoF(outputFD.GetPointer(), jsonString, m_vatesConfigurations->getMetadataIdJson().c_str());
    dataSet->SetFieldData(outputFD.GetPointer());
 }

  /**
   * Sets the number of points to show
   * @param points : The total number of points to plot.
   */
  void vtkSplatterPlotFactory::SetNumberOfPoints(size_t points)
  {
    m_numPoints = points;
  }

  /**
   * Set the size of the initial portion of the sorted list of boxes that
   * will will be used when getting events to plot as points.
   *
   * @param percentToUse : The portion of the list to use, as a percentage.
   *                       NOTE: This must be more than 0 and no more than 100
   *                       and whatever value is passed in will be restricted
   *                       to the interval (0,100].
   */
  void vtkSplatterPlotFactory::SetPercentToUse(double percentToUse)
  {
    if (percentToUse <= 0)
    {
      m_percentToUse = 5;
    }
    else if (percentToUse > 100)
    {
      m_percentToUse = 100;
    }
    else 
    {
      m_percentToUse = percentToUse;
    }
=======
  if (this->dataSet) {
    double *range = NULL;
    range = dataSet->GetScalarRange();

    if (range) {
      m_minValue = range[0];
      m_maxValue = range[1];
    } else {
      m_minValue = defaultValue;
      m_maxValue = defaultValue;
    }

    m_metadataJsonManager->setMinValue(m_minValue);
    m_metadataJsonManager->setMaxValue(m_maxValue);
    m_metadataJsonManager->setInstrument(
        m_metaDataExtractor->extractInstrument(m_workspace));
    m_metadataJsonManager->setSpecialCoordinates(
        static_cast<int>(m_workspace->getSpecialCoordinateSystem()));

    // Append metadata
    std::string jsonString = m_metadataJsonManager->getSerializedJson();
    vtkFieldData *outputFD = vtkFieldData::New();

    // Add metadata to dataset.
    MetadataToFieldData convert;
    convert(outputFD, jsonString,
            m_vatesConfigurations->getMetadataIdJson().c_str());
    dataSet->SetFieldData(outputFD);

    outputFD->Delete();
>>>>>>> 6df670b6
  }
}

/**
* Write the xml metadata from the underlying source into the vktArray of the
* @param fieldData The field data from the underlying source
* @param dataSet The splatterplot data set.
*/
void vtkSplatterPlotFactory::setMetadata(vtkFieldData *fieldData,
                                         vtkDataSet *dataSet) {
  // Extract the xml-metadata part of the fieldData and the json-metadata from
  // the dataset
  FieldDataToMetadata convertFtoM;
  std::string xmlString = convertFtoM(fieldData, XMLDefinitions::metaDataId());
  std::string jsonString =
      convertFtoM(dataSet->GetFieldData(),
                  m_vatesConfigurations->getMetadataIdJson().c_str());

  // Create a new field data array
  MetadataToFieldData convertMtoF;
  vtkFieldData *outputFD = vtkFieldData::New();
  outputFD->ShallowCopy(fieldData);
  convertMtoF(outputFD, xmlString, XMLDefinitions::metaDataId().c_str());
  convertMtoF(outputFD, jsonString,
              m_vatesConfigurations->getMetadataIdJson().c_str());
  dataSet->SetFieldData(outputFD);
  outputFD->Delete();
}

/**
 * Sets the number of points to show
 * @param points : The total number of points to plot.
 */
void vtkSplatterPlotFactory::SetNumberOfPoints(size_t points) {
  m_numPoints = points;
}

/**
 * Set the size of the initial portion of the sorted list of boxes that
 * will will be used when getting events to plot as points.
 *
 * @param percentToUse : The portion of the list to use, as a percentage.
 *                       NOTE: This must be more than 0 and no more than 100
 *                       and whatever value is passed in will be restricted
 *                       to the interval (0,100].
 */
void vtkSplatterPlotFactory::SetPercentToUse(double percentToUse) {
  if (percentToUse <= 0) {
    m_percentToUse = 5;
  } else if (percentToUse > 100) {
    m_percentToUse = 100;
  } else {
    m_percentToUse = percentToUse;
  }
}

/**
 * Set the time value.
 * @param time : the time
 */
void vtkSplatterPlotFactory::setTime(double time) {
  if (m_time != time) {
    m_buildSortedList = true;
  }
  m_time = time;
}

/**
* Getter for the minimum value;
* @return The minimum value of the data set.
*/
double vtkSplatterPlotFactory::getMinValue() { return m_minValue; }

/**
* Getter for the maximum value;
* @return The maximum value of the data set.
*/
double vtkSplatterPlotFactory::getMaxValue() { return m_maxValue; }

/**
* Getter for the instrument.
* @returns The name of the instrument which is associated with the workspace.
*/
const std::string &vtkSplatterPlotFactory::getInstrument() {
  return m_instrument;
}
}
}<|MERGE_RESOLUTION|>--- conflicted
+++ resolved
@@ -53,74 +53,16 @@
     : m_thresholdRange(thresholdRange), m_scalarName(scalarName),
       m_numPoints(numPoints), m_percentToUse(percentToUse),
       m_buildSortedList(true), m_wsName(""), dataSet(NULL), slice(false),
-      sliceMask(NULL), sliceImplicitFunction(NULL), m_time(0.0),
+      m_time(0.0),
       m_minValue(0.1), m_maxValue(0.1),
       m_metaDataExtractor(new MetaDataExtractorUtils()),
       m_metadataJsonManager(new MetadataJsonManager()),
       m_vatesConfigurations(new VatesConfigurations()) {}
 
-<<<<<<< HEAD
-namespace Mantid
-{
-namespace VATES
-{
-  /**
-   * Constructor
-   * @param thresholdRange : Threshold range strategy
-   * @param scalarName : Name for scalar signal array.
-   * @param numPoints : Total number of points to create.
-   * @param percentToUse : Cutoff for the densest boxes.
-   */
-  vtkSplatterPlotFactory::vtkSplatterPlotFactory(ThresholdRange_scptr thresholdRange, const std::string& scalarName, const size_t numPoints, const double percentToUse ) :
-  m_thresholdRange(thresholdRange), m_scalarName(scalarName), 
-  m_numPoints(numPoints), m_percentToUse(percentToUse),
-  m_buildSortedList(true), m_wsName(""), dataSet(NULL),
-  slice(false), 
-  m_time(0.0),
-  m_minValue(0.1),
-  m_maxValue(0.1),
-  m_metaDataExtractor(new MetaDataExtractorUtils()),
-  m_metadataJsonManager(new MetadataJsonManager()),
-  m_vatesConfigurations(new VatesConfigurations())
-  {
-  }
-
-  /**
-   * Destructor
-   */
-  vtkSplatterPlotFactory::~vtkSplatterPlotFactory()
-  {
-  }
-
-  /**
-   * Generate the vtkDataSet from the objects input MDEventWorkspace (of a
-   * given type an dimensionality 3+)
-   * @return a fully constructed vtkUnstructuredGrid containing geometric and scalar data.
-   */
-  template<typename MDE, size_t nd>
-  void vtkSplatterPlotFactory::doCreate(typename MDEventWorkspace<MDE, nd>::sptr ws) const
-  {
-    bool VERBOSE = true;
-    CPUTimer tim;
-    // Acquire a scoped read-only lock to the workspace (prevent segfault
-    // from algos modifying ws)
-    ReadLock lock(*ws);
-
-    // Find out how many events to plot, and the percentage of the largest
-    // boxes to use.
-    size_t totalPoints = ws->getNPoints();
-    size_t numPoints = m_numPoints;
-
-    if (numPoints > totalPoints)
-    {
-      numPoints = totalPoints;
-    }
-=======
 /**
  * Destructor
  */
 vtkSplatterPlotFactory::~vtkSplatterPlotFactory() {}
->>>>>>> 6df670b6
 
 /**
  * Generate the vtkDataSet from the objects input MDEventWorkspace (of a
@@ -150,23 +92,9 @@
   size_t totalPoints = ws->getNPoints();
   size_t numPoints = m_numPoints;
 
-<<<<<<< HEAD
-    // First we get all the boxes, up to the given depth; with or wo the
-    // slice function
-    std::vector<API::IMDNode *> boxes;
-    if (this->slice)
-    {
-      ws->getBox()->getBoxes(boxes, 1000, true, this->sliceImplicitFunction.get());
-    }
-    else
-    {
-      ws->getBox()->getBoxes(boxes, 1000, true);
-    }
-=======
   if (numPoints > totalPoints) {
     numPoints = totalPoints;
   }
->>>>>>> 6df670b6
 
   double percent_to_use = m_percentToUse;
   // Fail safe limits on fraction of boxes to use
@@ -182,7 +110,7 @@
   // slice function
   std::vector<API::IMDNode *> boxes;
   if (this->slice) {
-    ws->getBox()->getBoxes(boxes, 1000, true, this->sliceImplicitFunction);
+      ws->getBox()->getBoxes(boxes, 1000, true, this->sliceImplicitFunction.get());
   } else {
     ws->getBox()->getBoxes(boxes, 1000, true);
   }
@@ -251,40 +179,6 @@
     std::cout << "points needed per box     = " << points_per_box << std::endl;
   }
 
-<<<<<<< HEAD
-    // Create the point list, one position for each point actually used
-    vtkPoints *points = vtkPoints::New();
-    points->Allocate(numPoints);
-    points->SetNumberOfPoints(numPoints);
-
-    // The list of IDs of points used, one ID per point, since points
-    // are not reused to form polygon facets, etc.
-    std::vector<vtkIdType> ids; 
-    ids.assign(numPoints, 0);
-
-    // Only one scalar for each cell, NOT one per point
-    vtkFloatArray *signal = vtkFloatArray::New();
-    signal->Allocate(numCells);
-    signal->SetName(m_scalarName.c_str());
-
-    // Create the data set.  Need space for each cell, not for each point
-    vtkUnstructuredGrid *visualDataSet = vtkUnstructuredGrid::New();
-    this->dataSet = visualDataSet;
-    visualDataSet->Allocate(numCells);
-    // Now copy the saved point, cell and signal info into vtk data structures
-    pointIndex = 0;
-    for (size_t cell_i = 0; cell_i < numCells; cell_i++)
-    {
-      size_t startPointIndex = pointIndex;
-      for (size_t point_i = 0; point_i < saved_n_points_in_cell[cell_i]; point_i++)
-      {
-        points->SetPoint(pointIndex, saved_centers[pointIndex]);
-        ids[pointIndex] = pointIndex;
-        pointIndex++;
-      }
-      signal->InsertNextTuple1(saved_signals[cell_i]);
-      visualDataSet->InsertNextCell(VTK_POLY_VERTEX, saved_n_points_in_cell[cell_i], &ids[startPointIndex]);
-=======
   // First save the events and signals that we actually use.
   // For each box, get up to the average number of points
   // we want from each box, limited by the number of points
@@ -336,7 +230,6 @@
       if (pointIndex >= numPoints) {
         done = true;
       }
->>>>>>> 6df670b6
     }
     box->releaseEvents();
     // Save signal
@@ -348,76 +241,6 @@
   numPoints = saved_centers.size();
   size_t numCells = saved_signals.size();
 
-<<<<<<< HEAD
-    // Shrink to fit
-    //points->Squeeze();
-    signal->Squeeze();
-    visualDataSet->Squeeze();
-    
-    // Add points and scalars
-    visualDataSet->SetPoints(points);
-    visualDataSet->GetCellData()->SetScalars(signal);
-  }
-
-  /**
-   * Generate the vtkDataSet from the objects input MDHistoWorkspace (of a
-   * given type an dimensionality 3D or 4D). Note that for 4D we only look at t=0 currently.
-   * Note that this implementation is almost the same as for vtkMDHistoHexFactory.
-   * @param workspace A smart pointer to the histo workspace.
-   * @return A fully constructed vtkUnstructuredGrid containing geometric and scalar data.
-   */
-  void vtkSplatterPlotFactory::doCreateMDHisto(IMDHistoWorkspace_sptr workspace) const
-  {
-    // Acquire a scoped read-only lock to the workspace (prevent segfault
-    // from algos modifying wworkspace)
-    ReadLock lock(*workspace);
-
-    // Get the geometric information of the bins
-    const int nBinsX = static_cast<int>(workspace->getXDimension()->getNBins());
-    const int nBinsY = static_cast<int>(workspace->getYDimension()->getNBins());
-    const int nBinsZ = static_cast<int>(workspace->getZDimension()->getNBins());
-
-    const coord_t maxX = workspace->getXDimension()->getMaximum();
-    const coord_t minX = workspace->getXDimension()->getMinimum();
-    const coord_t maxY = workspace->getYDimension()->getMaximum();
-    const coord_t minY = workspace->getYDimension()->getMinimum();
-    const coord_t maxZ = workspace->getZDimension()->getMaximum();
-    const coord_t minZ = workspace->getZDimension()->getMinimum();
-
-    coord_t incrementX = (maxX - minX) / static_cast<coord_t>(nBinsX);
-    coord_t incrementY = (maxY - minY) / static_cast<coord_t>(nBinsY);
-    coord_t incrementZ = (maxZ - minZ) / static_cast<coord_t>(nBinsZ);
-  
-    const int imageSize = (nBinsX)*(nBinsY)*(nBinsZ);
-
-    // VTK structures
-    vtkNew<vtkFloatArray> signal;
-    signal->Allocate(imageSize);
-    signal->SetName(m_scalarName.c_str());
-    signal->SetNumberOfComponents(1);
-
-    vtkNew<vtkPoints> points;
-    points->Allocate(static_cast<int>(imageSize));
-
-    // Set up the actual vtkDataSet, here the vtkUnstructuredGrid, the cell type 
-    // we choose here is the vtk_poly_vertex
-    vtkUnstructuredGrid *visualDataSet = vtkUnstructuredGrid::New();
-    this->dataSet = visualDataSet;
-    visualDataSet->Allocate(imageSize);
-    
-    // Create the vertex structure.
-    vtkNew<vtkVertex> vertex;
-
-    // Check if the workspace requires 4D handling.
-    bool do4D = doMDHisto4D(workspace);
-
-    // Get the transformation that takes the points in the TRANSFORMED space back into the ORIGINAL (not-rotated) space.
-    Mantid::API::CoordTransform const* transform = NULL;
-    if (m_useTransform)
-    {
-     transform = workspace->getTransformToOriginal();
-    }
-=======
   if (VERBOSE) {
     std::cout << "Recorded data for all points" << std::endl;
     std::cout << "numPoints = " << numPoints << std::endl;
@@ -431,7 +254,8 @@
 
   // The list of IDs of points used, one ID per point, since points
   // are not reused to form polygon facets, etc.
-  vtkIdType *ids = new vtkIdType[numPoints];
+    std::vector<vtkIdType> ids; 
+    ids.assign(numPoints, 0);
 
   // Only one scalar for each cell, NOT one per point
   vtkFloatArray *signal = vtkFloatArray::New();
@@ -454,7 +278,7 @@
     }
     signal->InsertNextTuple1(saved_signals[cell_i]);
     visualDataSet->InsertNextCell(
-        VTK_POLY_VERTEX, saved_n_points_in_cell[cell_i], ids + startPointIndex);
+        VTK_POLY_VERTEX, saved_n_points_in_cell[cell_i], &ids[startPointIndex]);
   }
 
   if (VERBOSE) {
@@ -469,8 +293,6 @@
   // Add points and scalars
   visualDataSet->SetPoints(points);
   visualDataSet->GetCellData()->SetScalars(signal);
-
-  delete[] ids;
 }
 
 /**
@@ -483,7 +305,6 @@
   if (VERBOSE) {
     std::cout << "START SORTING" << std::endl;
   }
->>>>>>> 6df670b6
 
   std::sort(m_sortedBoxes.begin(), m_sortedBoxes.end(),
             [getSignalFunction](IMDNode *box_1, IMDNode *box_2) {
@@ -531,12 +352,12 @@
   const int imageSize = (nBinsX) * (nBinsY) * (nBinsZ);
 
   // VTK structures
-  vtkFloatArray *signal = vtkFloatArray::New();
+    vtkNew<vtkFloatArray> signal;
   signal->Allocate(imageSize);
   signal->SetName(m_scalarName.c_str());
   signal->SetNumberOfComponents(1);
 
-  vtkPoints *points = vtkPoints::New();
+    vtkNew<vtkPoints> points;
   points->Allocate(static_cast<int>(imageSize));
 
   // Set up the actual vtkDataSet, here the vtkUnstructuredGrid, the cell type
@@ -546,7 +367,7 @@
   visualDataSet->Allocate(imageSize);
 
   // Create the vertex structure.
-  vtkVertex *vertex = vtkVertex::New();
+    vtkNew<vtkVertex> vertex;
 
   // Check if the workspace requires 4D handling.
   bool do4D = doMDHisto4D(workspace);
@@ -602,47 +423,10 @@
         index++;
       }
     }
-<<<<<<< HEAD
-    
+  }
+
     visualDataSet->SetPoints(points.GetPointer());
     visualDataSet->GetCellData()->SetScalars(signal.GetPointer());
-    visualDataSet->Squeeze();
-  }
-
-
-  /**
-   * Set the signals, pointIDs and points for bins which are valid to be displayed
-   * @param workspace Smart pointer to the MDHisto workspace.
-   * @param do4D If the workspace contains time.
-   * @param x The x coordinate.
-   * @param y The y coordinate.
-   * @param z The z coordinate.
-   * @returns The scalar signal.
-   */
-  signal_t vtkSplatterPlotFactory::extractScalarSignal(IMDHistoWorkspace_sptr workspace,
-                                                     bool do4D, const int x, const int y, const int z) const
-  {
-    signal_t signalScalar;
-
-    if (do4D)
-    {
-      signalScalar = workspace->getSignalNormalizedAt(static_cast<size_t>(x),static_cast<size_t>(y),static_cast<size_t>(z), static_cast<size_t>(m_time));
-    }
-    else
-    {
-      signalScalar = workspace->getSignalNormalizedAt(static_cast<size_t>(x),static_cast<size_t>(y),static_cast<size_t>(z));
-    }
-=======
-  }
->>>>>>> 6df670b6
-
-  vertex->Delete();
-
-  visualDataSet->SetPoints(points);
-  visualDataSet->GetCellData()->SetScalars(signal);
-
-  points->Delete();
-  signal->Delete();
   visualDataSet->Squeeze();
 }
 
@@ -684,47 +468,8 @@
 
   bool bExactMatch = true;
 
-<<<<<<< HEAD
-    size_t nd = m_workspace->getNumDims();
-     
-    Mantid::Kernel::ReadLock lock(*m_workspace);
-    if (nd > 3)
-    {
-      // Slice from >3D down to 3D
-      this->slice = true;
-      this->sliceMask = Mantid::Kernel::make_unique<bool[]>(nd);
-      this->sliceImplicitFunction = boost::make_shared<MDImplicitFunction>();
-      // Make the mask of dimensions
-      // TODO: Smarter mapping
-      for (size_t d = 0; d < nd; d++)
-        this->sliceMask[d] = (d < 3);
-
-      // Define where the slice is in 4D
-      // TODO: Where to slice? Right now is just 0
-      std::vector<coord_t> point(nd, 0);
-      point[3] = coord_t(m_time); //Specifically for 4th/time dimension.
-
-      // Define two opposing planes that point in all higher dimensions
-      std::vector<coord_t> normal1(nd, 0);
-      std::vector<coord_t> normal2(nd, 0);
-      for (size_t d = 3; d < nd; d++)
-      {
-        normal1[d] = +1.0;
-        normal2[d] = -1.0;
-      }
-      // This creates a 0-thickness region to slice in.
-      sliceImplicitFunction->addPlane(MDPlane(normal1, point));
-      sliceImplicitFunction->addPlane(MDPlane(normal2, point));
-    }
-    else
-    {
-      // Direct 3D, so no slicing
-      this->slice = false;
-    }
-=======
   IMDHistoWorkspace_sptr workspace4D =
       castAndCheck<IMDHistoWorkspace, 4>(workspace, bExactMatch);
->>>>>>> 6df670b6
 
   if (workspace4D) {
     do4D = true;
@@ -755,8 +500,8 @@
   if (nd > 3) {
     // Slice from >3D down to 3D
     this->slice = true;
-    this->sliceMask = new bool[nd];
-    this->sliceImplicitFunction = new MDImplicitFunction();
+      this->sliceMask = Mantid::Kernel::make_unique<bool[]>(nd);
+      this->sliceImplicitFunction = boost::make_shared<MDImplicitFunction>();
     // Make the mask of dimensions
     // TODO: Smarter mapping
     for (size_t d = 0; d < nd; d++)
@@ -798,37 +543,6 @@
     m_maxValue = range[1];
   }
 
-<<<<<<< HEAD
-    // Add metadata in json format
-    this->addMetadata();
-
-    // The macro does not allow return calls, so we used a member variable.
-    return this->dataSet;
-  }
-
- /**
-  * Initalize the factory with the workspace. This allows top level decision
-  * on what factory to use, but allows presenter/algorithms to pass in the
-  * dataobjects (workspaces) to run against at a later time. If workspace is
-  * not an IMDEventWorkspace, throws an invalid argument exception.
-  * @param ws : Workspace to use.
-  */
-  void vtkSplatterPlotFactory::initialize(Mantid::API::Workspace_sptr ws)
-  {
-    this->m_workspace = boost::dynamic_pointer_cast<IMDWorkspace>(ws);
-    this->validate();
-  }
-
-  /**
-   * Validate the current object.
-   */
-  void vtkSplatterPlotFactory::validate() const
-  { 
-    if(!m_workspace)
-    {
-      throw std::invalid_argument("Workspace is null or not IMDEventWorkspace");
-    }
-=======
   // Check for the workspace type, i.e. if it is MDHisto or MDEvent
   IMDEventWorkspace_sptr eventWorkspace =
       boost::dynamic_pointer_cast<IMDEventWorkspace>(m_workspace);
@@ -840,13 +554,6 @@
     CALL_MDEVENT_FUNCTION(this->doCreate, eventWorkspace);
   } else {
     this->doCreateMDHisto(histoWorkspace);
-  }
->>>>>>> 6df670b6
-
-  // Clean up
-  if (this->slice) {
-    delete[] this->sliceMask;
-    delete this->sliceImplicitFunction;
   }
 
   // Add metadata in json format
@@ -900,76 +607,6 @@
 void vtkSplatterPlotFactory::addMetadata() const {
   const double defaultValue = 0.1;
 
-<<<<<<< HEAD
-      m_metadataJsonManager->setMinValue(m_minValue);
-      m_metadataJsonManager->setMaxValue(m_maxValue);
-      m_metadataJsonManager->setInstrument(m_metaDataExtractor->extractInstrument(m_workspace));
-      m_metadataJsonManager->setSpecialCoordinates(static_cast<int>(m_workspace->getSpecialCoordinateSystem()));
-
-      // Append metadata
-      std::string jsonString = m_metadataJsonManager->getSerializedJson();
-      vtkNew<vtkFieldData> outputFD;
-
-      //Add metadata to dataset.
-      MetadataToFieldData convert;
-      convert(outputFD.GetPointer(), jsonString, m_vatesConfigurations->getMetadataIdJson().c_str());
-      dataSet->SetFieldData(outputFD.GetPointer());
-    } 
-  }
-
-  /**
-  * Write the xml metadata from the underlying source into the vktArray of the 
-  * @param fieldData The field data from the underlying source
-  * @param dataSet The splatterplot data set.
-  */
-  void vtkSplatterPlotFactory::setMetadata(vtkFieldData* fieldData, vtkDataSet* dataSet) {
-    // Extract the xml-metadata part of the fieldData and the json-metadata from the dataset
-    FieldDataToMetadata convertFtoM;
-    std::string xmlString = convertFtoM(fieldData, XMLDefinitions::metaDataId());
-    std::string jsonString = convertFtoM(dataSet->GetFieldData(), m_vatesConfigurations->getMetadataIdJson().c_str());
-
-    // Create a new field data array 
-    MetadataToFieldData convertMtoF;
-    vtkNew<vtkFieldData> outputFD;
-    outputFD->ShallowCopy(fieldData);
-    convertMtoF(outputFD.GetPointer(), xmlString, XMLDefinitions::metaDataId().c_str());
-    convertMtoF(outputFD.GetPointer(), jsonString, m_vatesConfigurations->getMetadataIdJson().c_str());
-    dataSet->SetFieldData(outputFD.GetPointer());
- }
-
-  /**
-   * Sets the number of points to show
-   * @param points : The total number of points to plot.
-   */
-  void vtkSplatterPlotFactory::SetNumberOfPoints(size_t points)
-  {
-    m_numPoints = points;
-  }
-
-  /**
-   * Set the size of the initial portion of the sorted list of boxes that
-   * will will be used when getting events to plot as points.
-   *
-   * @param percentToUse : The portion of the list to use, as a percentage.
-   *                       NOTE: This must be more than 0 and no more than 100
-   *                       and whatever value is passed in will be restricted
-   *                       to the interval (0,100].
-   */
-  void vtkSplatterPlotFactory::SetPercentToUse(double percentToUse)
-  {
-    if (percentToUse <= 0)
-    {
-      m_percentToUse = 5;
-    }
-    else if (percentToUse > 100)
-    {
-      m_percentToUse = 100;
-    }
-    else 
-    {
-      m_percentToUse = percentToUse;
-    }
-=======
   if (this->dataSet) {
     double *range = NULL;
     range = dataSet->GetScalarRange();
@@ -991,16 +628,12 @@
 
     // Append metadata
     std::string jsonString = m_metadataJsonManager->getSerializedJson();
-    vtkFieldData *outputFD = vtkFieldData::New();
+      vtkNew<vtkFieldData> outputFD;
 
     // Add metadata to dataset.
     MetadataToFieldData convert;
-    convert(outputFD, jsonString,
-            m_vatesConfigurations->getMetadataIdJson().c_str());
-    dataSet->SetFieldData(outputFD);
-
-    outputFD->Delete();
->>>>>>> 6df670b6
+      convert(outputFD.GetPointer(), jsonString, m_vatesConfigurations->getMetadataIdJson().c_str());
+      dataSet->SetFieldData(outputFD.GetPointer());
   }
 }
 
@@ -1021,13 +654,11 @@
 
   // Create a new field data array
   MetadataToFieldData convertMtoF;
-  vtkFieldData *outputFD = vtkFieldData::New();
+    vtkNew<vtkFieldData> outputFD;
   outputFD->ShallowCopy(fieldData);
-  convertMtoF(outputFD, xmlString, XMLDefinitions::metaDataId().c_str());
-  convertMtoF(outputFD, jsonString,
-              m_vatesConfigurations->getMetadataIdJson().c_str());
-  dataSet->SetFieldData(outputFD);
-  outputFD->Delete();
+    convertMtoF(outputFD.GetPointer(), xmlString, XMLDefinitions::metaDataId().c_str());
+    convertMtoF(outputFD.GetPointer(), jsonString, m_vatesConfigurations->getMetadataIdJson().c_str());
+    dataSet->SetFieldData(outputFD.GetPointer());
 }
 
 /**
