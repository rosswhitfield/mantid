--- conflicted
+++ resolved
@@ -1265,10 +1265,6 @@
   if (!this->hiddenView)
     g_log.error(
         "Inconsistency found when swapping views, the next view is NULL");
-<<<<<<< HEAD
-
-=======
->>>>>>> 69c60428
   std::swap(this->currentView, this->hiddenView);
 }
 
