--- conflicted
+++ resolved
@@ -68,15 +68,8 @@
   table->horizontalHeader()->setResizeMode(QHeaderView::Stretch);
   table->verticalHeader()->hide();
   table->verticalHeader()->setResizeMode(QHeaderView::ResizeToContents);
-<<<<<<< HEAD
-  table->setMaximumHeight(8*table->rowHeight(0));
+  table->setMaximumHeight(8 * table->rowHeight(0));
   table->setHorizontalHeaderLabels({tr("Column"),tr("X"),tr("Y"),tr("xErr"),tr("yErr")});
-=======
-  table->setMaximumHeight(8 * table->rowHeight(0));
-  table->setHorizontalHeaderLabels(QStringList() << tr("Column") << tr("X")
-                                                 << tr("Y") << tr("xErr")
-                                                 << tr("yErr"));
->>>>>>> c3e23861
   vl->addWidget(table);
 
   connect(table, SIGNAL(itemClicked(QTableWidgetItem *)), this,
