# Set the version number here for MantidVersion and the package filenames
# This follows Semantic Versioning https://semver.org
set ( VERSION_MAJOR 6 )
set ( VERSION_MINOR 0 )

# UNCOMMENT the next 'set' line to 'force' the patch version number to
# a value (instead of using the count coming out of 'git describe')
# DO NOT COMMIT THIS TO MASTER UNCOMMENTED, ONLY TO A RELEASE BRANCH
# set ( VERSION_PATCH 0 )

# The tweak is mean to keep in line with the pre-release numbering.
# https://semver.org/
# examples: First release cadidate for tweak 1 is "-1-rc.1"
#           Second release cadidate for tweak 1 is "-1-rc.2"
#           Actual tweak release is "-1"
<<<<<<< HEAD
set ( VERSION_TWEAK "-1-rc.1" )
# pep440 is incompatible with semantic versioning
# https://www.python.org/dev/peps/pep-0440/
# example: First release cadidate for tweak 1 is ".1rc.1"
string ( REPLACE "-rc."
                 "rc"
                 VERSION_TWEAK_PY
                 ${VERSION_TWEAK})
string ( REPLACE "-"
                 "."
                 VERSION_TWEAK_PY
                 ${VERSION_TWEAK_PY})
=======
# set ( VERSION_TWEAK "-1-rc.1" )
>>>>>>> 147e97d3
<|MERGE_RESOLUTION|>--- conflicted
+++ resolved
@@ -13,8 +13,7 @@
 # examples: First release cadidate for tweak 1 is "-1-rc.1"
 #           Second release cadidate for tweak 1 is "-1-rc.2"
 #           Actual tweak release is "-1"
-<<<<<<< HEAD
-set ( VERSION_TWEAK "-1-rc.1" )
+# set ( VERSION_TWEAK "-1-rc.1" )
 # pep440 is incompatible with semantic versioning
 # https://www.python.org/dev/peps/pep-0440/
 # example: First release cadidate for tweak 1 is ".1rc.1"
@@ -25,7 +24,4 @@
 string ( REPLACE "-"
                  "."
                  VERSION_TWEAK_PY
-                 ${VERSION_TWEAK_PY})
-=======
-# set ( VERSION_TWEAK "-1-rc.1" )
->>>>>>> 147e97d3
+                 ${VERSION_TWEAK_PY})