--- conflicted
+++ resolved
@@ -13,11 +13,7 @@
 # examples: First release cadidate for tweak 1 is "-1-rc.1"
 #           Second release cadidate for tweak 1 is "-1-rc.2"
 #           Actual tweak release is "-1"
-<<<<<<< HEAD
-# set ( VERSION_TWEAK "-3-rc.1" )
-=======
-set ( VERSION_TWEAK "-3-rc.2" )
->>>>>>> 46a8b6d4
+# set ( VERSION_TWEAK "-3-rc.2" )
 
 # pep440 is incompatible with semantic versioning
 # https://www.python.org/dev/peps/pep-0440/
