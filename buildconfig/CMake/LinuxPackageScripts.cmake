--- conflicted
+++ resolved
@@ -265,11 +265,7 @@
   install ( PROGRAMS ${CMAKE_CURRENT_BINARY_DIR}/launch_mantidplot.sh.install
             DESTINATION ${BIN_DIR} RENAME launch_mantidplot.sh )
 endif ()
-<<<<<<< HEAD
-if (PACKAGE_WORKBENCH) # will eventually switch to ENABLE_WORKBENCH
-=======
 if (ENABLE_WORKBENCH)
->>>>>>> a4bc46ff
   set ( MANTIDWORKBENCH_EXEC workbench-script ) # what the actual thing is called
   configure_file ( ${CMAKE_MODULE_PATH}/Packaging/launch_mantidworkbench.sh.in
                    ${CMAKE_CURRENT_BINARY_DIR}/launch_mantidworkbench.sh.install @ONLY )
