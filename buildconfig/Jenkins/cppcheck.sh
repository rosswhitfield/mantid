--- conflicted
+++ resolved
@@ -4,11 +4,7 @@
 # If errors slip through to master this can be used to set a non-zero
 # allowed count while those errors are dealt with. This avoids breaking all
 # builds for all developers
-<<<<<<< HEAD
-ALLOWED_ERRORS_COUNT=1066
-=======
 ALLOWED_ERRORS_COUNT=0
->>>>>>> 9e79a5ab
 
 if [[ ${JOB_NAME} == *pull_requests* ]]; then
     # This relies on the fact pull requests use pull/$PR-NAME
