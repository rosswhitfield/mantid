--- conflicted
+++ resolved
@@ -23,13 +23,8 @@
   - matplotlib=3.6.*
   - nexus=4.4.*
   - ninja>=1.10.2
-<<<<<<< HEAD
   - numpy<1.25
-  - occt>=7.4.0
-=======
-  - numpy<=1.23
   - occt
->>>>>>> f28a157f
   - conda-wrappers
   - pip>=21.0.1
   - poco=1.12.1|>=1.12.5 # 1.12.2 introduced an unguarded #define NOMINMAX which causes a compiler warning. It's resolved on their devel branch so should be fine after 1.12.4
