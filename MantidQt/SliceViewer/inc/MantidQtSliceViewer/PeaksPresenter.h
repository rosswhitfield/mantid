--- conflicted
+++ resolved
@@ -87,14 +87,8 @@
     virtual bool addPeakAt(double plotCoordsPointX, double plotCoordsPointY)
         = 0;
     virtual bool hasPeakAddMode() const = 0;
-<<<<<<< HEAD
-    virtual ~PeaksPresenter() {}
+    ~PeaksPresenter() override{};
 };
-=======
-    ~PeaksPresenter() override{};
-  };
-
->>>>>>> 01b6ecba
 
 typedef boost::shared_ptr<PeaksPresenter> PeaksPresenter_sptr;
 typedef boost::shared_ptr<const PeaksPresenter> PeaksPresenter_const_sptr;
