--- conflicted
+++ resolved
@@ -35,16 +35,15 @@
                                           public ZoomableOnDemand {
 public:
   // Overrriden methods from Peaks Presenter
-<<<<<<< HEAD
-  virtual void update();
-  virtual void updateWithSlicePoint(const PeakBoundingBox &);
-  virtual bool changeShownDim();
-  virtual bool isLabelOfFreeAxis(const std::string &label) const;
-  SetPeaksWorkspaces presentedWorkspaces() const;
-  virtual void setForegroundColor(const PeakViewColor) {
+  void update() override;
+  void updateWithSlicePoint(const PeakBoundingBox &) override;
+  bool changeShownDim() override;
+  bool isLabelOfFreeAxis(const std::string &label) const override;
+  SetPeaksWorkspaces presentedWorkspaces() const override;
+  virtual void setForegroundColor(const PeakViewColor) override {
     /*Do nothing*/
   }
-  virtual void setBackgroundColor(const PeakViewColor) {
+  virtual void setBackgroundColor(const PeakViewColor) override {
     /*Do nothing*/
   }
   /// Get the foreground colour. This should never be used on the composite
@@ -58,16 +57,6 @@
     std::runtime_error("Error: Trying to access getBackgroundPeaViewColor on a"
                        "composite presenter");
     return PeakViewColor();
-=======
-  void update() override;
-  void updateWithSlicePoint(const PeakBoundingBox &) override;
-  bool changeShownDim() override;
-  bool isLabelOfFreeAxis(const std::string &label) const override;
-  SetPeaksWorkspaces presentedWorkspaces() const override;
-  void setForegroundColor(const QColor) override { /*Do nothing*/
-  }
-  void setBackgroundColor(const QColor) override { /*Do nothing*/
->>>>>>> 01b6ecba
   }
   void showBackgroundRadius(const bool) override { /*Do nothing*/
   }
@@ -113,12 +102,7 @@
   /// Get the peaks size into the current projection
   double getPeakSizeIntoProjection() const override;
   /// Enter peak edit mode.
-<<<<<<< HEAD
-  void peakEditMode(EditMode mode);
-=======
   void peakEditMode(EditMode mode) override;
-  /// Change the foreground representation for the peaks of this workspace
->>>>>>> 01b6ecba
   void
   setForegroundColor(boost::shared_ptr<const Mantid::API::IPeaksWorkspace> ws,
                       const PeakViewColor);
