--- conflicted
+++ resolved
@@ -580,1026 +580,6 @@
   startAsyncRebinningPulsesWorker(runNo, nperiods, timeStep, outWSName);
 }
 
-<<<<<<< HEAD
-// Fitting Tab Run Number & Bank handling here
-void MantidQt::CustomInterfaces::EnggDiffractionPresenter::
-    fittingRunNoChanged() {
-
-  try {
-    std::string strFocusedFile = m_view->getFittingRunNo();
-    QString focusedFile = QString::fromStdString(strFocusedFile);
-    // file name
-    Poco::Path selectedfPath(strFocusedFile);
-    Poco::Path bankDir;
-
-    // handling of vectors
-    auto runnoDirVector = m_view->getFittingRunNumVec();
-    runnoDirVector.clear();
-
-    std::string strFPath = selectedfPath.toString();
-    // returns empty if no directory is found
-    std::vector<std::string> splitBaseName =
-        m_view->splitFittingDirectory(strFPath);
-    // runNo when single focused file selected
-    std::vector<std::string> runNoVec;
-
-    if (selectedfPath.isFile() && !splitBaseName.empty()) {
-
-#ifdef __unix__
-      bankDir = selectedfPath.parent();
-#else
-      bankDir = (bankDir).expand(selectedfPath.parent().toString());
-#endif
-      if (!splitBaseName.empty() && splitBaseName.size() > 3) {
-        std::string foc_file = splitBaseName[0] + "_" + splitBaseName[1] + "_" +
-                               splitBaseName[2] + "_" + splitBaseName[3];
-        std::string strBankDir = bankDir.toString();
-
-        if (strBankDir.empty()) {
-          m_view->userWarning(
-              "Invalid Input",
-              "Please check that a valid directory is "
-              "set for Output Folder under Focusing Settings on the "
-              "settings tab. "
-              "Please try again");
-        } else {
-
-          updateFittingDirVec(strBankDir, foc_file, false, runnoDirVector);
-          m_view->setFittingRunNumVec(runnoDirVector);
-
-          // add bank to the combo-box and list view
-          setBankItems();
-          setDefaultBank(splitBaseName, focusedFile);
-          runNoVec.clear();
-          runNoVec.push_back(splitBaseName[1]);
-          auto fittingMultiRunMode = m_view->getFittingMultiRunMode();
-          if (!fittingMultiRunMode)
-            setRunNoItems(runNoVec, false);
-        }
-      }
-      // assuming that no directory is found so look for number
-      // if run number length greater
-    } else if (focusedFile.count() > 4) {
-      if (strFocusedFile.find("-") != std::string::npos) {
-        std::vector<std::string> firstLastRunNoVec;
-        boost::split(firstLastRunNoVec, strFocusedFile, boost::is_any_of("-"));
-        std::string firstRun;
-        std::string lastRun;
-        if (!firstLastRunNoVec.empty()) {
-          firstRun = firstLastRunNoVec[0];
-          lastRun = firstLastRunNoVec[1];
-
-          m_view->setFittingMultiRunMode(true);
-          enableMultiRun(firstRun, lastRun, runnoDirVector);
-        }
-
-      } else {
-        // if given a single run number instead
-        auto focusDir = m_view->getFocusDir();
-
-        if (focusDir.empty()) {
-          m_view->userWarning(
-              "Invalid Input",
-              "Please check that a valid directory is "
-              "set for Output Folder under Focusing Settings on the "
-              "settings tab. "
-              "Please try again");
-        } else {
-
-          updateFittingDirVec(focusDir, strFocusedFile, false, runnoDirVector);
-          m_view->setFittingRunNumVec(runnoDirVector);
-
-          // add bank to the combo-box and list view
-          setBankItems();
-          setDefaultBank(splitBaseName, focusedFile);
-          runNoVec.clear();
-          runNoVec.push_back(strFocusedFile);
-
-          auto fittingMultiRunMode = m_view->getFittingMultiRunMode();
-          if (!fittingMultiRunMode)
-            setRunNoItems(runNoVec, false);
-        }
-      }
-    }
-    // set the directory here to the first in the vector if its not empty
-    if (!runnoDirVector.empty() && !selectedfPath.isFile()) {
-      QString firstDir = QString::fromStdString(runnoDirVector[0]);
-      m_view->setFittingRunNo(firstDir);
-
-    } else if (m_view->getFittingRunNo().empty()) {
-      m_view->userWarning("Invalid Input",
-                          "Invalid directory or run number given. "
-                          "Please try again");
-    }
-
-  } catch (std::runtime_error &re) {
-    m_view->userWarning("Invalid file",
-                        "Unable to select the file; " +
-                            static_cast<std::string>(re.what()));
-    return;
-  }
-}
-
-void EnggDiffractionPresenter::updateFittingDirVec(
-    const std::string &bankDir, const std::string &focusedFile, bool multi_run,
-    std::vector<std::string> &fittingRunNoDirVec) {
-
-  try {
-    std::string cwd(bankDir);
-    Poco::DirectoryIterator it(cwd);
-    Poco::DirectoryIterator end;
-    while (it != end) {
-      if (it->isFile()) {
-        std::string itFilePath = it->path();
-        Poco::Path itBankfPath(itFilePath);
-
-        std::string itbankFileName = itBankfPath.getBaseName();
-        // check if it not any other file.. e.g: texture
-        if (itbankFileName.find(focusedFile) != std::string::npos) {
-          fittingRunNoDirVec.push_back(itFilePath);
-          if (multi_run)
-            return;
-        }
-      }
-      ++it;
-    }
-  } catch (std::runtime_error &re) {
-    m_view->userWarning("Invalid file",
-                        "File not found in the following directory; " +
-                            bankDir + ". " +
-                            static_cast<std::string>(re.what()));
-  }
-}
-
-void EnggDiffractionPresenter::enableMultiRun(
-    std::string firstRun, std::string lastRun,
-    std::vector<std::string> &fittingRunNoDirVec) {
-
-  bool firstDig = isDigit(firstRun);
-  bool lastDig = isDigit(lastRun);
-
-  std::vector<std::string> RunNumberVec;
-  if (firstDig && lastDig) {
-    int firstNum = std::stoi(firstRun);
-    int lastNum = std::stoi(lastRun);
-
-    if ((lastNum - firstNum) > 200) {
-      m_view->userWarning(
-          "Please try again",
-          "The specified run number range is "
-          "far to big, please try a smaller range of consecutive run numbers.");
-    }
-
-    else if (firstNum <= lastNum) {
-
-      for (int i = firstNum; i <= lastNum; i++) {
-        RunNumberVec.push_back(std::to_string(i));
-      }
-
-      auto focusDir = m_view->getFocusDir();
-      if (focusDir.empty()) {
-        m_view->userWarning(
-            "Invalid Input",
-            "Please check that a valid directory is "
-            "set for Output Folder under Focusing Settings on the "
-            "settings tab. "
-            "Please try again");
-      } else {
-        // if given a single run number instead
-        for (size_t i = 0; i < RunNumberVec.size(); i++) {
-          updateFittingDirVec(focusDir, RunNumberVec[i], true,
-                              fittingRunNoDirVec);
-        }
-        int diff = (lastNum - firstNum) + 1;
-        auto global_vec_size = fittingRunNoDirVec.size();
-        if (size_t(diff) == global_vec_size) {
-
-          setRunNoItems(RunNumberVec, true);
-
-          m_view->setBankEmit();
-        }
-      }
-    } else {
-      m_view->userWarning("Invalid Run Number",
-                          "One or more run file not found "
-                          "from the specified range of runs."
-                          "Please try again");
-    }
-  } else {
-    m_view->userWarning("Invalid Run Number",
-                        "The specfied range of run number "
-                        "entered is invalid. Please try again");
-  }
-}
-
-// Process Fitting Peaks begins here
-
-void EnggDiffractionPresenter::processFitPeaks() {
-  const std::string focusedRunNo = m_view->getFittingRunNo();
-  std::string fittingPeaks = m_view->fittingPeaksData();
-
-  const std::string fitPeaksData = validateFittingexpectedPeaks(fittingPeaks);
-
-  g_log.debug() << "the expected peaks are: " << fitPeaksData << '\n';
-
-  try {
-    inputChecksBeforeFitting(focusedRunNo, fitPeaksData);
-  } catch (std::invalid_argument &ia) {
-    m_view->userWarning("Error in the inputs required for fitting", ia.what());
-    return;
-  }
-
-  const std::string outWSName = "engggui_fitting_fit_peak_ws";
-  g_log.notice() << "EnggDiffraction GUI: starting new "
-                    "single peak fits into workspace '" +
-                        outWSName + "'. This "
-                                    "may take some seconds... \n";
-
-  m_view->showStatus("Fitting single peaks...");
-  // disable GUI to avoid any double threads
-  m_view->enableCalibrateAndFocusActions(false);
-  // startAsyncFittingWorker
-  // doFitting()
-  startAsyncFittingWorker(focusedRunNo, fitPeaksData);
-}
-
-void EnggDiffractionPresenter::inputChecksBeforeFitting(
-    const std::string &focusedRunNo, const std::string &expectedPeaks) {
-  if (focusedRunNo.size() == 0) {
-    throw std::invalid_argument(
-        "Focused Run "
-        "cannot be empty and must be a valid directory");
-  }
-
-  Poco::File file(focusedRunNo);
-  if (!file.exists()) {
-    throw std::invalid_argument("The focused workspace file for single peak "
-                                "fitting could not be found: " +
-                                focusedRunNo);
-  }
-
-  if (expectedPeaks.empty()) {
-    g_log.warning() << "Expected peaks were not passed, via fitting interface, "
-                       "the default list of "
-                       "expected peaks will be utilised instead.\n";
-  }
-  bool contains_non_digits =
-      expectedPeaks.find_first_not_of("0123456789,. ") != std::string::npos;
-  if (contains_non_digits) {
-    throw std::invalid_argument("The expected peaks provided " + expectedPeaks +
-                                " is invalid, "
-                                "fitting process failed. Please try again!");
-  }
-}
-
-std::string EnggDiffractionPresenter::validateFittingexpectedPeaks(
-    std::string &expectedPeaks) const {
-
-  if (!expectedPeaks.empty()) {
-
-    g_log.debug() << "Validating the expected peak list.\n";
-
-    auto *comma = ",";
-
-    for (size_t i = 0; i < expectedPeaks.size() - 1; i++) {
-      size_t j = i + 1;
-
-      if (expectedPeaks[i] == *comma && expectedPeaks[i] == expectedPeaks[j]) {
-        expectedPeaks.erase(j, 1);
-        i--;
-
-      } else {
-        ++j;
-      }
-    }
-
-    size_t strLength = expectedPeaks.length() - 1;
-    if (expectedPeaks.at(size_t(0)) == ',') {
-      expectedPeaks.erase(size_t(0), 1);
-      strLength -= size_t(1);
-    }
-
-    if (expectedPeaks.at(strLength) == ',') {
-      expectedPeaks.erase(strLength, 1);
-    }
-
-    m_view->setPeakList(expectedPeaks);
-  }
-
-  return expectedPeaks;
-}
-
-void EnggDiffractionPresenter::startAsyncFittingWorker(
-    const std::string &focusedRunNo, const std::string &expectedPeaks) {
-
-  delete m_workerThread;
-  m_workerThread = new QThread(this);
-  EnggDiffWorker *worker =
-      new EnggDiffWorker(this, focusedRunNo, expectedPeaks);
-  worker->moveToThread(m_workerThread);
-
-  connect(m_workerThread, SIGNAL(started()), worker, SLOT(fitting()));
-  connect(worker, SIGNAL(finished()), this, SLOT(fittingFinished()));
-  // early delete of thread and worker
-  connect(m_workerThread, SIGNAL(finished()), m_workerThread,
-          SLOT(deleteLater()), Qt::DirectConnection);
-  connect(worker, SIGNAL(finished()), worker, SLOT(deleteLater()));
-  m_workerThread->start();
-}
-
-void EnggDiffractionPresenter::setDifcTzero(MatrixWorkspace_sptr wks) const {
-  size_t bankID = 1;
-  // attempt to guess bankID - this should be done in code that is currently
-  // in the view
-  auto fittingFilename = m_view->getFittingRunNo();
-  Poco::File fittingFile(fittingFilename);
-  if (fittingFile.exists()) {
-    Poco::Path path(fittingFile.path());
-    auto name = path.getBaseName();
-    std::vector<std::string> chunks;
-    boost::split(chunks, name, boost::is_any_of("_"));
-    if (!chunks.empty()) {
-      try {
-        bankID = boost::lexical_cast<size_t>(chunks.back());
-      } catch (std::runtime_error &) {
-      }
-    }
-  }
-
-  const std::string units = "none";
-  auto &run = wks->mutableRun();
-
-  if (m_currentCalibParms.empty()) {
-    run.addProperty<int>("bankid", 1, units, true);
-    run.addProperty<double>("difc", 18400.0, units, true);
-    run.addProperty<double>("difa", 0.0, units, true);
-    run.addProperty<double>("tzero", 4.0, units, true);
-  } else {
-    GSASCalibrationParms parms(0, 0.0, 0.0, 0.0);
-    for (const auto &p : m_currentCalibParms) {
-      if (p.bankid == bankID) {
-        parms = p;
-        break;
-      }
-    }
-    if (0 == parms.difc)
-      parms = m_currentCalibParms.front();
-
-    run.addProperty<int>("bankid", static_cast<int>(parms.bankid), units, true);
-    run.addProperty<double>("difc", parms.difc, units, true);
-    run.addProperty<double>("difa", parms.difa, units, true);
-    run.addProperty<double>("tzero", parms.tzero, units, true);
-  }
-}
-
-void EnggDiffractionPresenter::doFitting(const std::string &focusedRunNo,
-                                         const std::string &expectedPeaks) {
-  g_log.notice() << "EnggDiffraction GUI: starting new fitting with file "
-                 << focusedRunNo << ". This may take a few seconds... \n";
-
-  MatrixWorkspace_sptr focusedWS;
-  m_fittingFinishedOK = false;
-
-  // load the focused workspace file to perform single peak fits
-  try {
-    auto load =
-        Mantid::API::AlgorithmManager::Instance().createUnmanaged("Load");
-    load->initialize();
-    load->setPropertyValue("Filename", focusedRunNo);
-    load->setPropertyValue("OutputWorkspace", g_focusedFittingWSName);
-    load->execute();
-
-    AnalysisDataServiceImpl &ADS = Mantid::API::AnalysisDataService::Instance();
-    focusedWS = ADS.retrieveWS<MatrixWorkspace>(g_focusedFittingWSName);
-  } catch (std::runtime_error &re) {
-    g_log.error()
-        << "Error while loading focused data. "
-           "Could not run the algorithm Load succesfully for the Fit "
-           "peaks (file name: " +
-               focusedRunNo + "). Error description: " + re.what() +
-               " Please check also the previous log messages for details.";
-    return;
-  }
-
-  setDifcTzero(focusedWS);
-
-  // run the algorithm EnggFitPeaks with workspace loaded above
-  // requires unit in Time of Flight
-  auto enggFitPeaks =
-      Mantid::API::AlgorithmManager::Instance().createUnmanaged("EnggFitPeaks");
-  const std::string focusedFitPeaksTableName =
-      "engggui_fitting_fitpeaks_params";
-
-  // delete existing table workspace to avoid confusion
-  AnalysisDataServiceImpl &ADS = Mantid::API::AnalysisDataService::Instance();
-  if (ADS.doesExist(focusedFitPeaksTableName)) {
-    ADS.remove(focusedFitPeaksTableName);
-  }
-
-  try {
-    enggFitPeaks->initialize();
-    enggFitPeaks->setProperty("InputWorkspace", focusedWS);
-    if (!expectedPeaks.empty()) {
-      enggFitPeaks->setProperty("expectedPeaks", expectedPeaks);
-    }
-    enggFitPeaks->setProperty("FittedPeaks", focusedFitPeaksTableName);
-    enggFitPeaks->execute();
-  } catch (std::exception &re) {
-    g_log.error() << "Could not run the algorithm EnggFitPeaks "
-                     "successfully for bank, "
-                     // bank name
-                     "Error description: " +
-                         static_cast<std::string>(re.what()) +
-                         " Please check also the log message for detail.\n";
-  }
-
-  try {
-    runFittingAlgs(focusedFitPeaksTableName, g_focusedFittingWSName);
-
-  } catch (std::invalid_argument &ia) {
-    g_log.error() << "Error, Fitting could not finish off correctly, " +
-                         std::string(ia.what()) << '\n';
-    return;
-  }
-}
-
-void EnggDiffractionPresenter::runFittingAlgs(
-    std::string focusedFitPeaksTableName, std::string focusedWSName) {
-  // retrieve the table with parameters
-  auto &ADS = Mantid::API::AnalysisDataService::Instance();
-  if (!ADS.doesExist(focusedFitPeaksTableName)) {
-    // convert units so valid dSpacing peaks can still be added to gui
-    if (ADS.doesExist(g_focusedFittingWSName)) {
-      convertUnits(g_focusedFittingWSName);
-    }
-
-    throw std::invalid_argument(
-        focusedFitPeaksTableName +
-        " workspace could not be found. "
-        "Please check the log messages for more details.");
-  }
-
-  auto table = ADS.retrieveWS<ITableWorkspace>(focusedFitPeaksTableName);
-  size_t rowCount = table->rowCount();
-  const std::string single_peak_out_WS = "engggui_fitting_single_peaks";
-  std::string currentPeakOutWS;
-
-  std::string Bk2BkExpFunctionStr;
-  std::string startX = "";
-  std::string endX = "";
-  for (size_t i = 0; i < rowCount; i++) {
-    // get the functionStrFactory to generate the string for function
-    // property, returns the string with i row from table workspace
-    // table is just passed so it works?
-    Bk2BkExpFunctionStr =
-        functionStrFactory(table, focusedFitPeaksTableName, i, startX, endX);
-
-    g_log.debug() << "startX: " + startX + " . endX: " + endX << '\n';
-
-    currentPeakOutWS = "__engggui_fitting_single_peaks" + std::to_string(i);
-
-    // run EvaluateFunction algorithm with focused workspace to produce
-    // the correct fit function
-    // focusedWSName is not going to change as its always going to be from
-    // single workspace
-    runEvaluateFunctionAlg(Bk2BkExpFunctionStr, focusedWSName, currentPeakOutWS,
-                           startX, endX);
-
-    // crop workspace so only the correct workspace index is plotted
-    runCropWorkspaceAlg(currentPeakOutWS);
-
-    // apply the same binning as a focused workspace
-    runRebinToWorkspaceAlg(currentPeakOutWS);
-
-    // if the first peak
-    if (i == size_t(0)) {
-
-      // create a workspace clone of bank focus file
-      // this will import all information of the previous file
-      runCloneWorkspaceAlg(focusedWSName, single_peak_out_WS);
-
-      setDataToClonedWS(currentPeakOutWS, single_peak_out_WS);
-      ADS.remove(currentPeakOutWS);
-    } else {
-      const std::string currentPeakClonedWS =
-          "__engggui_fitting_cloned_peaks" + std::to_string(i);
-
-      runCloneWorkspaceAlg(focusedWSName, currentPeakClonedWS);
-
-      setDataToClonedWS(currentPeakOutWS, currentPeakClonedWS);
-
-      // append all peaks in to single workspace & remove
-      runAppendSpectraAlg(single_peak_out_WS, currentPeakClonedWS);
-      ADS.remove(currentPeakOutWS);
-      ADS.remove(currentPeakClonedWS);
-    }
-  }
-
-  convertUnits(g_focusedFittingWSName);
-
-  // convert units for both workspaces to dSpacing from ToF
-  if (rowCount > size_t(0)) {
-    auto swks = ADS.retrieveWS<MatrixWorkspace>(single_peak_out_WS);
-    setDifcTzero(swks);
-    convertUnits(single_peak_out_WS);
-  } else {
-    g_log.error() << "The engggui_fitting_fitpeaks_params table produced is"
-                     "empty. Please try again!\n";
-  }
-
-  m_fittingFinishedOK = true;
-}
-
-std::string EnggDiffractionPresenter::functionStrFactory(
-    Mantid::API::ITableWorkspace_sptr &paramTableWS, std::string tableName,
-    size_t row, std::string &startX, std::string &endX) {
-  const double windowLeft = 9;
-  const double windowRight = 12;
-
-  AnalysisDataServiceImpl &ADS = Mantid::API::AnalysisDataService::Instance();
-  paramTableWS = ADS.retrieveWS<ITableWorkspace>(tableName);
-
-  double A0 = paramTableWS->cell<double>(row, size_t(1));
-  double A1 = paramTableWS->cell<double>(row, size_t(3));
-  double I = paramTableWS->cell<double>(row, size_t(13));
-  double A = paramTableWS->cell<double>(row, size_t(7));
-  double B = paramTableWS->cell<double>(row, size_t(9));
-  double X0 = paramTableWS->cell<double>(row, size_t(5));
-  double S = paramTableWS->cell<double>(row, size_t(11));
-
-  startX = boost::lexical_cast<std::string>(X0 - (windowLeft * S));
-  endX = boost::lexical_cast<std::string>(X0 + (windowRight * S));
-
-  std::string functionStr =
-      "name=LinearBackground,A0=" + boost::lexical_cast<std::string>(A0) +
-      ",A1=" + boost::lexical_cast<std::string>(A1) +
-      ";name=BackToBackExponential,I=" + boost::lexical_cast<std::string>(I) +
-      ",A=" + boost::lexical_cast<std::string>(A) + ",B=" +
-      boost::lexical_cast<std::string>(B) + ",X0=" +
-      boost::lexical_cast<std::string>(X0) + ",S=" +
-      boost::lexical_cast<std::string>(S);
-
-  return functionStr;
-}
-
-void EnggDiffractionPresenter::runEvaluateFunctionAlg(
-    const std::string &bk2BkExpFunction, const std::string &InputName,
-    const std::string &OutputName, const std::string &startX,
-    const std::string &endX) {
-
-  auto evalFunc = Mantid::API::AlgorithmManager::Instance().createUnmanaged(
-      "EvaluateFunction");
-  g_log.notice() << "EvaluateFunction algorithm has started\n";
-  try {
-    evalFunc->initialize();
-    evalFunc->setProperty("Function", bk2BkExpFunction);
-    evalFunc->setProperty("InputWorkspace", InputName);
-    evalFunc->setProperty("OutputWorkspace", OutputName);
-    evalFunc->setProperty("StartX", startX);
-    evalFunc->setProperty("EndX", endX);
-    evalFunc->execute();
-  } catch (std::runtime_error &re) {
-    g_log.error() << "Could not run the algorithm EvaluateFunction, "
-                     "Error description: " +
-                         static_cast<std::string>(re.what()) << '\n';
-  }
-}
-
-void EnggDiffractionPresenter::runCropWorkspaceAlg(std::string workspaceName) {
-  auto cropWS = Mantid::API::AlgorithmManager::Instance().createUnmanaged(
-      "CropWorkspace");
-  try {
-    cropWS->initialize();
-    cropWS->setProperty("InputWorkspace", workspaceName);
-    cropWS->setProperty("OutputWorkspace", workspaceName);
-    cropWS->setProperty("StartWorkspaceIndex", 1);
-    cropWS->setProperty("EndWorkspaceIndex", 1);
-    cropWS->execute();
-  } catch (std::runtime_error &re) {
-    g_log.error() << "Could not run the algorithm CropWorkspace, "
-                     "Error description: " +
-                         static_cast<std::string>(re.what()) << '\n';
-  }
-}
-
-void EnggDiffractionPresenter::runAppendSpectraAlg(std::string workspace1Name,
-                                                   std::string workspace2Name) {
-  auto appendSpec = Mantid::API::AlgorithmManager::Instance().createUnmanaged(
-      "AppendSpectra");
-  try {
-    appendSpec->initialize();
-    appendSpec->setProperty("InputWorkspace1", workspace1Name);
-    appendSpec->setProperty("InputWorkspace2", workspace2Name);
-    appendSpec->setProperty("OutputWorkspace", workspace1Name);
-    appendSpec->execute();
-  } catch (std::runtime_error &re) {
-    g_log.error() << "Could not run the algorithm AppendWorkspace, "
-                     "Error description: " +
-                         static_cast<std::string>(re.what()) << '\n';
-  }
-}
-
-void EnggDiffractionPresenter::runRebinToWorkspaceAlg(
-    std::string workspaceName) {
-  auto RebinToWs = Mantid::API::AlgorithmManager::Instance().createUnmanaged(
-      "RebinToWorkspace");
-  try {
-    RebinToWs->initialize();
-    RebinToWs->setProperty("WorkspaceToRebin", workspaceName);
-    RebinToWs->setProperty("WorkspaceToMatch", g_focusedFittingWSName);
-    RebinToWs->setProperty("OutputWorkspace", workspaceName);
-    RebinToWs->execute();
-  } catch (std::runtime_error &re) {
-    g_log.error() << "Could not run the algorithm RebinToWorkspace, "
-                     "Error description: " +
-                         static_cast<std::string>(re.what()) << '\n';
-  }
-}
-
-/**
- * Converts from time-of-flight to d-spacing
- *
- * @param workspaceName name of the workspace to convert (in place)
- */
-void EnggDiffractionPresenter::convertUnits(std::string workspaceName) {
-  // Here using the GSAS (DIFC, TZERO) parameters seems preferred
-  if (g_useAlignDetectors) {
-    runAlignDetectorsAlg(workspaceName);
-  } else {
-    runConvertUnitsAlg(workspaceName);
-  }
-}
-
-void EnggDiffractionPresenter::getDifcTzero(MatrixWorkspace_const_sptr wks,
-                                            double &difc, double &difa,
-                                            double &tzero) const {
-
-  try {
-    const auto run = wks->run();
-    // long, step by step way:
-    // auto propC = run.getLogData("difc");
-    // auto doubleC =
-    //     dynamic_cast<Mantid::Kernel::PropertyWithValue<double> *>(propC);
-    // if (!doubleC)
-    //   throw Mantid::Kernel::Exception::NotFoundError(
-    //       "Required difc property not found in workspace.", "difc");
-    difc = run.getPropertyValueAsType<double>("difc");
-    difa = run.getPropertyValueAsType<double>("difa");
-    tzero = run.getPropertyValueAsType<double>("tzero");
-
-  } catch (std::runtime_error &rexc) {
-    // fallback to something reasonable / approximate values so
-    // the fitting tab can work minimally
-    difa = tzero = 0.0;
-    difc = 18400;
-    g_log.warning()
-        << "Could not retrieve the DIFC, DIFA, TZERO values from the workspace "
-        << wks->name() << ". Using default, which is not adjusted for this "
-                          "workspace/run: DIFA: " << difa << ", DIFC: " << difc
-        << ", TZERO: " << tzero << ". Error details: " << rexc.what() << '\n';
-  }
-}
-
-/**
- * Converts units from time-of-flight to d-spacing, using
- * AlignDetectors.  This is the GSAS-style alternative to using the
- * algorithm ConvertUnits.  Needs to make sure that the workspace is
- * not of distribution type (and use the algorithm
- * ConvertFromDistribution if it is). This is a requirement of
- * AlignDetectors.
- *
- * @param workspaceName name of the workspace to convert
- */
-void EnggDiffractionPresenter::runAlignDetectorsAlg(std::string workspaceName) {
-  const std::string targetUnit = "dSpacing";
-  const std::string algName = "AlignDetectors";
-
-  const auto &ADS = Mantid::API::AnalysisDataService::Instance();
-  auto inputWS = ADS.retrieveWS<MatrixWorkspace>(workspaceName);
-  if (!inputWS)
-    return;
-
-  double difc, difa, tzero;
-  getDifcTzero(inputWS, difc, difa, tzero);
-
-  // create a table with the GSAS calibration parameters
-  ITableWorkspace_sptr difcTable;
-  try {
-    difcTable = Mantid::API::WorkspaceFactory::Instance().createTable();
-    if (!difcTable) {
-      return;
-    }
-    difcTable->addColumn("int", "detid");
-    difcTable->addColumn("double", "difc");
-    difcTable->addColumn("double", "difa");
-    difcTable->addColumn("double", "tzero");
-    TableRow row = difcTable->appendRow();
-    auto &spec = inputWS->getSpectrum(0);
-    Mantid::detid_t detID = *(spec.getDetectorIDs().cbegin());
-
-    row << detID << difc << difa << tzero;
-  } catch (std::runtime_error &rexc) {
-    g_log.error() << "Failed to prepare calibration table input to convert "
-                     "units with the algorithm " << algName
-                  << ". Error details: " << rexc.what() << '\n';
-    return;
-  }
-
-  // AlignDetectors doesn't take distribution workspaces (it enforces
-  // RawCountValidator)
-  if (inputWS->isDistribution()) {
-    try {
-      auto alg = Mantid::API::AlgorithmManager::Instance().createUnmanaged(
-          "ConvertFromDistribution");
-      alg->initialize();
-      alg->setProperty("Workspace", workspaceName);
-      alg->execute();
-    } catch (std::runtime_error &rexc) {
-      g_log.error() << "Could not run ConvertFromDistribution. Error: "
-                    << rexc.what() << '\n';
-      return;
-    }
-  }
-
-  try {
-    auto alg =
-        Mantid::API::AlgorithmManager::Instance().createUnmanaged(algName);
-    alg->initialize();
-    alg->setProperty("InputWorkspace", workspaceName);
-    alg->setProperty("OutputWorkspace", workspaceName);
-    alg->setProperty("CalibrationWorkspace", difcTable);
-    alg->execute();
-  } catch (std::runtime_error &rexc) {
-    g_log.error() << "Could not run the algorithm " << algName
-                  << " to convert workspace to " << targetUnit
-                  << ", Error details: " + static_cast<std::string>(rexc.what())
-                  << '\n';
-  }
-}
-
-void EnggDiffractionPresenter::runConvertUnitsAlg(std::string workspaceName) {
-  const std::string targetUnit = "dSpacing";
-  auto ConvertUnits =
-      Mantid::API::AlgorithmManager::Instance().createUnmanaged("ConvertUnits");
-  try {
-    ConvertUnits->initialize();
-    ConvertUnits->setProperty("InputWorkspace", workspaceName);
-    ConvertUnits->setProperty("OutputWorkspace", workspaceName);
-    ConvertUnits->setProperty("Target", targetUnit);
-    ConvertUnits->setPropertyValue("EMode", "Elastic");
-    ConvertUnits->execute();
-  } catch (std::runtime_error &re) {
-    g_log.error() << "Could not run the algorithm ConvertUnits to convert "
-                     "workspace to " << targetUnit
-                  << ", Error description: " +
-                         static_cast<std::string>(re.what()) << '\n';
-  }
-}
-
-void EnggDiffractionPresenter::runCloneWorkspaceAlg(
-    std::string inputWorkspace, const std::string &outputWorkspace) {
-
-  auto cloneWorkspace =
-      Mantid::API::AlgorithmManager::Instance().createUnmanaged(
-          "CloneWorkspace");
-  try {
-    cloneWorkspace->initialize();
-    cloneWorkspace->setProperty("InputWorkspace", inputWorkspace);
-    cloneWorkspace->setProperty("OutputWorkspace", outputWorkspace);
-    cloneWorkspace->execute();
-  } catch (std::runtime_error &re) {
-    g_log.error() << "Could not run the algorithm CreateWorkspace, "
-                     "Error description: " +
-                         static_cast<std::string>(re.what()) << '\n';
-  }
-}
-
-void EnggDiffractionPresenter::setDataToClonedWS(std::string &current_WS,
-                                                 const std::string &cloned_WS) {
-  AnalysisDataServiceImpl &ADS = Mantid::API::AnalysisDataService::Instance();
-  auto currentPeakWS = ADS.retrieveWS<MatrixWorkspace>(current_WS);
-  auto currentClonedWS = ADS.retrieveWS<MatrixWorkspace>(cloned_WS);
-  currentClonedWS->dataY(0) = currentPeakWS->readY(0);
-  currentClonedWS->dataE(0) = currentPeakWS->readE(0);
-}
-
-void EnggDiffractionPresenter::setBankItems() {
-  try {
-    auto fitting_runno_vector = m_view->getFittingRunNumVec();
-
-    if (!fitting_runno_vector.empty()) {
-
-      // delete previous bank added to the list
-      m_view->clearFittingComboBox();
-
-      for (size_t i = 0; i < fitting_runno_vector.size(); i++) {
-        Poco::Path vecFile(fitting_runno_vector[i]);
-        std::string strVecFile = vecFile.toString();
-        // split the directory from m_fitting_runno_dir_vec
-        std::vector<std::string> vecFileSplit =
-            m_view->splitFittingDirectory(strVecFile);
-
-        // get the last split in vector which will be bank
-        std::string bankID = (vecFileSplit.back());
-
-        bool digit = isDigit(bankID);
-
-        if (digit || bankID == "cropped") {
-          m_view->addBankItem(bankID);
-        } else {
-          QString qBank = QString("Bank %1").arg(i + 1);
-          m_view->addBankItem(qBank.toStdString());
-        }
-      }
-
-      m_view->enableFittingComboBox(true);
-    } else {
-      // upon invalid file
-      // disable the widgets when only one related file found
-      m_view->enableFittingComboBox(false);
-
-      m_view->clearFittingComboBox();
-    }
-
-  } catch (std::runtime_error &re) {
-    m_view->userWarning("Unable to insert items: ",
-                        "Could not add banks to "
-                        "combo-box or list widget; " +
-                            static_cast<std::string>(re.what()) +
-                            ". Please try again");
-  }
-}
-
-void EnggDiffractionPresenter::setRunNoItems(
-    std::vector<std::string> runNumVector, bool multiRun) {
-  try {
-    if (!runNumVector.empty()) {
-
-      // delete previous bank added to the list
-      m_view->clearFittingListWidget();
-
-      for (size_t i = 0; i < runNumVector.size(); i++) {
-
-        // get the last split in vector which will be bank
-        std::string currentRun = (runNumVector[i]);
-
-        m_view->addRunNoItem(currentRun);
-      }
-
-      if (multiRun) {
-        m_view->enableFittingListWidget(true);
-
-        auto currentIndex = m_view->getFittingListWidgetCurrentRow();
-        if (currentIndex == -1)
-          m_view->setFittingListWidgetCurrentRow(0);
-      } else {
-        m_view->enableFittingListWidget(false);
-      }
-    }
-
-    else {
-      // upon invalid file
-      // disable the widgets when only one related file found
-      m_view->enableFittingListWidget(false);
-
-      m_view->clearFittingListWidget();
-    }
-
-  } catch (std::runtime_error &re) {
-    m_view->userWarning("Unable to insert items: ",
-                        "Could not add list widget; " +
-                            static_cast<std::string>(re.what()) +
-                            ". Please try again");
-  }
-}
-
-void EnggDiffractionPresenter::setDefaultBank(
-    std::vector<std::string> splittedBaseName, QString selectedFile) {
-
-  if (!splittedBaseName.empty()) {
-
-    std::string bankID = (splittedBaseName.back());
-    auto combo_data = m_view->getFittingComboIdx(bankID);
-
-    if (combo_data > -1) {
-      m_view->setBankIdComboBox(combo_data);
-    } else {
-      m_view->setFittingRunNo(selectedFile);
-    }
-  }
-  // check if the vector is not empty so that the first directory
-  // can be assigned to text-field when number is given
-  else if (!m_view->getFittingRunNumVec().empty()) {
-    auto firstDir = m_view->getFittingRunNumVec().at(0);
-    auto intialDir = QString::fromStdString(firstDir);
-    m_view->setFittingRunNo(intialDir);
-  }
-  // if nothing found related to text-field input
-  else if (!m_view->getFittingRunNo().empty())
-    m_view->setFittingRunNo(selectedFile);
-}
-
-bool EnggDiffractionPresenter::isDigit(std::string text) {
-  for (size_t i = 0; i < text.size(); i++) {
-    char *str = &text[i];
-    if (std::isdigit(*str)) {
-      return true;
-    }
-  }
-  return false;
-}
-
-void EnggDiffractionPresenter::plotFitPeaksCurves() {
-  AnalysisDataServiceImpl &ADS = Mantid::API::AnalysisDataService::Instance();
-  std::string singlePeaksWs = "engggui_fitting_single_peaks";
-
-  if (!ADS.doesExist(singlePeaksWs) && !ADS.doesExist(g_focusedFittingWSName)) {
-    g_log.error() << "Fitting results could not be plotted as there is no " +
-                         singlePeaksWs + " or " + g_focusedFittingWSName +
-                         " workspace found.\n";
-    m_view->showStatus("Error while fitting peaks");
-    return;
-  }
-
-  try {
-    auto focusedPeaksWS =
-        ADS.retrieveWS<MatrixWorkspace>(g_focusedFittingWSName);
-    auto focusedData = ALCHelper::curveDataFromWs(focusedPeaksWS);
-    m_view->setDataVector(focusedData, true, m_fittingFinishedOK);
-
-    if (m_fittingFinishedOK) {
-      g_log.debug() << "single peaks fitting being plotted now.\n";
-      auto singlePeaksWS = ADS.retrieveWS<MatrixWorkspace>(singlePeaksWs);
-      auto singlePeaksData = ALCHelper::curveDataFromWs(singlePeaksWS);
-      m_view->setDataVector(singlePeaksData, false, true);
-      m_view->showStatus("Peaks fitted successfully");
-
-    } else {
-      g_log.notice()
-          << "Focused workspace has been plotted to the "
-             "graph; further peaks can be adding using Peak Tools.\n";
-      g_log.warning() << "Peaks could not be plotted as the fitting process "
-                         "did not finish correctly.\n";
-      m_view->showStatus("No peaks could be fitted");
-    }
-
-  } catch (std::runtime_error) {
-    g_log.error()
-        << "Unable to finish of the plotting of the graph for "
-           "engggui_fitting_focused_fitpeaks  workspace. Error "
-           "description. Please check also the log message for detail.";
-
-    m_view->showStatus("Error while plotting the peaks fitted");
-    throw;
-  }
-}
-
-void EnggDiffractionPresenter::fittingFinished() {
-  if (!m_view)
-    return;
-
-  if (!m_fittingFinishedOK) {
-    g_log.warning() << "The single peak fitting did not finish correctly.\n";
-    if (m_workerThread) {
-      delete m_workerThread;
-      m_workerThread = NULL;
-    }
-
-    m_view->showStatus(
-        "Single peak fitting process did not complete successfully");
-  } else {
-    g_log.notice() << "The single peak fitting finished - the output "
-                      "workspace is ready.\n";
-
-    m_view->showStatus("Single peak fittin process finished. Ready");
-    if (m_workerThread) {
-      delete m_workerThread;
-      m_workerThread = NULL;
-    }
-  }
-
-  try {
-    // should now plot the focused workspace when single peak fitting
-    // process fails
-    plotFitPeaksCurves();
-
-  } catch (std::runtime_error &re) {
-    g_log.error() << "Unable to finish the plotting of the graph for "
-                     "engggui_fitting_focused_fitpeaks workspace. Error "
-                     "description: " +
-                         static_cast<std::string>(re.what()) +
-                         " Please check also the log message for detail.";
-    throw;
-  }
-  g_log.notice() << "EnggDiffraction GUI: plotting of peaks for single peak "
-                    "fits has completed. \n";
-
-  // enable the GUI
-  m_view->enableCalibrateAndFocusActions(true);
-}
-
-=======
->>>>>>> e8c17377
 void EnggDiffractionPresenter::processLogMsg() {
   std::vector<std::string> msgs = m_view->logMsgs();
   for (size_t i = 0; i < msgs.size(); i++) {
