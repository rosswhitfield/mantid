#ifndef MANTID_CUSTOMINTERFACES_REFLDATAPROCESSORPRESENTERTEST_H
#define MANTID_CUSTOMINTERFACES_REFLDATAPROCESSORPRESENTERTEST_H

#include <cxxtest/TestSuite.h>
#include <gmock/gmock.h>
#include <gtest/gtest.h>

#include "MantidAPI/FrameworkManager.h"
#include "MantidAPI/TableRow.h"
#include "MantidDataObjects/EventWorkspace.h"
#include "MantidQtCustomInterfaces/Reflectometry/ReflGenericDataProcessorPresenterFactory.h"
#include "MantidQtMantidWidgets/DataProcessorUI/DataProcessorMockObjects.h"
#include "MantidQtMantidWidgets/DataProcessorUI/ProgressableViewMockObject.h"
#include "MantidTestHelpers/WorkspaceCreationHelper.h"

using namespace Mantid::API;
using namespace MantidQt::CustomInterfaces;
using namespace testing;

class ReflDataProcessorPresenterTest : public CxxTest::TestSuite {

private:
  ITableWorkspace_sptr
  createWorkspace(const std::string &wsName,
                  const DataProcessorWhiteList &whitelist) {
    ITableWorkspace_sptr ws = WorkspaceFactory::Instance().createTable();

    const int ncols = static_cast<int>(whitelist.size());

    auto colGroup = ws->addColumn("str", "Group");
    colGroup->setPlotType(0);

    for (int col = 0; col < ncols; col++) {
      auto column = ws->addColumn("str", whitelist.colNameFromColIndex(col));
      column->setPlotType(0);
    }

    if (wsName.length() > 0)
      AnalysisDataService::Instance().addOrReplace(wsName, ws);

    return ws;
  }

  ITableWorkspace_sptr
  createPrefilledWorkspace(const std::string &wsName,
                           const DataProcessorWhiteList &whitelist) {
    auto ws = createWorkspace(wsName, whitelist);
    const std::vector<std::string> group{"0", "0", "1", "1"};
    const std::vector<std::string> run{"13460", "13462", "13469", "13470"};
    const std::vector<std::string> angle{"0.7", "2.3", "0.7", "2.3"};
    const std::string transRun = "13463,13464";
    const std::vector<std::string> qMin{"0.01", "0.035", "0.01", "0.01"};
    const std::vector<std::string> qMax{"0.06", "0.3", "0.06", "0.06"};
    const std::string dqq = "0.04";
    const std::string scale = "1";
    const std::string options = "";
    for (int i = 0; i < 4; ++i) {
      TableRow row = ws->appendRow();
      row << group[i] << run[i] << angle[i] << transRun << qMin[i] << qMax[i]
          << dqq << scale << options;
    }
    return ws;
  }

  ITableWorkspace_sptr
  createPrefilledMixedWorkspace(const std::string &wsName,
                                const DataProcessorWhiteList &whitelist) {
    auto ws = createWorkspace(wsName, whitelist);
    const std::string group = "0";
    const std::vector<std::string> run{"38415", "38417"};
    const std::string angle = "0.5069";
    const std::string transRun = "38393";
    const std::string qMin = "0.0065";
    const std::string qMax = "0.0737";
    const std::vector<std::string> dqq{"0.0148", "0.0198"};
    const std::string scale = "1";
    const std::string options = "";
    for (int i = 0; i < 2; ++i) {
      TableRow row = ws->appendRow();
      row << group << run[i] << angle << transRun << qMin << qMax << dqq[i]
          << scale << options;
    }
    return ws;
  }

  ITableWorkspace_sptr
  createPrefilledMinimalWorkspace(const std::string &wsName,
                                  const DataProcessorWhiteList &whitelist) {

    auto ws = createWorkspace(wsName, whitelist);
    const std::string group = "0";
    const std::string run = "38415";
    const std::string angle = "0.5069";
    const std::string transRun = "";
    const std::string qMin = "0.0065";
    const std::string qMax = "0.0737";
    const std::string dqq = "0.0148";
    const std::string scale = "1";
    const std::string options = "";
    TableRow row = ws->appendRow();
    row << group << run << angle << transRun << qMin << qMax << dqq << scale
        << options;
    return ws;
  }

  void createSampleEventWS(const std::string &wsName) {
    auto tinyWS = WorkspaceCreationHelper::createEventWorkspace2();
    AnalysisDataService::Instance().addOrReplace(wsName, tinyWS);
  }

  ReflGenericDataProcessorPresenterFactory presenterFactory;

public:
  // This pair of boilerplate methods prevent the suite being created statically
  // This means the constructor isn't called when running other tests
  static ReflDataProcessorPresenterTest *createSuite() {
    return new ReflDataProcessorPresenterTest();
  }
  static void destroySuite(ReflDataProcessorPresenterTest *suite) {
    delete suite;
  }

  ReflDataProcessorPresenterTest() { FrameworkManager::Instance(); }

  void testProcessEventWorkspacesUniformEvenSlicing() {
    NiceMock<MockDataProcessorView> mockDataProcessorView;
    NiceMock<MockProgressableView> mockProgress;
    NiceMock<MockMainPresenter> mockMainPresenter;
    auto presenter = presenterFactory.create();
    presenter->acceptViews(&mockDataProcessorView, &mockProgress);
    presenter->accept(&mockMainPresenter);

    createPrefilledWorkspace("TestWorkspace", presenter->getWhiteList());
    EXPECT_CALL(mockDataProcessorView, getWorkspaceToOpen())
        .Times(1)
        .WillRepeatedly(Return("TestWorkspace"));
    TS_ASSERT_THROWS_NOTHING(
        presenter->notify(DataProcessorPresenter::OpenTableFlag));

    std::set<int> groupList;
    groupList.insert(0);

    // We should not receive any errors
    EXPECT_CALL(mockMainPresenter, giveUserCritical(_, _)).Times(0);

    // The user hits the "process" button with the first group selected
    EXPECT_CALL(mockDataProcessorView, getSelectedChildren())
        .Times(1)
        .WillRepeatedly(Return(std::map<int, std::set<int>>()));
    EXPECT_CALL(mockDataProcessorView, getSelectedParents())
        .Times(1)
        .WillRepeatedly(Return(groupList));
    EXPECT_CALL(mockMainPresenter, getTimeSlicingValues())
        .Times(1)
        .WillOnce(Return("3"));
    EXPECT_CALL(mockMainPresenter, getTimeSlicingType())
        .Times(1)
        .WillOnce(Return("UniformEven"));
    EXPECT_CALL(mockMainPresenter, getPreprocessingOptionsAsString())
        .Times(6)
        .WillRepeatedly(Return(QString()));
    EXPECT_CALL(mockMainPresenter, getPreprocessingProperties())
        .Times(6)
        .WillRepeatedly(Return(QString()));
    EXPECT_CALL(mockMainPresenter, getProcessingOptions())
        .Times(6)
        .WillRepeatedly(Return(""));
    EXPECT_CALL(mockMainPresenter, getPostprocessingOptions())
        .Times(3)
        .WillRepeatedly(Return(""));
    EXPECT_CALL(mockDataProcessorView, getEnableNotebook())
        .Times(1)
        .WillOnce(Return(false));
    EXPECT_CALL(mockDataProcessorView, getProcessInstrument())
        .Times(14)
        .WillRepeatedly(Return("INTER"));
    EXPECT_CALL(mockDataProcessorView, requestNotebookPath()).Times(0);

    TS_ASSERT_THROWS_NOTHING(
        presenter->notify(DataProcessorPresenter::ProcessFlag));

    // Check output workspaces were created as expected
    for (size_t i = 0; i < 3; i++) {
      std::string sliceIndex = std::to_string(i);

      TS_ASSERT(AnalysisDataService::Instance().doesExist(
          "IvsLam_13460_slice_" + sliceIndex));
      TS_ASSERT(AnalysisDataService::Instance().doesExist(
          "IvsLam_13462_slice_" + sliceIndex));
      TS_ASSERT(AnalysisDataService::Instance().doesExist("IvsQ_13460_slice_" +
                                                          sliceIndex));
      TS_ASSERT(AnalysisDataService::Instance().doesExist("IvsQ_13462_slice_" +
                                                          sliceIndex));
      TS_ASSERT(AnalysisDataService::Instance().doesExist(
          "IvsQ_13460_slice_" + sliceIndex + "_13462_slice_" + sliceIndex));
      TS_ASSERT(AnalysisDataService::Instance().doesExist(
          "IvsQ_binned_13460_slice_" + sliceIndex));
      TS_ASSERT(AnalysisDataService::Instance().doesExist(
          "IvsQ_binned_13462_slice_" + sliceIndex));
      TS_ASSERT(AnalysisDataService::Instance().doesExist("TOF_13460_slice_" +
                                                          sliceIndex));
      TS_ASSERT(AnalysisDataService::Instance().doesExist("TOF_13462_slice_" +
                                                          sliceIndex));
    }
    TS_ASSERT(AnalysisDataService::Instance().doesExist("TOF_13460"));
    TS_ASSERT(AnalysisDataService::Instance().doesExist("TOF_13462"));
    TS_ASSERT(AnalysisDataService::Instance().doesExist("TOF_13460_monitors"));
    TS_ASSERT(AnalysisDataService::Instance().doesExist("TOF_13462_monitors"));
    TS_ASSERT(AnalysisDataService::Instance().doesExist("TRANS_13463"));
    TS_ASSERT(AnalysisDataService::Instance().doesExist("TRANS_13464"));
    TS_ASSERT(AnalysisDataService::Instance().doesExist("TRANS_13463_13464"));

    // Tidy up
    AnalysisDataService::Instance().clear();

    TS_ASSERT(Mock::VerifyAndClearExpectations(&mockDataProcessorView));
    TS_ASSERT(Mock::VerifyAndClearExpectations(&mockMainPresenter));
  }

  void testProcessEventWorkspacesUniformSlicing() {
    NiceMock<MockDataProcessorView> mockDataProcessorView;
    NiceMock<MockProgressableView> mockProgress;
    NiceMock<MockMainPresenter> mockMainPresenter;
    auto presenter = presenterFactory.create();
    presenter->acceptViews(&mockDataProcessorView, &mockProgress);
    presenter->accept(&mockMainPresenter);

    createPrefilledWorkspace("TestWorkspace", presenter->getWhiteList());
    EXPECT_CALL(mockDataProcessorView, getWorkspaceToOpen())
        .Times(1)
        .WillRepeatedly(Return("TestWorkspace"));
    TS_ASSERT_THROWS_NOTHING(
        presenter->notify(DataProcessorPresenter::OpenTableFlag));

    std::set<int> groupList;
    groupList.insert(0);

    // We should not receive any errors
    EXPECT_CALL(mockMainPresenter, giveUserCritical(_, _)).Times(0);

    // The user hits the "process" button with the first group selected
    EXPECT_CALL(mockDataProcessorView, getSelectedChildren())
        .Times(1)
        .WillRepeatedly(Return(std::map<int, std::set<int>>()));
    EXPECT_CALL(mockDataProcessorView, getSelectedParents())
        .Times(1)
        .WillRepeatedly(Return(groupList));
    EXPECT_CALL(mockMainPresenter, getTimeSlicingValues())
        .Times(1)
        .WillOnce(Return("500"));
    EXPECT_CALL(mockMainPresenter, getTimeSlicingType())
        .Times(1)
        .WillOnce(Return("Uniform"));
    EXPECT_CALL(mockMainPresenter, getPreprocessingOptionsAsString())
        .Times(8)
        .WillRepeatedly(Return(QString()));
    EXPECT_CALL(mockMainPresenter, getPreprocessingProperties())
        .Times(8)
        .WillRepeatedly(Return(QString()));
<<<<<<< HEAD
=======
    EXPECT_CALL(mockMainPresenter, getProcessingOptions())
        .Times(8)
        .WillRepeatedly(Return(""));
>>>>>>> 09798d45
    EXPECT_CALL(mockMainPresenter, getPostprocessingOptions())
        .Times(3)
        .WillRepeatedly(Return(""));
    EXPECT_CALL(mockDataProcessorView, getEnableNotebook())
        .Times(1)
        .WillOnce(Return(false));
    EXPECT_CALL(mockDataProcessorView, getProcessInstrument())
        .Times(18)
        .WillRepeatedly(Return("INTER"));
    EXPECT_CALL(mockDataProcessorView, requestNotebookPath()).Times(0);

    TS_ASSERT_THROWS_NOTHING(
        presenter->notify(DataProcessorPresenter::ProcessFlag));

    // Check output workspaces were created as expected
    for (size_t i = 0; i < 3; i++) {
      std::string sliceIndex = std::to_string(i);

      TS_ASSERT(AnalysisDataService::Instance().doesExist(
          "IvsLam_13460_slice_" + sliceIndex));
      TS_ASSERT(AnalysisDataService::Instance().doesExist(
          "IvsLam_13462_slice_" + sliceIndex));
      TS_ASSERT(AnalysisDataService::Instance().doesExist("IvsQ_13460_slice_" +
                                                          sliceIndex));
      TS_ASSERT(AnalysisDataService::Instance().doesExist("IvsQ_13462_slice_" +
                                                          sliceIndex));
      TS_ASSERT(AnalysisDataService::Instance().doesExist(
          "IvsQ_13460_slice_" + sliceIndex + "_13462_slice_" + sliceIndex));
      TS_ASSERT(AnalysisDataService::Instance().doesExist(
          "IvsQ_binned_13460_slice_" + sliceIndex));
      TS_ASSERT(AnalysisDataService::Instance().doesExist(
          "IvsQ_binned_13462_slice_" + sliceIndex));
      TS_ASSERT(AnalysisDataService::Instance().doesExist("TOF_13460_slice_" +
                                                          sliceIndex));
      TS_ASSERT(AnalysisDataService::Instance().doesExist("TOF_13462_slice_" +
                                                          sliceIndex));
    }
    // Uniform slicing allows for different runs to have different numbers
    // of output slices
    for (size_t i = 3; i < 4; i++) {
      std::string sliceIndex = std::to_string(i);

      TS_ASSERT(AnalysisDataService::Instance().doesExist(
          "IvsLam_13462_slice_" + sliceIndex));
      TS_ASSERT(AnalysisDataService::Instance().doesExist("IvsQ_13462_slice_" +
                                                          sliceIndex));
      TS_ASSERT(AnalysisDataService::Instance().doesExist(
          "IvsQ_binned_13462_slice_" + sliceIndex));
      TS_ASSERT(AnalysisDataService::Instance().doesExist("TOF_13462_slice_" +
                                                          sliceIndex));
      TS_ASSERT(AnalysisDataService::Instance().doesExist("TOF_13462_slice_" +
                                                          sliceIndex));
    }
    TS_ASSERT(AnalysisDataService::Instance().doesExist("TOF_13460"));
    TS_ASSERT(AnalysisDataService::Instance().doesExist("TOF_13462"));
    TS_ASSERT(AnalysisDataService::Instance().doesExist("TOF_13460_monitors"));
    TS_ASSERT(AnalysisDataService::Instance().doesExist("TOF_13462_monitors"));
    TS_ASSERT(AnalysisDataService::Instance().doesExist("TRANS_13463"));
    TS_ASSERT(AnalysisDataService::Instance().doesExist("TRANS_13464"));
    TS_ASSERT(AnalysisDataService::Instance().doesExist("TRANS_13463_13464"));

    // Tidy up
    AnalysisDataService::Instance().clear();

    TS_ASSERT(Mock::VerifyAndClearExpectations(&mockDataProcessorView));
    TS_ASSERT(Mock::VerifyAndClearExpectations(&mockMainPresenter));
  }

  void testProcessEventWorkspacesCustomSlicing() {
    NiceMock<MockDataProcessorView> mockDataProcessorView;
    NiceMock<MockProgressableView> mockProgress;
    NiceMock<MockMainPresenter> mockMainPresenter;
    auto presenter = presenterFactory.create();
    presenter->acceptViews(&mockDataProcessorView, &mockProgress);
    presenter->accept(&mockMainPresenter);

    createPrefilledWorkspace("TestWorkspace", presenter->getWhiteList());
    EXPECT_CALL(mockDataProcessorView, getWorkspaceToOpen())
        .Times(1)
        .WillRepeatedly(Return("TestWorkspace"));
    TS_ASSERT_THROWS_NOTHING(
        presenter->notify(DataProcessorPresenter::OpenTableFlag));

    std::set<int> groupList;
    groupList.insert(0);

    // We should not receive any errors
    EXPECT_CALL(mockMainPresenter, giveUserCritical(_, _)).Times(0);

    // The user hits the "process" button with the first group selected
    EXPECT_CALL(mockDataProcessorView, getSelectedChildren())
        .Times(1)
        .WillRepeatedly(Return(std::map<int, std::set<int>>()));
    EXPECT_CALL(mockDataProcessorView, getSelectedParents())
        .Times(1)
        .WillRepeatedly(Return(groupList));
    EXPECT_CALL(mockMainPresenter, getTimeSlicingValues())
        .Times(1)
        .WillOnce(Return("0,10,20,30"));
    EXPECT_CALL(mockMainPresenter, getTimeSlicingType())
        .Times(1)
        .WillOnce(Return("Custom"));
    EXPECT_CALL(mockMainPresenter, getPreprocessingOptionsAsString())
        .Times(6)
        .WillRepeatedly(Return(QString()));
    EXPECT_CALL(mockMainPresenter, getPreprocessingProperties())
        .Times(6)
        .WillRepeatedly(Return(QString()));
    EXPECT_CALL(mockMainPresenter, getProcessingOptions())
        .Times(6)
        .WillRepeatedly(Return(""));
    EXPECT_CALL(mockMainPresenter, getPostprocessingOptions())
        .Times(3)
        .WillRepeatedly(Return(""));
    EXPECT_CALL(mockDataProcessorView, getEnableNotebook())
        .Times(1)
        .WillOnce(Return(false));
    EXPECT_CALL(mockDataProcessorView, getProcessInstrument())
        .Times(14)
        .WillRepeatedly(Return("INTER"));
    EXPECT_CALL(mockDataProcessorView, requestNotebookPath()).Times(0);

    TS_ASSERT_THROWS_NOTHING(
        presenter->notify(DataProcessorPresenter::ProcessFlag));

    // Check output workspaces were created as expected
    for (size_t i = 0; i < 3; i++) {
      std::string sliceIndex = std::to_string(i);

      TS_ASSERT(AnalysisDataService::Instance().doesExist(
          "IvsLam_13460_slice_" + sliceIndex));
      TS_ASSERT(AnalysisDataService::Instance().doesExist(
          "IvsLam_13462_slice_" + sliceIndex));
      TS_ASSERT(AnalysisDataService::Instance().doesExist("IvsQ_13460_slice_" +
                                                          sliceIndex));
      TS_ASSERT(AnalysisDataService::Instance().doesExist("IvsQ_13462_slice_" +
                                                          sliceIndex));
      TS_ASSERT(AnalysisDataService::Instance().doesExist(
          "IvsQ_13460_slice_" + sliceIndex + "_13462_slice_" + sliceIndex));
      TS_ASSERT(AnalysisDataService::Instance().doesExist(
          "IvsQ_binned_13460_slice_" + sliceIndex));
      TS_ASSERT(AnalysisDataService::Instance().doesExist(
          "IvsQ_binned_13462_slice_" + sliceIndex));
      TS_ASSERT(AnalysisDataService::Instance().doesExist("TOF_13460_slice_" +
                                                          sliceIndex));
      TS_ASSERT(AnalysisDataService::Instance().doesExist("TOF_13462_slice_" +
                                                          sliceIndex));
    }
    TS_ASSERT(AnalysisDataService::Instance().doesExist("TOF_13460"));
    TS_ASSERT(AnalysisDataService::Instance().doesExist("TOF_13462"));
    TS_ASSERT(AnalysisDataService::Instance().doesExist("TOF_13460_monitors"));
    TS_ASSERT(AnalysisDataService::Instance().doesExist("TOF_13462_monitors"));
    TS_ASSERT(AnalysisDataService::Instance().doesExist("TRANS_13463"));
    TS_ASSERT(AnalysisDataService::Instance().doesExist("TRANS_13464"));
    TS_ASSERT(AnalysisDataService::Instance().doesExist("TRANS_13463_13464"));

    // Tidy up
    AnalysisDataService::Instance().clear();

    TS_ASSERT(Mock::VerifyAndClearExpectations(&mockDataProcessorView));
    TS_ASSERT(Mock::VerifyAndClearExpectations(&mockMainPresenter));
  }

  void testProcessEventWorkspacesLogValueSlicing() {
    NiceMock<MockDataProcessorView> mockDataProcessorView;
    NiceMock<MockProgressableView> mockProgress;
    NiceMock<MockMainPresenter> mockMainPresenter;
    auto presenter = presenterFactory.create();
    presenter->acceptViews(&mockDataProcessorView, &mockProgress);
    presenter->accept(&mockMainPresenter);

    createPrefilledWorkspace("TestWorkspace", presenter->getWhiteList());
    EXPECT_CALL(mockDataProcessorView, getWorkspaceToOpen())
        .Times(1)
        .WillRepeatedly(Return("TestWorkspace"));
    TS_ASSERT_THROWS_NOTHING(
        presenter->notify(DataProcessorPresenter::OpenTableFlag));

    std::set<int> groupList;
    groupList.insert(0);

    // We should not receive any errors
    EXPECT_CALL(mockMainPresenter, giveUserCritical(_, _)).Times(0);

    // The user hits the "process" button with the first group selected
    EXPECT_CALL(mockDataProcessorView, getSelectedChildren())
        .Times(1)
        .WillRepeatedly(Return(std::map<int, std::set<int>>()));
    EXPECT_CALL(mockDataProcessorView, getSelectedParents())
        .Times(1)
        .WillRepeatedly(Return(groupList));
    EXPECT_CALL(mockMainPresenter, getTimeSlicingValues())
        .Times(1)
        .WillOnce(Return("Slicing=\"0,10,20,30\",LogFilter=proton_charge"));
    EXPECT_CALL(mockMainPresenter, getTimeSlicingType())
        .Times(1)
        .WillOnce(Return("LogValue"));
    EXPECT_CALL(mockMainPresenter, getPreprocessingValues())
        .Times(6)
        .WillRepeatedly(Return(std::map<std::string, std::string>()));
    EXPECT_CALL(mockMainPresenter, getPreprocessingProperties())
        .Times(6)
        .WillRepeatedly(Return(std::map<std::string, std::set<std::string>>()));
    EXPECT_CALL(mockMainPresenter, getPreprocessingOptions())
        .Times(6)
        .WillRepeatedly(Return(std::map<std::string, std::string>()));
    EXPECT_CALL(mockMainPresenter, getProcessingOptions())
        .Times(6)
        .WillRepeatedly(Return(""));
    EXPECT_CALL(mockMainPresenter, getPostprocessingOptions())
        .Times(3)
        .WillRepeatedly(Return(""));
    EXPECT_CALL(mockDataProcessorView, getEnableNotebook())
        .Times(1)
        .WillOnce(Return(false));
    EXPECT_CALL(mockDataProcessorView, getProcessInstrument())
        .Times(14)
        .WillRepeatedly(Return("INTER"));
    EXPECT_CALL(mockDataProcessorView, requestNotebookPath()).Times(0);

    TS_ASSERT_THROWS_NOTHING(
        presenter->notify(DataProcessorPresenter::ProcessFlag));

    // Check output workspaces were created as expected
    for (size_t i = 0; i < 3; i++) {
      std::string sliceIndex = std::to_string(i);

      TS_ASSERT(AnalysisDataService::Instance().doesExist(
          "IvsLam_13460_slice_" + sliceIndex));
      TS_ASSERT(AnalysisDataService::Instance().doesExist(
          "IvsLam_13462_slice_" + sliceIndex));
      TS_ASSERT(AnalysisDataService::Instance().doesExist("IvsQ_13460_slice_" +
                                                          sliceIndex));
      TS_ASSERT(AnalysisDataService::Instance().doesExist("IvsQ_13462_slice_" +
                                                          sliceIndex));
      TS_ASSERT(AnalysisDataService::Instance().doesExist(
          "IvsQ_13460_slice_" + sliceIndex + "_13462_slice_" + sliceIndex));
      TS_ASSERT(AnalysisDataService::Instance().doesExist(
          "IvsQ_binned_13460_slice_" + sliceIndex));
      TS_ASSERT(AnalysisDataService::Instance().doesExist(
          "IvsQ_binned_13462_slice_" + sliceIndex));
      TS_ASSERT(AnalysisDataService::Instance().doesExist("TOF_13460_slice_" +
                                                          sliceIndex));
      TS_ASSERT(AnalysisDataService::Instance().doesExist("TOF_13462_slice_" +
                                                          sliceIndex));
    }
    TS_ASSERT(AnalysisDataService::Instance().doesExist("TOF_13460"));
    TS_ASSERT(AnalysisDataService::Instance().doesExist("TOF_13462"));
    TS_ASSERT(AnalysisDataService::Instance().doesExist("TOF_13460_monitors"));
    TS_ASSERT(AnalysisDataService::Instance().doesExist("TOF_13462_monitors"));
    TS_ASSERT(AnalysisDataService::Instance().doesExist("TRANS_13463"));
    TS_ASSERT(AnalysisDataService::Instance().doesExist("TRANS_13464"));
    TS_ASSERT(AnalysisDataService::Instance().doesExist("TRANS_13463_13464"));

    // Tidy up
    AnalysisDataService::Instance().clear();

    TS_ASSERT(Mock::VerifyAndClearExpectations(&mockDataProcessorView));
    TS_ASSERT(Mock::VerifyAndClearExpectations(&mockMainPresenter));
  }

  void testProcessWithNotebookWarn() {
    NiceMock<MockDataProcessorView> mockDataProcessorView;
    NiceMock<MockProgressableView> mockProgress;
    NiceMock<MockMainPresenter> mockMainPresenter;
    auto presenter = presenterFactory.create();
    presenter->acceptViews(&mockDataProcessorView, &mockProgress);
    presenter->accept(&mockMainPresenter);

    createPrefilledMinimalWorkspace("TestWorkspace", presenter->getWhiteList());
    EXPECT_CALL(mockDataProcessorView, getWorkspaceToOpen())
        .Times(1)
        .WillRepeatedly(Return("TestWorkspace"));
    TS_ASSERT_THROWS_NOTHING(
        presenter->notify(DataProcessorPresenter::OpenTableFlag));

    std::set<int> groupList;
    groupList.insert(0);

    // We should be warned
    EXPECT_CALL(mockDataProcessorView, giveUserWarning(_, _)).Times(1);

    // The user hits the "process" button with the first group selected
    EXPECT_CALL(mockDataProcessorView, getSelectedChildren())
        .Times(1)
        .WillRepeatedly(Return(std::map<int, std::set<int>>()));
    EXPECT_CALL(mockDataProcessorView, getSelectedParents())
        .Times(1)
        .WillRepeatedly(Return(groupList));
    EXPECT_CALL(mockMainPresenter, getTimeSlicingValues())
        .Times(1)
        .WillOnce(Return("0,10"));
    EXPECT_CALL(mockMainPresenter, getTimeSlicingType())
        .Times(1)
        .WillOnce(Return("Custom"));
    EXPECT_CALL(mockMainPresenter, getPreprocessingOptionsAsString())
        .Times(1)
        .WillRepeatedly(Return(QString()));
    EXPECT_CALL(mockMainPresenter, getPreprocessingProperties())
        .Times(1)
        .WillRepeatedly(Return(QString()));
    EXPECT_CALL(mockMainPresenter, getProcessingOptions())
        .Times(1)
        .WillRepeatedly(Return(""));
    EXPECT_CALL(mockDataProcessorView, getProcessInstrument())
        .Times(2)
        .WillRepeatedly(Return("INTER"));
    EXPECT_CALL(mockDataProcessorView, getEnableNotebook())
        .Times(1)
        .WillOnce(Return(true));
    EXPECT_CALL(mockDataProcessorView, requestNotebookPath()).Times(0);

    TS_ASSERT_THROWS_NOTHING(
        presenter->notify(DataProcessorPresenter::ProcessFlag));

    // Tidy up
    AnalysisDataService::Instance().clear();

    TS_ASSERT(Mock::VerifyAndClearExpectations(&mockDataProcessorView));
    TS_ASSERT(Mock::VerifyAndClearExpectations(&mockMainPresenter));
  }

  void testProcessMixedWorkspacesWarn() {
    NiceMock<MockDataProcessorView> mockDataProcessorView;
    NiceMock<MockProgressableView> mockProgress;
    NiceMock<MockMainPresenter> mockMainPresenter;
    auto presenter = presenterFactory.create();
    presenter->acceptViews(&mockDataProcessorView, &mockProgress);
    presenter->accept(&mockMainPresenter);

    createPrefilledMixedWorkspace("TestWorkspace", presenter->getWhiteList());
    EXPECT_CALL(mockDataProcessorView, getWorkspaceToOpen())
        .Times(1)
        .WillRepeatedly(Return("TestWorkspace"));
    TS_ASSERT_THROWS_NOTHING(
        presenter->notify(DataProcessorPresenter::OpenTableFlag));

    std::set<int> groupList;
    groupList.insert(0);

    // We should be warned
    EXPECT_CALL(mockDataProcessorView, giveUserWarning(_, _)).Times(2);

    // The user hits the "process" button with the first group selected
    EXPECT_CALL(mockDataProcessorView, getSelectedChildren())
        .Times(1)
        .WillRepeatedly(Return(std::map<int, std::set<int>>()));
    EXPECT_CALL(mockDataProcessorView, getSelectedParents())
        .Times(1)
        .WillRepeatedly(Return(groupList));
    EXPECT_CALL(mockMainPresenter, getTimeSlicingValues())
        .Times(1)
        .WillOnce(Return("0,10,20,30"));
    EXPECT_CALL(mockMainPresenter, getTimeSlicingType())
        .Times(1)
        .WillOnce(Return("Custom"));
    EXPECT_CALL(mockMainPresenter, getPreprocessingOptionsAsString())
        .Times(2)
        .WillRepeatedly(Return(QString()));
    EXPECT_CALL(mockMainPresenter, getPreprocessingProperties())
        .Times(2)
        .WillRepeatedly(Return(QString()));
    EXPECT_CALL(mockMainPresenter, getProcessingOptions())
        .Times(2)
        .WillRepeatedly(Return(""));
    EXPECT_CALL(mockMainPresenter, getPostprocessingOptions())
        .Times(1)
        .WillRepeatedly(Return(""));
    EXPECT_CALL(mockDataProcessorView, getProcessInstrument())
        .Times(8)
        .WillRepeatedly(Return("INTER"));

    TS_ASSERT_THROWS_NOTHING(
        presenter->notify(DataProcessorPresenter::ProcessFlag));

    // Tidy up
    AnalysisDataService::Instance().clear();

    TS_ASSERT(Mock::VerifyAndClearExpectations(&mockDataProcessorView));
    TS_ASSERT(Mock::VerifyAndClearExpectations(&mockMainPresenter));
  }

  void testPlotRowPythonCode() {
    NiceMock<MockDataProcessorView> mockDataProcessorView;
    NiceMock<MockProgressableView> mockProgress;
    NiceMock<MockMainPresenter> mockMainPresenter;
    auto presenter = presenterFactory.create();
    presenter->acceptViews(&mockDataProcessorView, &mockProgress);
    presenter->accept(&mockMainPresenter);

    createPrefilledWorkspace("TestWorkspace", presenter->getWhiteList());
    EXPECT_CALL(mockDataProcessorView, getWorkspaceToOpen())
        .Times(1)
        .WillRepeatedly(Return("TestWorkspace"));
    TS_ASSERT_THROWS_NOTHING(
        presenter->notify(DataProcessorPresenter::OpenTableFlag));

    // The following code sets up the desired workspaces without having to
    // process any runs to obtain them
    presenter->addNumSlicesEntry(0, 0, 3);
    presenter->addNumSlicesEntry(0, 1, 3);
    presenter->addNumSlicesEntry(0, 2, 3);
    presenter->addNumSlicesEntry(1, 0, 3);
    presenter->addNumSlicesEntry(1, 1, 3);
    presenter->addNumSlicesEntry(1, 2, 3);
    presenter->addNumGroupSlicesEntry(0, 3);
    presenter->addNumGroupSlicesEntry(1, 3);

    createSampleEventWS("IvsQ_13460_slice_0");
    createSampleEventWS("IvsQ_13460_slice_1");
    createSampleEventWS("IvsQ_13460_slice_2");
    createSampleEventWS("IvsQ_13462_slice_0");
    createSampleEventWS("IvsQ_13462_slice_1");
    createSampleEventWS("IvsQ_13462_slice_2");

    std::map<int, std::set<int>> rowlist;
    rowlist[0].insert(0);
    rowlist[0].insert(1);

    // We should not be warned
    EXPECT_CALL(mockDataProcessorView, giveUserWarning(_, _)).Times(0);

    // The user hits "plot rows" with the first row selected
    EXPECT_CALL(mockDataProcessorView, getSelectedChildren())
        .Times(1)
        .WillRepeatedly(Return(rowlist));
    EXPECT_CALL(mockDataProcessorView, getSelectedParents())
        .Times(1)
        .WillRepeatedly(Return(std::set<int>()));
    EXPECT_CALL(mockMainPresenter, getTimeSlicingValues())
        .Times(1)
        .WillOnce(Return("0,10,20,30"));

    std::string pythonCode =
        "base_graph = None\nbase_graph = plotSpectrum(\"IvsQ_13460_slice_0\", "
        "0, True, window = base_graph)\n"
        "base_graph = plotSpectrum(\"IvsQ_13460_slice_1\", 0, True, window = "
        "base_graph)\n"
        "base_graph = plotSpectrum(\"IvsQ_13460_slice_2\", 0, True, window = "
        "base_graph)\n"
        "base_graph = plotSpectrum(\"IvsQ_13462_slice_0\", 0, True, window = "
        "base_graph)\n"
        "base_graph = plotSpectrum(\"IvsQ_13462_slice_1\", 0, True, window = "
        "base_graph)\n"
        "base_graph = plotSpectrum(\"IvsQ_13462_slice_2\", 0, True, window = "
        "base_graph)\nbase_graph.activeLayer().logLogAxes()\n";

    EXPECT_CALL(mockDataProcessorView, runPythonAlgorithm(pythonCode)).Times(1);
    TS_ASSERT_THROWS_NOTHING(
        presenter->notify(DataProcessorPresenter::PlotRowFlag));

    // Tidy up
    AnalysisDataService::Instance().clear();

    TS_ASSERT(Mock::VerifyAndClearExpectations(&mockDataProcessorView));
    TS_ASSERT(Mock::VerifyAndClearExpectations(&mockMainPresenter));
  }

  void testPlotGroupPythonCode() {
    NiceMock<MockDataProcessorView> mockDataProcessorView;
    NiceMock<MockProgressableView> mockProgress;
    NiceMock<MockMainPresenter> mockMainPresenter;
    auto presenter = presenterFactory.create();
    presenter->acceptViews(&mockDataProcessorView, &mockProgress);
    presenter->accept(&mockMainPresenter);

    createPrefilledWorkspace("TestWorkspace", presenter->getWhiteList());
    EXPECT_CALL(mockDataProcessorView, getWorkspaceToOpen())
        .Times(1)
        .WillRepeatedly(Return("TestWorkspace"));
    TS_ASSERT_THROWS_NOTHING(
        presenter->notify(DataProcessorPresenter::OpenTableFlag));

    // The following code sets up the desired workspaces without having to
    // process any runs to obtain them
    presenter->addNumSlicesEntry(0, 0, 3);
    presenter->addNumSlicesEntry(0, 1, 3);
    presenter->addNumSlicesEntry(0, 2, 3);
    presenter->addNumSlicesEntry(1, 0, 3);
    presenter->addNumSlicesEntry(1, 1, 3);
    presenter->addNumSlicesEntry(1, 2, 3);
    presenter->addNumGroupSlicesEntry(0, 3);
    presenter->addNumGroupSlicesEntry(1, 3);

    createSampleEventWS("IvsQ_13460_slice_0");
    createSampleEventWS("IvsQ_13460_slice_1");
    createSampleEventWS("IvsQ_13460_slice_2");
    createSampleEventWS("IvsQ_13462_slice_0");
    createSampleEventWS("IvsQ_13462_slice_1");
    createSampleEventWS("IvsQ_13462_slice_2");

    std::set<int> groupList;
    groupList.insert(0);

    // We should not be warned
    EXPECT_CALL(mockDataProcessorView, giveUserWarning(_, _)).Times(0);

    // The user hits "plot rows" with the first row selected
    EXPECT_CALL(mockDataProcessorView, getSelectedChildren())
        .Times(1)
        .WillRepeatedly(Return(std::map<int, std::set<int>>()));
    EXPECT_CALL(mockDataProcessorView, getSelectedParents())
        .Times(1)
        .WillRepeatedly(Return(groupList));
    EXPECT_CALL(mockMainPresenter, getTimeSlicingValues())
        .Times(1)
        .WillOnce(Return("0,10,20,30"));

    std::string pythonCode =
        "base_graph = None\nbase_graph = plotSpectrum(\"IvsQ_13460_slice_0\", "
        "0, True, window = base_graph)\n"
        "base_graph = plotSpectrum(\"IvsQ_13460_slice_1\", 0, True, window = "
        "base_graph)\n"
        "base_graph = plotSpectrum(\"IvsQ_13460_slice_2\", 0, True, window = "
        "base_graph)\n"
        "base_graph = plotSpectrum(\"IvsQ_13462_slice_0\", 0, True, window = "
        "base_graph)\n"
        "base_graph = plotSpectrum(\"IvsQ_13462_slice_1\", 0, True, window = "
        "base_graph)\n"
        "base_graph = plotSpectrum(\"IvsQ_13462_slice_2\", 0, True, window = "
        "base_graph)\nbase_graph.activeLayer().logLogAxes()\n";

    EXPECT_CALL(mockDataProcessorView, runPythonAlgorithm(pythonCode)).Times(1);
    TS_ASSERT_THROWS_NOTHING(
        presenter->notify(DataProcessorPresenter::PlotRowFlag));

    // Tidy up
    AnalysisDataService::Instance().clear();

    TS_ASSERT(Mock::VerifyAndClearExpectations(&mockDataProcessorView));
    TS_ASSERT(Mock::VerifyAndClearExpectations(&mockMainPresenter));
  }

  void testPlotRowWarn() {
    NiceMock<MockDataProcessorView> mockDataProcessorView;
    NiceMock<MockProgressableView> mockProgress;
    NiceMock<MockMainPresenter> mockMainPresenter;
    auto presenter = presenterFactory.create();
    presenter->acceptViews(&mockDataProcessorView, &mockProgress);
    presenter->accept(&mockMainPresenter);

    createPrefilledWorkspace("TestWorkspace", presenter->getWhiteList());
    EXPECT_CALL(mockDataProcessorView, getWorkspaceToOpen())
        .Times(1)
        .WillRepeatedly(Return("TestWorkspace"));
    TS_ASSERT_THROWS_NOTHING(
        presenter->notify(DataProcessorPresenter::OpenTableFlag));

    presenter->addNumSlicesEntry(0, 0, 1);
    presenter->addNumGroupSlicesEntry(0, 1);
    createSampleEventWS("13460");

    std::map<int, std::set<int>> rowlist;
    rowlist[0].insert(0);

    // We should be warned
    EXPECT_CALL(mockDataProcessorView, giveUserWarning(_, _)).Times(1);

    // The user hits "plot rows" with the first row selected
    EXPECT_CALL(mockDataProcessorView, getSelectedChildren())
        .Times(1)
        .WillRepeatedly(Return(rowlist));
    EXPECT_CALL(mockDataProcessorView, getSelectedParents())
        .Times(1)
        .WillRepeatedly(Return(std::set<int>()));
    EXPECT_CALL(mockMainPresenter, getTimeSlicingValues())
        .Times(1)
        .WillOnce(Return("0,10,20,30"));
    TS_ASSERT_THROWS_NOTHING(
        presenter->notify(DataProcessorPresenter::PlotRowFlag));

    // Tidy up
    AnalysisDataService::Instance().clear();

    TS_ASSERT(Mock::VerifyAndClearExpectations(&mockDataProcessorView));
    TS_ASSERT(Mock::VerifyAndClearExpectations(&mockMainPresenter));
  }

  void testPlotGroupWarn() {
    NiceMock<MockDataProcessorView> mockDataProcessorView;
    NiceMock<MockProgressableView> mockProgress;
    NiceMock<MockMainPresenter> mockMainPresenter;
    auto presenter = presenterFactory.create();
    presenter->acceptViews(&mockDataProcessorView, &mockProgress);
    presenter->accept(&mockMainPresenter);

    createPrefilledWorkspace("TestWorkspace", presenter->getWhiteList());
    EXPECT_CALL(mockDataProcessorView, getWorkspaceToOpen())
        .Times(1)
        .WillRepeatedly(Return("TestWorkspace"));
    TS_ASSERT_THROWS_NOTHING(
        presenter->notify(DataProcessorPresenter::OpenTableFlag));

    presenter->addNumSlicesEntry(0, 0, 1);
    presenter->addNumSlicesEntry(0, 1, 1);
    presenter->addNumGroupSlicesEntry(0, 1);
    createSampleEventWS("13460");
    createSampleEventWS("13462");

    std::set<int> groupList;
    groupList.insert(0);

    // We should be warned
    EXPECT_CALL(mockDataProcessorView, giveUserWarning(_, _)).Times(1);

    // The user hits "plot rows" with the first row selected
    EXPECT_CALL(mockDataProcessorView, getSelectedChildren())
        .Times(1)
        .WillRepeatedly(Return(std::map<int, std::set<int>>()));
    EXPECT_CALL(mockDataProcessorView, getSelectedParents())
        .Times(1)
        .WillRepeatedly(Return(groupList));
    EXPECT_CALL(mockMainPresenter, getTimeSlicingValues())
        .Times(1)
        .WillOnce(Return("0,10,20,30"));
    TS_ASSERT_THROWS_NOTHING(
        presenter->notify(DataProcessorPresenter::PlotGroupFlag));

    // Tidy up
    AnalysisDataService::Instance().clear();

    TS_ASSERT(Mock::VerifyAndClearExpectations(&mockDataProcessorView));
    TS_ASSERT(Mock::VerifyAndClearExpectations(&mockMainPresenter));
  }
};

#endif /* MANTID_CUSTOMINTERFACES_REFLDATAPROCESSORPRESENTERTEST_H */<|MERGE_RESOLUTION|>--- conflicted
+++ resolved
@@ -257,12 +257,9 @@
     EXPECT_CALL(mockMainPresenter, getPreprocessingProperties())
         .Times(8)
         .WillRepeatedly(Return(QString()));
-<<<<<<< HEAD
-=======
     EXPECT_CALL(mockMainPresenter, getProcessingOptions())
         .Times(8)
         .WillRepeatedly(Return(""));
->>>>>>> 09798d45
     EXPECT_CALL(mockMainPresenter, getPostprocessingOptions())
         .Times(3)
         .WillRepeatedly(Return(""));
