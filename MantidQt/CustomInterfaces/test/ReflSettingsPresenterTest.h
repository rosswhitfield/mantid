--- conflicted
+++ resolved
@@ -195,25 +195,6 @@
     TS_ASSERT_EQUALS(optionsVec[4], "CPp=\"0.54,0.33,1.81\"");
     TS_ASSERT_EQUALS(optionsVec[5], "RegionOfDirectBeam=\"0,3\"");
     TS_ASSERT_EQUALS(optionsVec[6], "PolarizationAnalysis=PNR");
-<<<<<<< HEAD
-    TS_ASSERT_EQUALS(optionsVec[7], "NormalizeByIntegratedMonitors=True");
-    TS_ASSERT_EQUALS(optionsVec[8], "MonitorIntegrationWavelengthMin=4");
-    TS_ASSERT_EQUALS(optionsVec[9], "MonitorIntegrationWavelengthMax=10");
-    TS_ASSERT_EQUALS(optionsVec[10], "MonitorBackgroundWavelengthMin=12");
-    TS_ASSERT_EQUALS(optionsVec[11], "MonitorBackgroundWavelengthMax=17");
-    TS_ASSERT_EQUALS(optionsVec[12], "WavelengthMin=1");
-    TS_ASSERT_EQUALS(optionsVec[13], "WavelengthMax=15");
-    TS_ASSERT_EQUALS(optionsVec[14], "I0MonitorIndex=2");
-    TS_ASSERT_EQUALS(optionsVec[15], "ScaleFactor=2");
-    TS_ASSERT_EQUALS(optionsVec[16], "MomentumTransferStep=-0.02");
-    TS_ASSERT_EQUALS(optionsVec[17], "ProcessingInstructions=\"3,4\"");
-    TS_ASSERT_EQUALS(optionsVec[18], "DetectorCorrectionType=VerticalShift");
-    TS_ASSERT_EQUALS(optionsVec[19], "StartOverlap=10");
-    TS_ASSERT_EQUALS(optionsVec[20], "EndOverlap=12");
-    TS_ASSERT_EQUALS(optionsVec[21],
-                     "FirstTransmissionRun=TRANS_INTER00013463");
-    TS_ASSERT_EQUALS(optionsVec[22],
-=======
     TS_ASSERT_EQUALS(optionsVec[7], "ScaleFactor=2");
     TS_ASSERT_EQUALS(optionsVec[8], "MomentumTransferStep=-0.02");
     TS_ASSERT_EQUALS(optionsVec[9], "StartOverlap=10");
@@ -221,7 +202,6 @@
     TS_ASSERT_EQUALS(optionsVec[11],
                      "FirstTransmissionRun=TRANS_INTER00013463");
     TS_ASSERT_EQUALS(optionsVec[12],
->>>>>>> d3c062ad
                      "SecondTransmissionRun=TRANS_INTER00013464");
     TS_ASSERT_EQUALS(optionsVec[13], "NormalizeByIntegratedMonitors=True");
     TS_ASSERT_EQUALS(optionsVec[14], "MonitorIntegrationWavelengthMin=4");
