#ifndef MANTIDQTCUSTOMINTERFACES_ENGGDIFFRACTION_IENGGDIFFRACTIONVIEWQTGUI_H_
#define MANTIDQTCUSTOMINTERFACES_ENGGDIFFRACTION_IENGGDIFFRACTIONVIEWQTGUI_H_

#include "MantidQtAPI/UserSubWindow.h"
#include "MantidQtCustomInterfaces/DllConfig.h"
#include "MantidQtCustomInterfaces/EnggDiffraction/IEnggDiffractionPresenter.h"
#include "MantidQtCustomInterfaces/EnggDiffraction/IEnggDiffractionView.h"

#include "ui_EnggDiffractionQtGUI.h"
#include "ui_EnggDiffractionQtTabCalib.h"
#include "ui_EnggDiffractionQtTabFocus.h"
#include "ui_EnggDiffractionQtTabPreproc.h"
#include "ui_EnggDiffractionQtTabFitting.h"
#include "ui_EnggDiffractionQtTabSettings.h"

#include <boost/scoped_ptr.hpp>
#include <qwt_plot_curve.h>


// Qt classes forward declarations
class QMutex;

namespace MantidQt {
namespace CustomInterfaces {

/**
Qt-based view of the Engineering Diffraction (EnggDiffraction)
GUI. Provides a concrete view for the graphical interface for Engg
functionality in Mantid. This view is Qt-based and it is probably the
only one that will be implemented in a foreseeable horizon. The
interface of this class is given by IEnggDiffractionView so that it
fits in the MVP (Model-View-Presenter) design of this GUI.

Copyright &copy; 2015 ISIS Rutherford Appleton Laboratory, NScD
Oak Ridge National Laboratory & European Spallation Source

This file is part of Mantid.

Mantid is free software; you can redistribute it and/or modify
it under the terms of the GNU General Public License as published by
the Free Software Foundation; either version 3 of the License, or
(at your option) any later version.

Mantid is distributed in the hope that it will be useful,
but WITHOUT ANY WARRANTY; without even the implied warranty of
MERCHANTABILITY or FITNESS FOR A PARTICULAR PURPOSE.  See the
GNU General Public License for more details.

You should have received a copy of the GNU General Public License
along with this program.  If not, see <http://www.gnu.org/licenses/>.

File change history is stored at: <https://github.com/mantidproject/mantid>
Code Documentation is available at: <http://doxygen.mantidproject.org>
*/
class MANTIDQT_CUSTOMINTERFACES_DLL EnggDiffractionViewQtGUI
    : public MantidQt::API::UserSubWindow,
      public IEnggDiffractionView {
  Q_OBJECT

public:
  /// Default Constructor
  EnggDiffractionViewQtGUI(QWidget *parent = 0);
  /// Destructor
  ~EnggDiffractionViewQtGUI() override;

  /// Interface name
  static std::string name() { return "Engineering Diffraction"; }
  /// This interface's categories.
  static QString categoryInfo() { return "Diffraction"; }

  void userWarning(const std::string &warn,
                   const std::string &description) override;

  void userError(const std::string &err,
                 const std::string &description) override;

  std::string
  askNewCalibrationFilename(const std::string &suggestedFname) override;

  std::string askExistingCalibFilename() override;

  std::vector<std::string> logMsgs() const override { return m_logMsgs; }

  std::string getRBNumber() const override;

  EnggDiffCalibSettings currentCalibSettings() const override {
    return m_calibSettings;
  }

  std::string currentInstrument() const override { return m_currentInst; }

  std::string currentVanadiumNo() const override;

  std::string currentCeriaNo() const override;

  std::string currentCalibFile() const override;

  std::vector<std::string> newVanadiumNo() const override;

  std::vector<std::string> newCeriaNo() const override;

  std::string outCalibFilename() const override { return m_outCalibFilename; }

  int currentCropCalibBankName() const override {
    return m_currentCropCalibBankName;
  }

  std::string currentCalibSpecNos() const override;

  std::string currentCalibCustomisedBankName() const;

  void newCalibLoaded(const std::string &vanadiumNo, const std::string &ceriaNo,
                      const std::string &fname) override;

  void writeOutCalibFile(const std::string &outFilename,
                         const std::vector<double> &difc,
                         const std::vector<double> &tzero) override;

  void enableTabs(bool enable) override;

  void enableCalibrateAndFocusActions(bool enable) override;

  std::string focusingDir() const override;

  std::vector<std::string> focusingRunNo() const override;

  std::vector<std::string> focusingCroppedRunNo() const override;

  std::vector<std::string> focusingTextureRunNo() const override;

  std::vector<bool> focusingBanks() const override;

  std::string focusingCroppedSpectrumNos() const override;

  std::string focusingTextureGroupingFile() const override;

  bool focusedOutWorkspace() const override;

  bool plotCalibWorkspace() const override;

  void resetFocus() override;

  std::vector<std::string> currentPreprocRunNo() const override;

  double rebinningTimeBin() const override;

  size_t rebinningPulsesNumberPeriods() const override;

  double rebinningPulsesTime() const override;

<<<<<<< HEAD
  virtual std::string fittingRunNo() const;

  virtual std::string fittingPeaksData() const;

  std::string readPeaksFile(std::string fileDir);

  virtual void setDataCurves(QwtData &data);

  virtual void plotFocusedSpectrum(const std::string &wsName);
=======
  void plotFocusedSpectrum(const std::string &wsName) override;
>>>>>>> 98f885d7

  void plotWaterfallSpectrum(const std::string &wsName) override;

  void plotReplacingWindow(const std::string &wsName,
                           const std::string &spectrum,
                           const std::string &type) override;

  void plotVanCurvesCalibOutput() override;

  void plotDifcZeroCalibOutput(const std::string &pyCode) override;

  bool saveFocusedOutputFiles() const override;

  int currentPlotType() const override { return m_currentType; }

  int currentMultiRunMode() const override { return m_currentRunMode; }

private slots:
  /// for buttons, do calibrate, focus, event->histo rebin, and similar
  void loadCalibrationClicked();
  void calibrateClicked();
  void CroppedCalibrateClicked();
  void focusClicked();
  void focusCroppedClicked();
  void focusTextureClicked();
  void focusStopClicked();
  void rebinTimeClicked();
  void rebinMultiperiodClicked();
  void fitClicked();

  // slots of the settings tab/section of the interface
  void browseInputDirCalib();
  void browseInputDirRaw();
  void browsePixelCalibFilename();
  void browseTemplateGSAS_PRM();
  void browseDirFocusing();

  // slots for the focusing options
  void browseTextureDetGroupingFile();
  void focusResetClicked();

  // slots of the calibration tab/section of the interface

  // slots of the general part of the interface
  void instrumentChanged(int idx);

  void RBNumberChanged();

  // slot of the cropped calibration part of the interface
  void calibspecNoChanged(int idx);

  // slots of the focus part of the interface
  void plotRepChanged(int idx);

  // slot of the multi-run mode for focus
  void multiRunModeChanged(int idx);

  // slots of plot spectrum check box status
  void plotFocusStatus();

  // updates the cropped calib run number with new ceria
  void updateCroppedCalibRun();

  // enables the text field when appropriate bank name is selected
  void enableSpecNos();

  // slot of the fitting peaks per part of the interface
  void browseFitFocusedRun();
  void fittingBankIdChanged(int idx);
  void setBankIdComboBox(int idx);
  void browsePeaksToFit();
  void fittingListWidgetBank(int idx);
  void setListWidgetBank(int idx);

  // show the standard Mantid help window with this interface's help
  void openHelpWin();

private:
  /// Setup the interface (tab UI)
  void initLayout() override;
  void doSetupGeneralWidgets();
  void doSetupTabCalib();
  void doSetupTabFocus();
  void doSetupTabPreproc();
  void doSetupTabFitting(QWidget *wFitting);
  void doSetupTabSettings();

  std::string guessGSASTemplatePath() const;
  std::string guessDefaultFullCalibrationPath() const;

  /// Load default interface settings for each tab, normally on startup
  void readSettings();
  /// save settings (before closing)
  void saveSettings() const override;

  // window (custom interface) close
  void closeEvent(QCloseEvent *ev) override;

  // path/name for the persistent settings group of this interface
  const static std::string m_settingsGroup;

  // here the view puts messages before notifying the presenter to show them
  std::vector<std::string> m_logMsgs;

  /// Interface definition with widgets for the main interface window
  Ui::EnggDiffractionQtGUI m_ui;
  // And its sections/tabs. Note that for compactness they're called simply
  // 'tabs'
  // but they could be separate dialogs, widgets, etc.
  Ui::EnggDiffractionQtTabCalib m_uiTabCalib;
  Ui::EnggDiffractionQtTabFocus m_uiTabFocus;
  Ui::EnggDiffractionQtTabPreproc m_uiTabPreproc;
  Ui::EnggDiffractionQtTabFitting m_uiTabFitting;
  Ui::EnggDiffractionQtTabSettings m_uiTabSettings;

  /// converts QList to a vector
  std::vector<std::string> qListToVector(QStringList list,
                                         bool validator) const;

  /// instrument selected (ENGIN-X, etc.)
  std::string m_currentInst;

  /// User select instrument
  void userSelectInstrument(const QString &prefix);

  /// setting the instrument prefix ahead of the run number
  void setPrefix(std::string prefix);

  // current bank number used for cropped calibration
  int static m_currentCropCalibBankName;

  // plot data representation type selected
  int static m_currentType;

  // multi-run focus mode type selected
  int static m_currentRunMode;

  int static m_bank_Id;

  /// current calibration produced in the 'Calibration' tab
  std::string m_currentCalibFilename;
  /// calibration settings - from/to the 'settings' tab
  EnggDiffCalibSettings m_calibSettings;
  std::string m_outCalibFilename;

  /// This is in principle the only settings for 'focus'
  std::string m_focusDir;

  /// for the 'Rebin' parameter of some Engg* algorithms
  static const double g_defaultRebinWidth;

  /// supported file extensions string for IPARM files (for the open
  /// file dialogs)
  static const std::string g_iparmExtStr;
  /// supported file extensions string for the pixel (full) claibration
  static const std::string g_pixelCalibExt;
  /// supported/suggested file extensions for the detector groups file
  /// (focusing)
  static const std::string g_DetGrpExtStr;

  /// presenter as in the model-view-presenter
  boost::scoped_ptr<IEnggDiffractionPresenter> m_presenter;

  /// Loaded data curve
  QwtPlotCurve* m_dataCurve;
};

} // namespace CustomInterfaces
} // namespace MantidQt

#endif // MANTIDQTCUSTOMINTERFACES_ENGGDIFFRACTION_IENGGDIFFRACTIONVIEWQTGUI_H_<|MERGE_RESOLUTION|>--- conflicted
+++ resolved
@@ -148,7 +148,6 @@
 
   double rebinningPulsesTime() const override;
 
-<<<<<<< HEAD
   virtual std::string fittingRunNo() const;
 
   virtual std::string fittingPeaksData() const;
@@ -157,10 +156,7 @@
 
   virtual void setDataCurves(QwtData &data);
 
-  virtual void plotFocusedSpectrum(const std::string &wsName);
-=======
   void plotFocusedSpectrum(const std::string &wsName) override;
->>>>>>> 98f885d7
 
   void plotWaterfallSpectrum(const std::string &wsName) override;
 
