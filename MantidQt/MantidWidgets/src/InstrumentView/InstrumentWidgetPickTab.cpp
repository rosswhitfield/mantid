#include "MantidQtMantidWidgets/InstrumentView/InstrumentWidget.h"
#include "MantidQtMantidWidgets/InstrumentView/InstrumentWidgetPickTab.h"
#include "MantidQtMantidWidgets/InstrumentView/OneCurvePlot.h"
#include "MantidQtMantidWidgets/InstrumentView/CollapsiblePanel.h"
#include "MantidQtMantidWidgets/InstrumentView/InstrumentActor.h"
#include "MantidQtMantidWidgets/InstrumentView/ProjectionSurface.h"
#include "MantidQtMantidWidgets/InstrumentView/UnwrappedSurface.h"
#include "MantidQtMantidWidgets/InstrumentView/Projection3D.h"
#include "MantidQtMantidWidgets/InstrumentView/PeakMarker2D.h"

#include "MantidKernel/ConfigService.h"
#include "MantidKernel/DynamicFactory.h"
#include "MantidGeometry/Instrument/ParameterMap.h"
#include "MantidAPI/AnalysisDataService.h"
#include "MantidAPI/Axis.h"
#include "MantidAPI/ITableWorkspace.h"
#include "MantidAPI/IPeaksWorkspace.h"
#include "MantidAPI/MatrixWorkspace.h"
#include "MantidAPI/WorkspaceFactory.h"
#include "MantidAPI/TableRow.h"
#include "MantidAPI/FrameworkManager.h"
#include "MantidGeometry/Crystal/OrientedLattice.h"

#include "qwt_scale_widget.h"
#include "qwt_scale_div.h"
#include "qwt_scale_engine.h"

#include <QVBoxLayout>
#include <QPushButton>
#include <QTextEdit>
#include <QMenu>
#include <QAction>
#include <QActionGroup>
#include <QWidgetAction>
#include <QLabel>
#include <QMessageBox>
#include <QDialog>
#include <QGridLayout>
#include <QHBoxLayout>
#include <QComboBox>
#include <QLineEdit>
#include <QSignalMapper>
#include <QPixmap>
#include <QSettings>
#include <QApplication>

#include <numeric>
#include <cfloat>
#include <cmath>
#include <algorithm>

namespace MantidQt {
namespace MantidWidgets {

/// to be used in std::transform
struct Sqrt {
  double operator()(double x) { return sqrt(x); }
};

/**
* Constructor.
* @param instrWidget :: Parent InstrumentWidget.
*/
InstrumentWidgetPickTab::InstrumentWidgetPickTab(InstrumentWidget *instrWidget)
    : InstrumentWidgetTab(instrWidget), m_freezePlot(false),
      m_tubeXUnitsCache(0), m_plotTypeCache(0) {

  // connect to InstrumentWindow signals
  connect(m_instrWidget, SIGNAL(integrationRangeChanged(double, double)), this,
          SLOT(changedIntegrationRange(double, double)));

  m_plotSum = true;

  QVBoxLayout *layout = new QVBoxLayout(this);

  // set up the selection display
  m_selectionInfoDisplay = new QTextEdit(this);

  // set up the plot widget
  m_plot = new OneCurvePlot(this);
  m_plot->setYAxisLabelRotation(-90);
  m_plot->setXScale(0, 1);
  m_plot->setYScale(-1.2, 1.2);
  connect(m_plot, SIGNAL(showContextMenu()), this, SLOT(plotContextMenu()));

  // Plot context menu actions
  m_sumDetectors = new QAction("Sum", this);
  m_sumDetectors->setCheckable(true);
  m_sumDetectors->setChecked(true);
  m_integrateTimeBins = new QAction("Integrate", this);
  m_integrateTimeBins->setCheckable(true);
  m_summationType = new QActionGroup(this);
  m_summationType->addAction(m_sumDetectors);
  m_summationType->addAction(m_integrateTimeBins);
  m_logY = new QAction("Y log scale", this);
  m_linearY = new QAction("Y linear scale", this);
  m_yScale = new QActionGroup(this);
  m_yScale->addAction(m_linearY);
  m_yScale->addAction(m_logY);
  m_logY->setCheckable(true);
  m_linearY->setCheckable(true);
  m_linearY->setChecked(true);
  connect(m_sumDetectors, SIGNAL(triggered()), this, SLOT(sumDetectors()));
  connect(m_integrateTimeBins, SIGNAL(triggered()), this,
          SLOT(integrateTimeBins()));
  connect(m_logY, SIGNAL(triggered()), m_plot, SLOT(setYLogScale()));
  connect(m_linearY, SIGNAL(triggered()), m_plot, SLOT(setYLinearScale()));

  m_unitsMapper = new QSignalMapper(this);

  m_detidUnits = new QAction("Detector ID", this);
  m_detidUnits->setCheckable(true);
  m_unitsMapper->setMapping(m_detidUnits, DetectorPlotController::DETECTOR_ID);
  connect(m_detidUnits, SIGNAL(triggered()), m_unitsMapper, SLOT(map()));

  m_lengthUnits = new QAction("Tube length", this);
  m_lengthUnits->setCheckable(true);
  m_unitsMapper->setMapping(m_lengthUnits, DetectorPlotController::LENGTH);
  connect(m_lengthUnits, SIGNAL(triggered()), m_unitsMapper, SLOT(map()));

  m_phiUnits = new QAction("Phi", this);
  m_phiUnits->setCheckable(true);
  m_unitsMapper->setMapping(m_phiUnits, DetectorPlotController::PHI);
  connect(m_phiUnits, SIGNAL(triggered()), m_unitsMapper, SLOT(map()));

  m_outOfPlaneAngleUnits = new QAction("Out of plane angle", this);
  m_outOfPlaneAngleUnits->setCheckable(true);
  m_unitsMapper->setMapping(m_outOfPlaneAngleUnits,
                            DetectorPlotController::OUT_OF_PLANE_ANGLE);
  connect(m_outOfPlaneAngleUnits, SIGNAL(triggered()), m_unitsMapper,
          SLOT(map()));

  m_unitsGroup = new QActionGroup(this);
  m_unitsGroup->addAction(m_detidUnits);
  m_unitsGroup->addAction(m_lengthUnits);
  m_unitsGroup->addAction(
      m_phiUnits); // re #4169 disabled until fixed or removed
  m_unitsGroup->addAction(m_outOfPlaneAngleUnits);
  connect(m_unitsMapper, SIGNAL(mapped(int)), this, SLOT(setTubeXUnits(int)));

  // Instrument display context menu actions
  m_storeCurve = new QAction("Store curve", this);
  connect(m_storeCurve, SIGNAL(triggered()), this, SLOT(storeCurve()));
  m_savePlotToWorkspace = new QAction("Save plot to workspace", this);
  connect(m_savePlotToWorkspace, SIGNAL(triggered()), this,
          SLOT(savePlotToWorkspace()));

  CollapsibleStack *panelStack = new CollapsibleStack(this);
  m_infoPanel = panelStack->addPanel("Selection", m_selectionInfoDisplay);
  m_plotPanel = panelStack->addPanel("Name", m_plot);

  m_selectionType = Single;

  m_infoController = NULL;
  m_plotController = NULL;

  m_activeTool = new QLabel(this);
  // set up the tool bar

  m_zoom = new QPushButton();
  m_zoom->setCheckable(true);
  m_zoom->setAutoExclusive(true);
  m_zoom->setIcon(QIcon(":/PickTools/zoom.png"));
  m_zoom->setToolTip("Zoom in and out");

  m_one = new QPushButton();
  m_one->setCheckable(true);
  m_one->setAutoExclusive(true);
  m_one->setChecked(true);
  m_one->setToolTip("Select single pixel");
  m_one->setIcon(QIcon(":/PickTools/selection-pointer.png"));

  m_tube = new QPushButton();
  m_tube->setCheckable(true);
  m_tube->setAutoExclusive(true);
  m_tube->setIcon(QIcon(":/PickTools/selection-tube.png"));
  m_tube->setToolTip("Select whole tube");

  m_rectangle = new QPushButton();
  m_rectangle->setCheckable(true);
  m_rectangle->setAutoExclusive(true);
  m_rectangle->setIcon(QIcon(":/PickTools/selection-box.png"));
  m_rectangle->setToolTip("Draw a rectangle");

  m_ellipse = new QPushButton();
  m_ellipse->setCheckable(true);
  m_ellipse->setAutoExclusive(true);
  m_ellipse->setIcon(QIcon(":/PickTools/selection-circle.png"));
  m_ellipse->setToolTip("Draw a ellipse");

  m_ring_ellipse = new QPushButton();
  m_ring_ellipse->setCheckable(true);
  m_ring_ellipse->setAutoExclusive(true);
  m_ring_ellipse->setIcon(QIcon(":/PickTools/selection-circle-ring.png"));
  m_ring_ellipse->setToolTip("Draw an elliptical ring");

  m_ring_rectangle = new QPushButton();
  m_ring_rectangle->setCheckable(true);
  m_ring_rectangle->setAutoExclusive(true);
  m_ring_rectangle->setIcon(QIcon(":/PickTools/selection-box-ring.png"));
  m_ring_rectangle->setToolTip("Draw a rectangular ring");

  m_free_draw = new QPushButton();
  m_free_draw->setCheckable(true);
  m_free_draw->setAutoExclusive(true);
  m_free_draw->setIcon(QIcon(":/PickTools/brush.png"));
  m_free_draw->setToolTip("Draw an arbitrary shape");

  m_edit = new QPushButton();
  m_edit->setCheckable(true);
  m_edit->setAutoExclusive(true);
  m_edit->setIcon(QIcon(":/PickTools/selection-edit.png"));
  m_edit->setToolTip("Edit a shape");

  m_peak = new QPushButton();
  m_peak->setCheckable(true);
  m_peak->setAutoExclusive(true);
  m_peak->setIcon(QIcon(":/PickTools/selection-peak.png"));
  m_peak->setToolTip("Add single crystal peak");

  m_peakSelect = new QPushButton();
  m_peakSelect->setCheckable(true);
  m_peakSelect->setAutoExclusive(true);
  m_peakSelect->setIcon(QIcon(":/PickTools/eraser.png"));
  m_peakSelect->setToolTip("Erase single crystal peak(s)");

  QGridLayout *toolBox = new QGridLayout();
  toolBox->addWidget(m_zoom, 0, 0);
  toolBox->addWidget(m_edit, 0, 1);
  toolBox->addWidget(m_ellipse, 0, 2);
  toolBox->addWidget(m_rectangle, 0, 3);
  toolBox->addWidget(m_ring_ellipse, 0, 4);
  toolBox->addWidget(m_ring_rectangle, 0, 5);
  toolBox->addWidget(m_free_draw, 0, 6);
  toolBox->addWidget(m_one, 1, 0);
  toolBox->addWidget(m_tube, 1, 1);
  toolBox->addWidget(m_peak, 1, 2);
  toolBox->addWidget(m_peakSelect, 1, 3);
  toolBox->setColumnStretch(6, 1);
  toolBox->setSpacing(2);
  connect(m_zoom, SIGNAL(clicked()), this, SLOT(setSelectionType()));
  connect(m_one, SIGNAL(clicked()), this, SLOT(setSelectionType()));
  connect(m_tube, SIGNAL(clicked()), this, SLOT(setSelectionType()));
  connect(m_peak, SIGNAL(clicked()), this, SLOT(setSelectionType()));
  connect(m_peakSelect, SIGNAL(clicked()), this, SLOT(setSelectionType()));
  connect(m_rectangle, SIGNAL(clicked()), this, SLOT(setSelectionType()));
  connect(m_ellipse, SIGNAL(clicked()), this, SLOT(setSelectionType()));
  connect(m_ring_ellipse, SIGNAL(clicked()), this, SLOT(setSelectionType()));
  connect(m_ring_rectangle, SIGNAL(clicked()), this, SLOT(setSelectionType()));
  connect(m_free_draw, SIGNAL(clicked()), this, SLOT(setSelectionType()));
  connect(m_edit, SIGNAL(clicked()), this, SLOT(setSelectionType()));

  // lay out the widgets
  layout->addWidget(m_activeTool);
  layout->addLayout(toolBox);
  layout->addWidget(panelStack);
}

/**
* Returns true if the plot can be updated when the mouse moves over detectors
*/
bool InstrumentWidgetPickTab::canUpdateTouchedDetector() const {
  return !m_peak->isChecked();
}

/**
* Display the miniplot's context menu.
*/
void InstrumentWidgetPickTab::plotContextMenu() {
  QMenu context(this);

  auto plotType = m_plotController->getPlotType();

  if (plotType == DetectorPlotController::TubeSum ||
      plotType == DetectorPlotController::TubeIntegral) {
    // only for multiple detector selectors
    context.addActions(m_summationType->actions());
    m_sumDetectors->setChecked(plotType == DetectorPlotController::TubeSum);
    m_integrateTimeBins->setChecked(plotType !=
                                    DetectorPlotController::TubeSum);
    m_integrateTimeBins->setEnabled(true);
    context.addSeparator();
  }

  if (m_plot->hasStored()) {
    // the remove menu
    QMenu *removeCurves = new QMenu("Remove", this);
    QSignalMapper *signalMapper = new QSignalMapper(this);
    QStringList labels = m_plot->getLabels();
    foreach (QString label, labels) {
      QColor c = m_plot->getCurveColor(label);
      QPixmap pixmap(16, 2);
      pixmap.fill(c);
      QAction *remove = new QAction(QIcon(pixmap), label, removeCurves);
      removeCurves->addAction(remove);
      connect(remove, SIGNAL(triggered()), signalMapper, SLOT(map()));
      signalMapper->setMapping(remove, label);
    }
    connect(signalMapper, SIGNAL(mapped(const QString &)), this,
            SLOT(removeCurve(const QString &)));
    context.addMenu(removeCurves);
  }

  // the axes menu
  QMenu *axes = new QMenu("Axes", this);
  axes->addActions(m_yScale->actions());
  if (m_plot->isYLogScale()) {
    m_logY->setChecked(true);
  } else {
    m_linearY->setChecked(true);
  }

  // Tube x units menu options
  if (plotType == DetectorPlotController::TubeIntegral) {
    axes->addSeparator();
    axes->addActions(m_unitsGroup->actions());
    auto tubeXUnits = m_plotController->getTubeXUnits();
    switch (tubeXUnits) {
    case DetectorPlotController::DETECTOR_ID:
      m_detidUnits->setChecked(true);
      break;
    case DetectorPlotController::LENGTH:
      m_lengthUnits->setChecked(true);
      break;
    case DetectorPlotController::PHI:
      m_phiUnits->setChecked(true);
      break;
    case DetectorPlotController::OUT_OF_PLANE_ANGLE:
      m_outOfPlaneAngleUnits->setChecked(true);
      break;
    default:
      m_detidUnits->setChecked(true);
    }
  }
  context.addMenu(axes);

  // save plot to workspace
  if (m_plot->hasStored() || m_plot->hasCurve()) {
    context.addAction(m_savePlotToWorkspace);
  }

  // show menu
  context.exec(QCursor::pos());
}

/**
* Update the plot caption. The captions shows the selection type.
*/
void InstrumentWidgetPickTab::setPlotCaption() {
  m_plotPanel->setCaption(m_plotController->getPlotCaption());
}

/**
* Switch to the detectors summing regime.
*/
void InstrumentWidgetPickTab::sumDetectors() {
  m_plotController->setPlotType(DetectorPlotController::TubeSum);
  m_plotController->updatePlot();
  setPlotCaption();
}

/**
* Switch to the time bin integration regime.
*/
void InstrumentWidgetPickTab::integrateTimeBins() {
  m_plotController->setPlotType(DetectorPlotController::TubeIntegral);
  m_plotController->updatePlot();
  setPlotCaption();
}

/**
* Set the selection type according to which tool button is checked.
*/
void InstrumentWidgetPickTab::setSelectionType() {
  ProjectionSurface::InteractionMode surfaceMode =
      ProjectionSurface::PickSingleMode;
  auto plotType = m_plotController->getPlotType();
  if (m_zoom->isChecked()) {
    m_selectionType = Single;
    m_activeTool->setText("Tool: Navigation");
    surfaceMode = ProjectionSurface::MoveMode;
  } else if (m_one->isChecked()) {
    m_selectionType = Single;
    m_activeTool->setText("Tool: Pixel selection");
    surfaceMode = ProjectionSurface::PickSingleMode;
    plotType = DetectorPlotController::Single;
  } else if (m_tube->isChecked()) {
    m_selectionType = Tube;
    m_activeTool->setText("Tool: Tube/bank selection");
    surfaceMode = ProjectionSurface::PickTubeMode;
    if (plotType < DetectorPlotController::TubeSum) {
      plotType = DetectorPlotController::TubeSum;
    }
  } else if (m_peak->isChecked()) {
    m_selectionType = AddPeak;
    m_activeTool->setText("Tool: Add a single crystal peak");
    surfaceMode = ProjectionSurface::AddPeakMode;
    plotType = DetectorPlotController::Single;
  } else if (m_peakSelect->isChecked()) {
    m_selectionType = ErasePeak;
    m_activeTool->setText("Tool: Erase crystal peak(s)");
    surfaceMode = ProjectionSurface::ErasePeakMode;
  } else if (m_rectangle->isChecked()) {
    m_selectionType = Draw;
    m_activeTool->setText("Tool: Rectangle");
    surfaceMode = ProjectionSurface::DrawRegularMode;
    plotType = DetectorPlotController::Single;
    m_instrWidget->getSurface()->startCreatingShape2D(
        "rectangle", Qt::green, QColor(255, 255, 255, 80));
  } else if (m_ellipse->isChecked()) {
    m_selectionType = Draw;
    m_activeTool->setText("Tool: Ellipse");
    surfaceMode = ProjectionSurface::DrawRegularMode;
    plotType = DetectorPlotController::Single;
    m_instrWidget->getSurface()->startCreatingShape2D(
        "ellipse", Qt::green, QColor(255, 255, 255, 80));
  } else if (m_ring_ellipse->isChecked()) {
    m_selectionType = Draw;
    m_activeTool->setText("Tool: Elliptical ring");
    surfaceMode = ProjectionSurface::DrawRegularMode;
    plotType = DetectorPlotController::Single;
    m_instrWidget->getSurface()->startCreatingShape2D(
        "ring ellipse", Qt::green, QColor(255, 255, 255, 80));
  } else if (m_ring_rectangle->isChecked()) {
    m_selectionType = Draw;
    m_activeTool->setText("Tool: Rectangular ring");
    surfaceMode = ProjectionSurface::DrawRegularMode;
    plotType = DetectorPlotController::Single;
    m_instrWidget->getSurface()->startCreatingShape2D(
        "ring rectangle", Qt::green, QColor(255, 255, 255, 80));
  } else if (m_free_draw->isChecked()) {
    m_selectionType = Draw;
    m_activeTool->setText("Tool: Arbitrary shape");
    surfaceMode = ProjectionSurface::DrawFreeMode;
    plotType = DetectorPlotController::Single;
    m_instrWidget->getSurface()->startCreatingFreeShape(
        Qt::green, QColor(255, 255, 255, 80));
  } else if (m_edit->isChecked()) {
    m_selectionType = Draw;
    m_activeTool->setText("Tool: Shape editing");
    surfaceMode = ProjectionSurface::DrawRegularMode;
    plotType = DetectorPlotController::Single;
  }
  m_plotController->setPlotType(plotType);
  auto surface = m_instrWidget->getSurface();
  if (surface) {
    surface->setInteractionMode(surfaceMode);
    auto interactionMode = surface->getInteractionMode();
    if (interactionMode == ProjectionSurface::DrawRegularMode ||
        interactionMode == ProjectionSurface::MoveMode) {
      updatePlotMultipleDetectors();
    } else {
      m_plot->clearAll();
      m_plot->replot();
    }
    setPlotCaption();
  }
  m_instrWidget->updateInfoText();
}

/**
* Respond to the show event.
*/
void InstrumentWidgetPickTab::showEvent(QShowEvent *) {
  // Make the state of the display view consistent with the current selection
  // type
  setSelectionType();
  // make sure picking updated
  m_instrWidget->updateInstrumentView(true);
  m_instrWidget->getSurface()->changeBorderColor(getShapeBorderColor());
}

/**
* Keep current curve permanently displayed on the plot.
*/
void InstrumentWidgetPickTab::storeCurve() { m_plot->store(); }

/**
* Remove a stored curve.
* @param label :: The label of the curve to remove
*/
void InstrumentWidgetPickTab::removeCurve(const QString &label) {
  m_plot->removeCurve(label);
  m_plot->replot();
}

/**
* Set the x units for the integrated tube plot.
* @param units :: The x units in terms of TubeXUnits.
*/
void InstrumentWidgetPickTab::setTubeXUnits(int units) {
  if (units < 0 || units >= DetectorPlotController::NUMBER_OF_UNITS)
    return;
  auto tubeXUnits = static_cast<DetectorPlotController::TubeXUnits>(units);
  m_plotController->setTubeXUnits(tubeXUnits);
  m_plotController->updatePlot();
}

/**
* Get the color of the overlay shapes in this tab.
* @return
*/
QColor InstrumentWidgetPickTab::getShapeBorderColor() const {
  return QColor(Qt::green);
}

/**
* Do something when the time bin integraion range has changed.
*/
void InstrumentWidgetPickTab::changedIntegrationRange(double, double) {
  m_plotController->updatePlot();
  auto surface = m_instrWidget->getSurface();
  if (surface) {
    auto interactionMode = surface->getInteractionMode();
    if (interactionMode == ProjectionSurface::DrawRegularMode ||
        interactionMode == ProjectionSurface::MoveMode) {
      updatePlotMultipleDetectors();
    }
  }
}

void InstrumentWidgetPickTab::initSurface() {
  ProjectionSurface *surface = getSurface().get();
  connect(surface, SIGNAL(singleComponentTouched(size_t)), this,
          SLOT(singleComponentTouched(size_t)));
  connect(surface, SIGNAL(singleComponentPicked(size_t)), this,
          SLOT(singleComponentPicked(size_t)));
  connect(surface, SIGNAL(peaksWorkspaceAdded()), this,
          SLOT(updateSelectionInfoDisplay()));
  connect(surface, SIGNAL(peaksWorkspaceDeleted()), this,
          SLOT(updateSelectionInfoDisplay()));
  connect(surface, SIGNAL(shapeCreated()), this, SLOT(shapeCreated()));
  connect(surface, SIGNAL(shapeChangeFinished()), this,
          SLOT(updatePlotMultipleDetectors()));
  connect(surface, SIGNAL(shapesCleared()), this,
          SLOT(updatePlotMultipleDetectors()));
  connect(surface, SIGNAL(shapesRemoved()), this,
          SLOT(updatePlotMultipleDetectors()));
  Projection3D *p3d = dynamic_cast<Projection3D *>(surface);
  if (p3d) {
    connect(p3d, SIGNAL(finishedMove()), this,
            SLOT(updatePlotMultipleDetectors()));
  }
  m_infoController = new ComponentInfoController(
      this, m_instrWidget->getInstrumentActor(), m_selectionInfoDisplay);
  m_plotController = new DetectorPlotController(
      this, m_instrWidget->getInstrumentActor(), m_plot);
  m_plotController->setTubeXUnits(
      static_cast<DetectorPlotController::TubeXUnits>(m_tubeXUnitsCache));
  m_plotController->setPlotType(
      static_cast<DetectorPlotController::PlotType>(m_plotTypeCache));
}

/**
* Return current ProjectionSurface.
*/
boost::shared_ptr<ProjectionSurface>
InstrumentWidgetPickTab::getSurface() const {
  return m_instrWidget->getSurface();
}

/**
* Save tab's persistent settings to the provided QSettings instance
*/
void InstrumentWidgetPickTab::saveSettings(QSettings &settings) const {
  settings.setValue("TubeXUnits", m_plotController->getTubeXUnits());
  settings.setValue("PlotType", m_plotController->getPlotType());
}

/**
* Restore (read and apply) tab's persistent settings from the provided QSettings
* instance
*/
void InstrumentWidgetPickTab::loadSettings(const QSettings &settings) {
  // loadSettings is called when m_plotController is not created yet.
  // Cache the settings and apply them later
  m_tubeXUnitsCache = settings.value("TubeXUnits", 0).toInt();
  m_plotTypeCache =
      settings.value("PlotType", DetectorPlotController::Single).toInt();
}

/**
* Fill in the context menu.
* @param context :: A menu to fill.
*/
bool InstrumentWidgetPickTab::addToDisplayContextMenu(QMenu &context) const {
  m_freezePlot = true;
  bool res = false;
  if (m_plot->hasCurve()) {
    context.addAction(m_storeCurve);
    res = true;
  }
  if (m_plot->hasStored() || m_plot->hasCurve()) {
    context.addAction(m_savePlotToWorkspace);
    res = true;
  }
  return res;
}

/**
* Select a tool on the tab
* @param tool One of the enumerated tool types, @see ToolType
*/
void InstrumentWidgetPickTab::selectTool(const ToolType tool) {
  switch (tool) {
  case Zoom:
    m_zoom->setChecked(true);
    break;
  case PixelSelect:
    m_one->setChecked(true);
    break;
  case TubeSelect:
    m_tube->setChecked(true);
    break;
  case PeakSelect:
    m_peak->setChecked(true);
    break;
  case PeakErase:
    m_peakSelect->setChecked(true);
    break;
  case DrawRectangle:
    m_rectangle->setChecked(true);
    break;
  case DrawEllipse:
    m_ellipse->setChecked(true);
    break;
  case DrawFree:
    m_free_draw->setChecked(true);
    break;
  case EditShape:
    m_edit->setChecked(true);
    break;
  default:
    throw std::invalid_argument("Invalid tool type.");
  }
  setSelectionType();
}

void InstrumentWidgetPickTab::singleComponentTouched(size_t pickID) {
  if (canUpdateTouchedDetector()) {
    m_infoController->displayInfo(pickID);
    m_plotController->setPlotData(pickID);
    m_plotController->updatePlot();
  }
}

void InstrumentWidgetPickTab::singleComponentPicked(size_t pickID) {
  m_infoController->displayInfo(pickID);
  m_plotController->setPlotData(pickID);
  m_plotController->updatePlot();
}

/**
* Update the selection display using currently selected detector.
* Updates non-detector information on it.
*/
void InstrumentWidgetPickTab::updateSelectionInfoDisplay() {
  // updateSelectionInfo(m_currentDetID);
}

/**
* Respond to the shapeCreated signal from the surface.
*/
void InstrumentWidgetPickTab::shapeCreated() {
  if (!isVisible())
    return;
  if (!m_free_draw->isChecked()) {
    selectTool(EditShape);
  }
}

/**
* Update the mini-plot with information from multiple detector
* selected with drawn shapes.
*/
void InstrumentWidgetPickTab::updatePlotMultipleDetectors() {
  if (!isVisible())
    return;
  ProjectionSurface &surface = *getSurface();
  if (surface.hasMasks()) {
    QList<int> dets;
    surface.getMaskedDetectors(dets);
    m_plotController->setPlotData(dets);
  } else {
    m_plotController->clear();
  }
  m_plot->replot();
}

/**
* Save data plotted on the miniplot into a MatrixWorkspace.
*/
void InstrumentWidgetPickTab::savePlotToWorkspace() {
  m_plotController->savePlotToWorkspace();
}

//=====================================================================================//

/**
* Create and setup iteself.
* @param tab :: QObject parent - the tab.
* @param instrActor :: A pointer to the InstrumentActor instance.
* @param infoDisplay :: Widget on which to display the information.
*/
ComponentInfoController::ComponentInfoController(InstrumentWidgetPickTab *tab,
                                                 InstrumentActor *instrActor,
                                                 QTextEdit *infoDisplay)
    : QObject(tab), m_tab(tab), m_instrActor(instrActor),
      m_selectionInfoDisplay(infoDisplay), m_freezePlot(false),
      m_instrWidgetBlocked(false), m_currentPickID(-1) {}

/**
* Display info on a component refered to by a pick ID.
* @param pickID :: A pick ID of a component.
*/
void ComponentInfoController::displayInfo(size_t pickID) {
  if (m_freezePlot) { // freeze the plot for one update
    m_freezePlot = false;
    pickID = m_currentPickID;
  }

  QString text = "";
  int detid = m_instrActor->getDetID(pickID);
  if (detid >= 0) {
    text += displayDetectorInfo(detid);
  } else if (auto componentID = m_instrActor->getComponentID(pickID)) {
    text += displayNonDetectorInfo(componentID);
  } else {
    clear();
  }
  // display info about peak overlays
  text += getPeakOverlayInfo();

  if (!text.isEmpty()) {
    m_selectionInfoDisplay->setText(text);
  } else {
    clear();
  }
}

/**
* Return string with info on a detector.
* @param detid :: A detector ID.
*/
QString ComponentInfoController::displayDetectorInfo(Mantid::detid_t detid) {
  if (m_instrWidgetBlocked) {
    clear();
    return "";
  }

  QString text;
  if (detid >= 0) {
    // collect info about selected detector and add it to text
    Mantid::Geometry::IDetector_const_sptr det;
    try {
      det = m_instrActor->getInstrument()->getDetector(detid);
    } catch (...) {
      // if this slot is called during instrument window deletion
      // expect exceptions thrown
      return "";
    }

    text =
        "Selected detector: " + QString::fromStdString(det->getName()) + "\n";
    text += "Detector ID: " + QString::number(detid) + '\n';
    QString wsIndex;
    try {
      wsIndex = QString::number(m_instrActor->getWorkspaceIndex(detid));
    } catch (Mantid::Kernel::Exception::NotFoundError &) {
      // Detector doesn't have a workspace index relating to it
      wsIndex = "None";
    }
    text += "Workspace index: " + wsIndex + '\n';
    Mantid::Kernel::V3D pos = det->getPos();
    text += "xyz: " + QString::number(pos.X()) + "," +
            QString::number(pos.Y()) + "," + QString::number(pos.Z()) + '\n';
    double r, t, p;
    pos.getSpherical(r, t, p);
    text += "rtp: " + QString::number(r) + "," + QString::number(t) + "," +
            QString::number(p) + '\n';
    Mantid::Geometry::ICompAssembly_const_sptr parent =
        boost::dynamic_pointer_cast<const Mantid::Geometry::ICompAssembly>(
            det->getParent());
    if (parent) {
      QString textpath;
      while (parent) {
        textpath = "/" + QString::fromStdString(parent->getName()) + textpath;
        parent =
            boost::dynamic_pointer_cast<const Mantid::Geometry::ICompAssembly>(
                parent->getParent());
      }
      text += "Component path:" + textpath + "/" +
              QString::fromStdString(det->getName()) + '\n';
    }
    const double integrated = m_instrActor->getIntegratedCounts(detid);
    const QString counts =
        integrated == -1.0 ? "N/A" : QString::number(integrated);
    text += "Counts: " + counts + '\n';
    // display info about peak overlays
    text += getParameterInfo(det);
  }
  return text;
}

/**
* string with information about a selected non-detector component (such as
* choppers, etc).
* @param compID :: A component ID for a component to display.
*/
QString ComponentInfoController::displayNonDetectorInfo(
    Mantid::Geometry::ComponentID compID) {
  auto component = m_instrActor->getInstrument()->getComponentByID(compID);
  QString text = "Selected component: ";
  text += QString::fromStdString(component->getName()) + '\n';
  Mantid::Kernel::V3D pos = component->getPos();
  text += "xyz: " + QString::number(pos.X()) + "," + QString::number(pos.Y()) +
          "," + QString::number(pos.Z()) + '\n';
  double r, t, p;
  pos.getSpherical(r, t, p);
  text += "rtp: " + QString::number(r) + "," + QString::number(t) + "," +
          QString::number(p) + '\n';
  text += getParameterInfo(component);
  return text;
}

/**
* Form a string for output from the components instrument parameters
*/
QString ComponentInfoController::getParameterInfo(
    Mantid::Geometry::IComponent_const_sptr comp) {
  QString text = "";
  std::map<Mantid::Geometry::ComponentID, std::vector<std::string>>
      mapCmptToNameVector;

  auto paramNames = comp->getParameterNamesByComponent();
  for (auto itParamName = paramNames.begin(); itParamName != paramNames.end();
       ++itParamName) {
    // build the data structure I need Map comp id -> vector of names
    std::string paramName = itParamName->first;
    Mantid::Geometry::ComponentID paramCompId = itParamName->second;
    // attempt to insert this will fail silently if the key already exists
    if (mapCmptToNameVector.find(paramCompId) == mapCmptToNameVector.end()) {
      mapCmptToNameVector.emplace(paramCompId, std::vector<std::string>());
    }
    // get the vector out and add the name
    mapCmptToNameVector[paramCompId].push_back(paramName);
  }

  // walk out from the selected component
  Mantid::Geometry::IComponent_const_sptr paramComp = comp;
  while (paramComp) {
    auto &compParamNames = mapCmptToNameVector[paramComp->getComponentID()];
    if (compParamNames.size() > 0) {
      text += QString::fromStdString("\nParameters from: " +
                                     paramComp->getName() + "\n");
      std::sort(compParamNames.begin(), compParamNames.end(),
                Mantid::Kernel::CaseInsensitiveStringComparator());
      for (auto itParamName = compParamNames.begin();
           itParamName != compParamNames.end(); ++itParamName) {
        std::string paramName = *itParamName;
        // no need to search recursively as we are asking from the matching
        // component
        std::string paramValue =
            paramComp->getParameterAsString(paramName, false);
        if (paramValue != "") {
          text += QString::fromStdString(paramName + ": " + paramValue + "\n");
        }
      }
    }
    paramComp = paramComp->getParent();
  }

  return text;
}

/**
* Return non-detector info to be displayed in the selection info display.
*/
QString ComponentInfoController::getPeakOverlayInfo() {
  QString text;
  QStringList overlays = m_tab->getSurface()->getPeaksWorkspaceNames();
  if (!overlays.isEmpty()) {
    text += "Peaks:\n" + overlays.join("\n") + "\n";
  }
  return text;
}

/**
* Clear the information display.
*/
void ComponentInfoController::clear() { m_selectionInfoDisplay->clear(); }

//=====================================================================================//

/**
* Constructor.
* @param tab :: The parent tab.
* @param instrActor :: A pointer to the InstrumentActor.
* @param plot :: The plot widget.
*/
DetectorPlotController::DetectorPlotController(InstrumentWidgetPickTab *tab,
                                               InstrumentActor *instrActor,
                                               OneCurvePlot *plot)
    : QObject(tab), m_tab(tab), m_instrActor(instrActor), m_plot(plot),
      m_plotType(Single), m_enabled(true), m_tubeXUnits(DETECTOR_ID),
      m_currentDetID(-1) {
  connect(m_plot, SIGNAL(clickedAt(double, double)), this,
          SLOT(addPeak(double, double)));
}

/**
* Update the miniplot for a selected detector. The curve data depend on the
* plot type.
* @param pickID :: A pick ID of an instrument component.
*/
void DetectorPlotController::setPlotData(size_t pickID) {
  m_currentDetID = -1;

  if (m_plotType == DetectorSum) {
    m_plotType = Single;
  }

  int detid = m_instrActor->getDetID(pickID);

  if (!m_enabled) {
    m_plot->clearCurve();
    return;
  }

  if (detid >= 0) {
    if (m_plotType == Single) {
      m_currentDetID = detid;
      plotSingle(detid);
    } else if (m_plotType == TubeSum || m_plotType == TubeIntegral) {
      plotTube(detid);
    } else {
      throw std::logic_error("setPlotData: Unexpected plot type.");
    }
  } else {
    m_plot->clearCurve();
  }
}

/**
* Set curev data from multiple detectors: sum their spectra.
* @param detIDs :: A list of detector IDs.
*/
void DetectorPlotController::setPlotData(QList<int> detIDs) {
  setPlotType(DetectorSum);
  clear();
  std::vector<double> x, y;
  QApplication::setOverrideCursor(QCursor(Qt::WaitCursor));
  m_instrActor->sumDetectors(detIDs, x, y,
                             static_cast<size_t>(m_plot->width()));
  QApplication::restoreOverrideCursor();
  if (!x.empty()) {
    m_plot->setData(&x[0], &y[0], static_cast<int>(y.size()),
                    m_instrActor->getWorkspace()->getAxis(0)->unit()->unitID());
  }
  m_plot->setLabel("multiple");
}

/**
* Update the miniplot for a selected detector.
*/
void DetectorPlotController::updatePlot() {
  m_plot->recalcAxisDivs();
  m_plot->replot();
}

/**
* Clear the plot.
*/
void DetectorPlotController::clear() {
  m_plot->clearCurve();
  m_plot->clearPeakLabels();
}

/**
* Plot data for a detector.
* @param detid :: ID of the detector to be plotted.
*/
void DetectorPlotController::plotSingle(int detid) {

  clear();
  std::vector<double> x, y;
  prepareDataForSinglePlot(detid, x, y);
  if (x.empty() || y.empty())
    return;

  // set the data
  m_plot->setData(&x[0], &y[0], static_cast<int>(y.size()),
                  m_instrActor->getWorkspace()->getAxis(0)->unit()->unitID());
  m_plot->setLabel("Detector " + QString::number(detid));

  // find any markers
  auto surface = m_tab->getSurface();
  if (surface) {
    QList<PeakMarker2D *> markers = surface->getMarkersWithID(detid);
    foreach (PeakMarker2D *marker, markers) { m_plot->addPeakLabel(marker); }
  }
}

/**
* Plot data integrated either over the detectors in a tube or over time bins.
* If m_plotSum == true the miniplot displays the accumulated data in a tube
* against time of flight.
* If m_plotSum == false the miniplot displays the data integrated over the time
* bins. The values are
* plotted against the length of the tube, but the units on the x-axis can be one
* of the following:
*   DETECTOR_ID
*   LENGTH
*   PHI
* The units can be set with setTubeXUnits(...) method.
* @param detid :: A detector id. The miniplot will display data for a component
* containing the detector
*   with this id.
*/
void DetectorPlotController::plotTube(int detid) {
  Mantid::API::MatrixWorkspace_const_sptr ws = m_instrActor->getWorkspace();
  Mantid::Geometry::IDetector_const_sptr det =
      m_instrActor->getInstrument()->getDetector(detid);
  boost::shared_ptr<const Mantid::Geometry::IComponent> parent =
      det->getParent();
  Mantid::Geometry::ICompAssembly_const_sptr ass =
      boost::dynamic_pointer_cast<const Mantid::Geometry::ICompAssembly>(
          parent);
  if (parent && ass) {
    if (m_plotType == TubeSum) // plot sums over detectors vs time bins
    {
      plotTubeSums(detid);
    } else // plot detector integrals vs detID or a function of detector
           // position in the tube
    {
      assert(m_plotType == TubeIntegral);
      plotTubeIntegrals(detid);
    }
  } else {
    m_plot->clearCurve();
  }
}

/**
* Plot the accumulated data in a tube against time of flight.
* @param detid :: A detector id. The miniplot will display data for a component
* containing the detector
*   with this id.
*/
void DetectorPlotController::plotTubeSums(int detid) {
  std::vector<double> x, y;
  prepareDataForSumsPlot(detid, x, y);
  if (x.empty() || y.empty()) {
    clear();
    return;
  }
  Mantid::Geometry::IDetector_const_sptr det =
      m_instrActor->getInstrument()->getDetector(detid);
  boost::shared_ptr<const Mantid::Geometry::IComponent> parent =
      det->getParent();
  QString label = QString::fromStdString(parent->getName()) + " (" +
                  QString::number(detid) + ") Sum";
  m_plot->setData(&x[0], &y[0], static_cast<int>(y.size()),
                  m_instrActor->getWorkspace()->getAxis(0)->unit()->unitID());
  m_plot->setLabel(label);
}

/**
* Plot the data integrated over the time bins. The values are
* plotted against the length of the tube, but the units on the x-axis can be one
* of the following:
*   DETECTOR_ID
*   LENGTH
*   PHI
* The units can be set with setTubeXUnits(...) method.
* @param detid :: A detector id. The miniplot will display data for a component
* containing the detector
*   with this id.
*/
void DetectorPlotController::plotTubeIntegrals(int detid) {
  Mantid::Geometry::IDetector_const_sptr det =
      m_instrActor->getInstrument()->getDetector(detid);
  std::vector<double> x, y;
  prepareDataForIntegralsPlot(detid, x, y);
  if (x.empty() || y.empty()) {
    clear();
    return;
  }
  auto xAxisCaption = getTubeXUnitsName();
  auto xAxisUnits = getTubeXUnitsUnits();
  if (!xAxisUnits.isEmpty()) {
    xAxisCaption += " (" + xAxisUnits + ")";
  }
  m_plot->setData(&x[0], &y[0], static_cast<int>(y.size()),
                  xAxisCaption.toStdString());
  boost::shared_ptr<const Mantid::Geometry::IComponent> parent =
      det->getParent();
  // curve label: "tube_name (detid) Integrals"
  // detid is included to distiguish tubes with the same name
  QString label = QString::fromStdString(parent->getName()) + " (" +
                  QString::number(detid) + ") Integrals/" + getTubeXUnitsName();
  m_plot->setLabel(label);
}

/**
* Prepare data for plotting a spectrum of a single detector.
* @param detid :: ID of the detector to be plotted.
* @param x :: Vector of x coordinates (output)
* @param y :: Vector of y coordinates (output)
* @param err :: Optional pointer to a vector of errors (output)
*/
void DetectorPlotController::prepareDataForSinglePlot(
    int detid, std::vector<double> &x, std::vector<double> &y,
    std::vector<double> *err) {
  Mantid::API::MatrixWorkspace_const_sptr ws = m_instrActor->getWorkspace();
  size_t wi;
  try {
    wi = m_instrActor->getWorkspaceIndex(detid);
  } catch (Mantid::Kernel::Exception::NotFoundError &) {
    return; // Detector doesn't have a workspace index relating to it
  }
  // get the data
  const Mantid::MantidVec &X = ws->readX(wi);
  const Mantid::MantidVec &Y = ws->readY(wi);
  const Mantid::MantidVec &E = ws->readE(wi);

  // find min and max for x
  size_t imin, imax;
  m_instrActor->getBinMinMaxIndex(wi, imin, imax);

  x.assign(X.begin() + imin, X.begin() + imax);
  y.assign(Y.begin() + imin, Y.begin() + imax);
  if (ws->isHistogramData()) {
    // calculate the bin centres
    std::transform(x.begin(), x.end(), X.begin() + imin + 1, x.begin(),
                   std::plus<double>());
    std::transform(x.begin(), x.end(), x.begin(),
                   std::bind2nd(std::divides<double>(), 2.0));
  }

  if (err) {
    err->assign(E.begin() + imin, E.begin() + imax);
  }
}

/**
* Prepare data for plotting accumulated data in a tube against time of flight.
* @param detid :: A detector id. The miniplot will display data for a component
* containing the detector
*   with this id.
* @param x :: Vector of x coordinates (output)
* @param y :: Vector of y coordinates (output)
* @param err :: Optional pointer to a vector of errors (output)
*/
void DetectorPlotController::prepareDataForSumsPlot(int detid,
                                                    std::vector<double> &x,
                                                    std::vector<double> &y,
                                                    std::vector<double> *err) {
  Mantid::API::MatrixWorkspace_const_sptr ws = m_instrActor->getWorkspace();
  Mantid::Geometry::IDetector_const_sptr det =
      m_instrActor->getInstrument()->getDetector(detid);
  boost::shared_ptr<const Mantid::Geometry::IComponent> parent =
      det->getParent();
  Mantid::Geometry::ICompAssembly_const_sptr ass =
      boost::dynamic_pointer_cast<const Mantid::Geometry::ICompAssembly>(
          parent);
  size_t wi;
  try {
    wi = m_instrActor->getWorkspaceIndex(detid);
  } catch (Mantid::Kernel::Exception::NotFoundError &) {
    return; // Detector doesn't have a workspace index relating to it
  }
  size_t imin, imax;
  m_instrActor->getBinMinMaxIndex(wi, imin, imax);

  const Mantid::MantidVec &X = ws->readX(wi);
  x.assign(X.begin() + imin, X.begin() + imax);
  if (ws->isHistogramData()) {
    // calculate the bin centres
    std::transform(x.begin(), x.end(), X.begin() + imin + 1, x.begin(),
                   std::plus<double>());
    std::transform(x.begin(), x.end(), x.begin(),
                   std::bind2nd(std::divides<double>(), 2.0));
  }
  y.resize(x.size(), 0);
  if (err) {
    err->resize(x.size(), 0);
  }

  const int n = ass->nelements();
  for (int i = 0; i < n; ++i) {
    Mantid::Geometry::IDetector_sptr idet =
        boost::dynamic_pointer_cast<Mantid::Geometry::IDetector>((*ass)[i]);
    if (idet) {
      try {
        size_t index = m_instrActor->getWorkspaceIndex(idet->getID());
        const Mantid::MantidVec &Y = ws->readY(index);
        std::transform(y.begin(), y.end(), Y.begin() + imin, y.begin(),
                       std::plus<double>());
        if (err) {
          const Mantid::MantidVec &E = ws->readE(index);
          std::vector<double> tmp;
          tmp.assign(E.begin() + imin, E.begin() + imax);
          std::transform(tmp.begin(), tmp.end(), tmp.begin(), tmp.begin(),
                         std::multiplies<double>());
          std::transform(err->begin(), err->end(), tmp.begin(), err->begin(),
                         std::plus<double>());
        }
      } catch (Mantid::Kernel::Exception::NotFoundError &) {
        continue; // Detector doesn't have a workspace index relating to it
      }
    }
  }

  if (err) {
    std::transform(err->begin(), err->end(), err->begin(), Sqrt());
  }
}

/**
* Prepare data for plotting the data integrated over the time bins. The values
* are
* plotted against the length of the tube, but the units on the x-axis can be one
* of the following:
*   DETECTOR_ID
*   LENGTH
*   PHI
*   OUT_OF_PLANE_ANGLE
* The units can be set with setTubeXUnits(...) method.
* @param detid :: A detector id. The miniplot will display data for a component
* containing the detector
*   with this id.
* @param x :: Vector of x coordinates (output)
* @param y :: Vector of y coordinates (output)
* @param err :: Optional pointer to a vector of errors (output)
*/
void DetectorPlotController::prepareDataForIntegralsPlot(
    int detid, std::vector<double> &x, std::vector<double> &y,
    std::vector<double> *err) {

#define PREPAREDATAFORINTEGRALSPLOT_RETURN_FAILED                              \
  x.clear();                                                                   \
  y.clear();                                                                   \
  if (err)                                                                     \
    err->clear();                                                              \
  return;

  Mantid::API::MatrixWorkspace_const_sptr ws = m_instrActor->getWorkspace();

  // Does the instrument definition specify that psi should be offset.
  std::vector<std::string> parameters =
      ws->getInstrument()->getStringParameter("offset-phi");
  const bool bOffsetPsi = (!parameters.empty()) &&
                          std::find(parameters.begin(), parameters.end(),
                                    "Always") != parameters.end();

  Mantid::Geometry::IDetector_const_sptr det =
      m_instrActor->getInstrument()->getDetector(detid);
  boost::shared_ptr<const Mantid::Geometry::IComponent> parent =
      det->getParent();
  Mantid::Geometry::ICompAssembly_const_sptr ass =
      boost::dynamic_pointer_cast<const Mantid::Geometry::ICompAssembly>(
          parent);
  size_t wi;
  try {
    wi = m_instrActor->getWorkspaceIndex(detid);
  } catch (Mantid::Kernel::Exception::NotFoundError &) {
    return; // Detector doesn't have a workspace index relating to it
  }
  // imin and imax give the bin integration range
  size_t imin, imax;
  m_instrActor->getBinMinMaxIndex(wi, imin, imax);

  Mantid::Kernel::V3D samplePos =
      m_instrActor->getInstrument()->getSample()->getPos();

  const int n = ass->nelements();
  if (n == 0) {
    // don't think it's ever possible but...
    throw std::runtime_error("PickTab miniplot: empty instrument assembly");
  }
  if (n == 1) {
    // if assembly has just one element there is nothing to plot
    PREPAREDATAFORINTEGRALSPLOT_RETURN_FAILED
  }
  // collect and sort xy pairs in xymap
  std::map<double, double> xymap, errmap;
  // get the first detector in the tube for lenth calculation
  Mantid::Geometry::IDetector_sptr idet0 =
      boost::dynamic_pointer_cast<Mantid::Geometry::IDetector>((*ass)[0]);
  if (!idet0) {
    // it's not an assembly of detectors,
    // could be a mixture of monitors and other components
    PREPAREDATAFORINTEGRALSPLOT_RETURN_FAILED
  }
  Mantid::Kernel::V3D normal = (*ass)[1]->getPos() - idet0->getPos();
  normal.normalize();
  for (int i = 0; i < n; ++i) {
    Mantid::Geometry::IDetector_sptr idet =
        boost::dynamic_pointer_cast<Mantid::Geometry::IDetector>((*ass)[i]);
    if (idet) {
      try {
        const int id = idet->getID();
        // get the x-value for detector idet
        double xvalue = 0;
        switch (m_tubeXUnits) {
        case LENGTH:
          xvalue = idet->getDistance(*idet0);
          break;
        case PHI:
          xvalue = bOffsetPsi ? idet->getPhiOffset(M_PI) : idet->getPhi();
          break;
        case OUT_OF_PLANE_ANGLE: {
          Mantid::Kernel::V3D pos = idet->getPos();
          xvalue = getOutOfPlaneAngle(pos, samplePos, normal);
          break;
        }
        default:
          xvalue = static_cast<double>(id);
        }
        size_t index = m_instrActor->getWorkspaceIndex(id);
        // get the y-value for detector idet
        const Mantid::MantidVec &Y = ws->readY(index);
        double sum = std::accumulate(Y.begin() + imin, Y.begin() + imax, 0);
        xymap[xvalue] = sum;
        if (err) {
          const Mantid::MantidVec &E = ws->readE(index);
          std::vector<double> tmp(imax - imin);
          // take squares of the errors
          std::transform(E.begin() + imin, E.begin() + imax, E.begin() + imin,
                         tmp.begin(), std::multiplies<double>());
          // sum them
          double sum = std::accumulate(tmp.begin(), tmp.end(), 0);
          // take sqrt
          errmap[xvalue] = sqrt(sum);
        }
      } catch (Mantid::Kernel::Exception::NotFoundError &) {
        continue; // Detector doesn't have a workspace index relating to it
      }
    }
  }
  if (!xymap.empty()) {
    // set the plot curve data
    x.resize(xymap.size());
    y.resize(xymap.size());
    std::map<double, double>::const_iterator xy = xymap.begin();
    for (size_t i = 0; xy != xymap.end(); ++xy, ++i) {
      x[i] = xy->first;
      y[i] = xy->second;
    }
    if (err) {
      err->resize(errmap.size());
      std::map<double, double>::const_iterator e = errmap.begin();
      for (size_t i = 0; e != errmap.end(); ++e, ++i) {
        (*err)[i] = e->second;
      }
    }
  } else {
    PREPAREDATAFORINTEGRALSPLOT_RETURN_FAILED
  }
#undef PREPAREDATAFORINTEGRALSPLOT_RETURN_FAILED
<<<<<<< HEAD
		}

		/**
		* Save data plotted on the miniplot into a MatrixWorkspace.
		*/
		void DetectorPlotController::savePlotToWorkspace()
		{
			if (!m_plot->hasCurve() && !m_plot->hasStored())
			{
				// nothing to save
				return;
			}
			Mantid::API::MatrixWorkspace_const_sptr parentWorkspace = m_instrActor->getWorkspace();
			// interpret curve labels and reconstruct the data to be saved
			QStringList labels = m_plot->getLabels();
			if (m_plot->hasCurve())
			{
				labels << m_plot->label();
			}
			std::vector<double> X, Y, E;
			size_t nbins = 0;
			// to keep det ids for spectrum-detector mapping in the output workspace
			std::vector<Mantid::detid_t> detids;
			// unit id for x vector in the created workspace
			std::string unitX;
			foreach(QString label, labels)
			{
				std::vector<double> x, y, e;
				// split the label to get the detector id and selection type 
				QStringList parts = label.split(QRegExp("[()]"));
				if (label == "multiple")
				{
					if (X.empty())
					{
						// label doesn't have any info on how to reproduce the curve:
						// only the current curve can be saved
						QList<int> dets;
						m_tab->getSurface()->getMaskedDetectors(dets);
						m_instrActor->sumDetectors(dets, x, y);
						unitX = parentWorkspace->getAxis(0)->unit()->unitID();
					}
					else
					{
						QMessageBox::warning(NULL, "MantidPlot - Warning", "Cannot save the stored curves.\nOnly the current curve will be saved.");
					}
				}
				else if (parts.size() == 3)
				{
					int detid = parts[1].toInt();
					QString SumOrIntegral = parts[2].trimmed();
					if (SumOrIntegral == "Sum")
					{
						prepareDataForSumsPlot(detid, x, y, &e);
						unitX = parentWorkspace->getAxis(0)->unit()->unitID();
					}
					else
					{
						prepareDataForIntegralsPlot(detid, x, y, &e);
						unitX = SumOrIntegral.split('/')[1].toStdString();
					}
				}
				else if (parts.size() == 1)
				{
					// second word is detector id
					int detid = parts[0].split(QRegExp("\\s+"))[1].toInt();
					prepareDataForSinglePlot(detid, x, y, &e);
					unitX = parentWorkspace->getAxis(0)->unit()->unitID();
					// save det ids for the output workspace
					detids.push_back(static_cast<Mantid::detid_t>(detid));
				}
				else
				{
					continue;
				}
				if (!x.empty())
				{
					if (nbins > 0 && x.size() != nbins)
					{
						QMessageBox::critical(NULL, "MantidPlot - Error", "Curves have different sizes.");
						return;
					}
					else
					{
						nbins = x.size();
					}
					X.insert(X.end(), x.begin(), x.end());
					Y.insert(Y.end(), y.begin(), y.end());
					E.insert(E.end(), e.begin(), e.end());
				}
			}
			// call CreateWorkspace algorithm. Created worksapce will have name "Curves"
			if (!X.empty())
			{
				if (nbins == 0) nbins = 1;
				E.resize(Y.size(), 1.0);
				Mantid::API::IAlgorithm_sptr alg = Mantid::API::AlgorithmFactory::Instance().create("CreateWorkspace", -1);
				alg->initialize();
				alg->setPropertyValue("OutputWorkspace", "Curves");
				alg->setProperty("DataX", X);
				alg->setProperty("DataY", Y);
				alg->setProperty("DataE", E);
				alg->setProperty("NSpec", static_cast<int>(X.size() / nbins));
				alg->setProperty("UnitX", unitX);
				alg->setPropertyValue("ParentWorkspace", parentWorkspace->name());
				alg->execute();

				if (!detids.empty())
				{
					// set up spectra - detector mapping
					Mantid::API::MatrixWorkspace_sptr ws =
						boost::dynamic_pointer_cast<Mantid::API::MatrixWorkspace>(Mantid::API::AnalysisDataService::Instance().retrieve("Curves"));
					if (!ws)
					{
						throw std::runtime_error("Failed to create Curves workspace");
					}

					if (detids.size() == ws->getNumberHistograms())
					{
						size_t i = 0;
						for (std::vector<Mantid::detid_t>::const_iterator id = detids.begin(); id != detids.end(); ++id, ++i)
						{
							ws->getSpectrum(i).setDetectorID(*id);
						}
					}

				} // !detids.empty()
			}
		}

		/**
		* Calculate the angle between a vector ( == pos - origin ) and a plane ( orthogonal to normal ).
		* The angle is positive if the vector and the normal make an acute angle.
		* @param pos :: Vector's end.
		* @param origin :: Vector's origin.
		* @param normal :: Normal to the plane.
		* @return :: Angle between the vector and the plane in radians in [-pi/2, pi/2].
		*/
		double DetectorPlotController::getOutOfPlaneAngle(const Mantid::Kernel::V3D& pos, const Mantid::Kernel::V3D& origin, const Mantid::Kernel::V3D& normal)
		{
			Mantid::Kernel::V3D vec = pos - origin;
			vec.normalize();
			return asin(vec.scalar_prod(normal));
		}

		/**
		* Return symbolic name of current TubeXUnit.
		*/
		QString DetectorPlotController::getTubeXUnitsName() const
		{
			switch (m_tubeXUnits)
			{
			case LENGTH: return "Length";
			case PHI: return "Phi";
			case OUT_OF_PLANE_ANGLE: return "Out of plane angle";
			default:
				break;
			}
			return "Detector ID";
		}

		/**
		* Return symbolic name of units of current TubeXUnit.
		*/
		QString DetectorPlotController::getTubeXUnitsUnits() const
		{
			switch (m_tubeXUnits)
			{
			case LENGTH: return "m";
			case PHI: return "radians";
			case OUT_OF_PLANE_ANGLE: return "radians";
			default: return "";
			}
			return "";
		}

		/**
		* Get the plot caption for the current plot type.
		*/
		QString DetectorPlotController::getPlotCaption() const
		{

			switch (m_plotType)
			{
			case Single:      return "Plotting detector spectra";
			case DetectorSum: return "Plotting multiple detector sum";
			case TubeSum:     return "Plotting sum";
			case TubeIntegral:return "Plotting integral";
			default: throw std::logic_error("getPlotCaption: Unknown plot type.");
			}

		}

		/**
		* Add a peak to the single crystal peak table.
		* @param x :: Time of flight
		* @param y :: Peak height (counts)
		*/
		void DetectorPlotController::addPeak(double x, double y)
		{
			if (m_currentDetID < 0) return;

			try
			{
				auto surface = m_tab->getSurface();
				if (!surface) return;
				Mantid::API::IPeaksWorkspace_sptr tw = surface->getEditPeaksWorkspace();
				Mantid::API::MatrixWorkspace_const_sptr ws = m_instrActor->getWorkspace();
				std::string peakTableName;
				bool newPeaksWorkspace = false;
				if (tw)
				{
					peakTableName = tw->name();
				}
				else
				{
					peakTableName = "SingleCrystalPeakTable";
					// This does need to get the instrument from the workspace as it's doing calculations
					// .....and this method should be an algorithm! Or at least somewhere different to here.
					Mantid::Geometry::Instrument_const_sptr instr = ws->getInstrument();

					if (!Mantid::API::AnalysisDataService::Instance().doesExist(peakTableName))
					{
						tw = Mantid::API::WorkspaceFactory::Instance().createPeaks("PeaksWorkspace");
						tw->setInstrument(instr);
						Mantid::API::AnalysisDataService::Instance().add(peakTableName, tw);
						newPeaksWorkspace = true;
					}
					else
					{
						tw = boost::dynamic_pointer_cast<Mantid::API::IPeaksWorkspace>(Mantid::API::AnalysisDataService::Instance().retrieve(peakTableName));
						if (!tw)
						{
							QMessageBox::critical(m_tab, "Mantid - Error", "Workspace " + QString::fromStdString(peakTableName) + " is not a TableWorkspace");
							return;
						}
					}
					auto unwrappedSurface = dynamic_cast<UnwrappedSurface*>(surface.get());
					if (unwrappedSurface)
					{
						unwrappedSurface->setPeaksWorkspace(boost::dynamic_pointer_cast<Mantid::API::IPeaksWorkspace>(tw));
					}
				}

				// Run the AddPeak algorithm
				auto alg = Mantid::API::FrameworkManager::Instance().createAlgorithm("AddPeak");
				alg->setPropertyValue("RunWorkspace", ws->name());
				alg->setPropertyValue("PeaksWorkspace", peakTableName);
				alg->setProperty("DetectorID", m_currentDetID);
				alg->setProperty("TOF", x);
				alg->setProperty("Height", m_instrActor->getIntegratedCounts(m_currentDetID));
				alg->setProperty("BinCount", y);
				alg->execute();

				// if data WS has UB copy it to the new peaks workspace
				if (newPeaksWorkspace && ws->sample().hasOrientedLattice())
				{
					auto UB = ws->sample().getOrientedLattice().getUB();
					auto lattice = new Mantid::Geometry::OrientedLattice;
					lattice->setUB(UB);
					tw->mutableSample().setOrientedLattice(lattice);
				}

				// if there is a UB available calculate HKL for the new peak
				if (tw->sample().hasOrientedLattice())
				{
					auto alg = Mantid::API::FrameworkManager::Instance().createAlgorithm("CalculatePeaksHKL");
					alg->setPropertyValue("PeaksWorkspace", peakTableName);
					alg->execute();
				}
			}
			catch (std::exception& e)
			{
				QMessageBox::critical(m_tab, "MantidPlot -Error",
					"Cannot create a Peak object because of the error:\n" + QString(e.what()));
			}

		}
	}//MantidWidgets
}//MantidQt

=======
}

/**
* Save data plotted on the miniplot into a MatrixWorkspace.
*/
void DetectorPlotController::savePlotToWorkspace() {
  if (!m_plot->hasCurve() && !m_plot->hasStored()) {
    // nothing to save
    return;
  }
  Mantid::API::MatrixWorkspace_const_sptr parentWorkspace =
      m_instrActor->getWorkspace();
  // interpret curve labels and reconstruct the data to be saved
  QStringList labels = m_plot->getLabels();
  if (m_plot->hasCurve()) {
    labels << m_plot->label();
  }
  std::vector<double> X, Y, E;
  size_t nbins = 0;
  // to keep det ids for spectrum-detector mapping in the output workspace
  std::vector<Mantid::detid_t> detids;
  // unit id for x vector in the created workspace
  std::string unitX;
  foreach (QString label, labels) {
    std::vector<double> x, y, e;
    // split the label to get the detector id and selection type
    QStringList parts = label.split(QRegExp("[()]"));
    if (label == "multiple") {
      if (X.empty()) {
        // label doesn't have any info on how to reproduce the curve:
        // only the current curve can be saved
        QList<int> dets;
        m_tab->getSurface()->getMaskedDetectors(dets);
        m_instrActor->sumDetectors(dets, x, y);
        unitX = parentWorkspace->getAxis(0)->unit()->unitID();
      } else {
        QMessageBox::warning(NULL, "MantidPlot - Warning",
                             "Cannot save the stored curves.\nOnly the current "
                             "curve will be saved.");
      }
    } else if (parts.size() == 3) {
      int detid = parts[1].toInt();
      QString SumOrIntegral = parts[2].trimmed();
      if (SumOrIntegral == "Sum") {
        prepareDataForSumsPlot(detid, x, y, &e);
        unitX = parentWorkspace->getAxis(0)->unit()->unitID();
      } else {
        prepareDataForIntegralsPlot(detid, x, y, &e);
        unitX = SumOrIntegral.split('/')[1].toStdString();
      }
    } else if (parts.size() == 1) {
      // second word is detector id
      int detid = parts[0].split(QRegExp("\\s+"))[1].toInt();
      prepareDataForSinglePlot(detid, x, y, &e);
      unitX = parentWorkspace->getAxis(0)->unit()->unitID();
      // save det ids for the output workspace
      detids.push_back(static_cast<Mantid::detid_t>(detid));
    } else {
      continue;
    }
    if (!x.empty()) {
      if (nbins > 0 && x.size() != nbins) {
        QMessageBox::critical(NULL, "MantidPlot - Error",
                              "Curves have different sizes.");
        return;
      } else {
        nbins = x.size();
      }
      X.insert(X.end(), x.begin(), x.end());
      Y.insert(Y.end(), y.begin(), y.end());
      E.insert(E.end(), e.begin(), e.end());
    }
  }
  // call CreateWorkspace algorithm. Created worksapce will have name "Curves"
  if (!X.empty()) {
    if (nbins == 0)
      nbins = 1;
    E.resize(Y.size(), 1.0);
    Mantid::API::IAlgorithm_sptr alg =
        Mantid::API::AlgorithmFactory::Instance().create("CreateWorkspace", -1);
    alg->initialize();
    alg->setPropertyValue("OutputWorkspace", "Curves");
    alg->setProperty("DataX", X);
    alg->setProperty("DataY", Y);
    alg->setProperty("DataE", E);
    alg->setProperty("NSpec", static_cast<int>(X.size() / nbins));
    alg->setProperty("UnitX", unitX);
    alg->setPropertyValue("ParentWorkspace", parentWorkspace->name());
    alg->execute();

    if (!detids.empty()) {
      // set up spectra - detector mapping
      Mantid::API::MatrixWorkspace_sptr ws =
          boost::dynamic_pointer_cast<Mantid::API::MatrixWorkspace>(
              Mantid::API::AnalysisDataService::Instance().retrieve("Curves"));
      if (!ws) {
        throw std::runtime_error("Failed to create Curves workspace");
      }

      if (detids.size() == ws->getNumberHistograms()) {
        size_t i = 0;
        for (std::vector<Mantid::detid_t>::const_iterator id = detids.begin();
             id != detids.end(); ++id, ++i) {
          Mantid::API::ISpectrum *spec = ws->getSpectrum(i);
          if (!spec) {
            throw std::runtime_error("Spectrum not found");
          }
          spec->setDetectorID(*id);
        }
      }

    } // !detids.empty()
  }
}

/**
* Calculate the angle between a vector ( == pos - origin ) and a plane (
* orthogonal to normal ).
* The angle is positive if the vector and the normal make an acute angle.
* @param pos :: Vector's end.
* @param origin :: Vector's origin.
* @param normal :: Normal to the plane.
* @return :: Angle between the vector and the plane in radians in [-pi/2, pi/2].
*/
double
DetectorPlotController::getOutOfPlaneAngle(const Mantid::Kernel::V3D &pos,
                                           const Mantid::Kernel::V3D &origin,
                                           const Mantid::Kernel::V3D &normal) {
  Mantid::Kernel::V3D vec = pos - origin;
  vec.normalize();
  return asin(vec.scalar_prod(normal));
}

/**
* Return symbolic name of current TubeXUnit.
*/
QString DetectorPlotController::getTubeXUnitsName() const {
  switch (m_tubeXUnits) {
  case LENGTH:
    return "Length";
  case PHI:
    return "Phi";
  case OUT_OF_PLANE_ANGLE:
    return "Out of plane angle";
  default:
    break;
  }
  return "Detector ID";
}

/**
* Return symbolic name of units of current TubeXUnit.
*/
QString DetectorPlotController::getTubeXUnitsUnits() const {
  switch (m_tubeXUnits) {
  case LENGTH:
    return "m";
  case PHI:
    return "radians";
  case OUT_OF_PLANE_ANGLE:
    return "radians";
  default:
    return "";
  }
  return "";
}

/**
* Get the plot caption for the current plot type.
*/
QString DetectorPlotController::getPlotCaption() const {

  switch (m_plotType) {
  case Single:
    return "Plotting detector spectra";
  case DetectorSum:
    return "Plotting multiple detector sum";
  case TubeSum:
    return "Plotting sum";
  case TubeIntegral:
    return "Plotting integral";
  default:
    throw std::logic_error("getPlotCaption: Unknown plot type.");
  }
}

/**
* Add a peak to the single crystal peak table.
* @param x :: Time of flight
* @param y :: Peak height (counts)
*/
void DetectorPlotController::addPeak(double x, double y) {
  if (m_currentDetID < 0)
    return;

  try {
    auto surface = m_tab->getSurface();
    if (!surface)
      return;
    Mantid::API::IPeaksWorkspace_sptr tw = surface->getEditPeaksWorkspace();
    Mantid::API::MatrixWorkspace_const_sptr ws = m_instrActor->getWorkspace();
    std::string peakTableName;
    bool newPeaksWorkspace = false;
    if (tw) {
      peakTableName = tw->name();
    } else {
      peakTableName = "SingleCrystalPeakTable";
      // This does need to get the instrument from the workspace as it's doing
      // calculations
      // .....and this method should be an algorithm! Or at least somewhere
      // different to here.
      Mantid::Geometry::Instrument_const_sptr instr = ws->getInstrument();

      if (!Mantid::API::AnalysisDataService::Instance().doesExist(
              peakTableName)) {
        tw = Mantid::API::WorkspaceFactory::Instance().createPeaks(
            "PeaksWorkspace");
        tw->setInstrument(instr);
        Mantid::API::AnalysisDataService::Instance().add(peakTableName, tw);
        newPeaksWorkspace = true;
      } else {
        tw = boost::dynamic_pointer_cast<Mantid::API::IPeaksWorkspace>(
            Mantid::API::AnalysisDataService::Instance().retrieve(
                peakTableName));
        if (!tw) {
          QMessageBox::critical(m_tab, "Mantid - Error",
                                "Workspace " +
                                    QString::fromStdString(peakTableName) +
                                    " is not a TableWorkspace");
          return;
        }
      }
      auto unwrappedSurface = dynamic_cast<UnwrappedSurface *>(surface.get());
      if (unwrappedSurface) {
        unwrappedSurface->setPeaksWorkspace(
            boost::dynamic_pointer_cast<Mantid::API::IPeaksWorkspace>(tw));
      }
    }

    // Run the AddPeak algorithm
    auto alg =
        Mantid::API::FrameworkManager::Instance().createAlgorithm("AddPeak");
    alg->setPropertyValue("RunWorkspace", ws->name());
    alg->setPropertyValue("PeaksWorkspace", peakTableName);
    alg->setProperty("DetectorID", m_currentDetID);
    alg->setProperty("TOF", x);
    alg->setProperty("Height",
                     m_instrActor->getIntegratedCounts(m_currentDetID));
    alg->setProperty("BinCount", y);
    alg->execute();

    // if data WS has UB copy it to the new peaks workspace
    if (newPeaksWorkspace && ws->sample().hasOrientedLattice()) {
      auto UB = ws->sample().getOrientedLattice().getUB();
      auto lattice = new Mantid::Geometry::OrientedLattice;
      lattice->setUB(UB);
      tw->mutableSample().setOrientedLattice(lattice);
    }

    // if there is a UB available calculate HKL for the new peak
    if (tw->sample().hasOrientedLattice()) {
      auto alg = Mantid::API::FrameworkManager::Instance().createAlgorithm(
          "CalculatePeaksHKL");
      alg->setPropertyValue("PeaksWorkspace", peakTableName);
      alg->execute();
    }
  } catch (std::exception &e) {
    QMessageBox::critical(
        m_tab, "MantidPlot -Error",
        "Cannot create a Peak object because of the error:\n" +
            QString(e.what()));
  }
}
} // MantidWidgets
} // MantidQt
>>>>>>> cc84f29a
<|MERGE_RESOLUTION|>--- conflicted
+++ resolved
@@ -1359,288 +1359,6 @@
     PREPAREDATAFORINTEGRALSPLOT_RETURN_FAILED
   }
 #undef PREPAREDATAFORINTEGRALSPLOT_RETURN_FAILED
-<<<<<<< HEAD
-		}
-
-		/**
-		* Save data plotted on the miniplot into a MatrixWorkspace.
-		*/
-		void DetectorPlotController::savePlotToWorkspace()
-		{
-			if (!m_plot->hasCurve() && !m_plot->hasStored())
-			{
-				// nothing to save
-				return;
-			}
-			Mantid::API::MatrixWorkspace_const_sptr parentWorkspace = m_instrActor->getWorkspace();
-			// interpret curve labels and reconstruct the data to be saved
-			QStringList labels = m_plot->getLabels();
-			if (m_plot->hasCurve())
-			{
-				labels << m_plot->label();
-			}
-			std::vector<double> X, Y, E;
-			size_t nbins = 0;
-			// to keep det ids for spectrum-detector mapping in the output workspace
-			std::vector<Mantid::detid_t> detids;
-			// unit id for x vector in the created workspace
-			std::string unitX;
-			foreach(QString label, labels)
-			{
-				std::vector<double> x, y, e;
-				// split the label to get the detector id and selection type 
-				QStringList parts = label.split(QRegExp("[()]"));
-				if (label == "multiple")
-				{
-					if (X.empty())
-					{
-						// label doesn't have any info on how to reproduce the curve:
-						// only the current curve can be saved
-						QList<int> dets;
-						m_tab->getSurface()->getMaskedDetectors(dets);
-						m_instrActor->sumDetectors(dets, x, y);
-						unitX = parentWorkspace->getAxis(0)->unit()->unitID();
-					}
-					else
-					{
-						QMessageBox::warning(NULL, "MantidPlot - Warning", "Cannot save the stored curves.\nOnly the current curve will be saved.");
-					}
-				}
-				else if (parts.size() == 3)
-				{
-					int detid = parts[1].toInt();
-					QString SumOrIntegral = parts[2].trimmed();
-					if (SumOrIntegral == "Sum")
-					{
-						prepareDataForSumsPlot(detid, x, y, &e);
-						unitX = parentWorkspace->getAxis(0)->unit()->unitID();
-					}
-					else
-					{
-						prepareDataForIntegralsPlot(detid, x, y, &e);
-						unitX = SumOrIntegral.split('/')[1].toStdString();
-					}
-				}
-				else if (parts.size() == 1)
-				{
-					// second word is detector id
-					int detid = parts[0].split(QRegExp("\\s+"))[1].toInt();
-					prepareDataForSinglePlot(detid, x, y, &e);
-					unitX = parentWorkspace->getAxis(0)->unit()->unitID();
-					// save det ids for the output workspace
-					detids.push_back(static_cast<Mantid::detid_t>(detid));
-				}
-				else
-				{
-					continue;
-				}
-				if (!x.empty())
-				{
-					if (nbins > 0 && x.size() != nbins)
-					{
-						QMessageBox::critical(NULL, "MantidPlot - Error", "Curves have different sizes.");
-						return;
-					}
-					else
-					{
-						nbins = x.size();
-					}
-					X.insert(X.end(), x.begin(), x.end());
-					Y.insert(Y.end(), y.begin(), y.end());
-					E.insert(E.end(), e.begin(), e.end());
-				}
-			}
-			// call CreateWorkspace algorithm. Created worksapce will have name "Curves"
-			if (!X.empty())
-			{
-				if (nbins == 0) nbins = 1;
-				E.resize(Y.size(), 1.0);
-				Mantid::API::IAlgorithm_sptr alg = Mantid::API::AlgorithmFactory::Instance().create("CreateWorkspace", -1);
-				alg->initialize();
-				alg->setPropertyValue("OutputWorkspace", "Curves");
-				alg->setProperty("DataX", X);
-				alg->setProperty("DataY", Y);
-				alg->setProperty("DataE", E);
-				alg->setProperty("NSpec", static_cast<int>(X.size() / nbins));
-				alg->setProperty("UnitX", unitX);
-				alg->setPropertyValue("ParentWorkspace", parentWorkspace->name());
-				alg->execute();
-
-				if (!detids.empty())
-				{
-					// set up spectra - detector mapping
-					Mantid::API::MatrixWorkspace_sptr ws =
-						boost::dynamic_pointer_cast<Mantid::API::MatrixWorkspace>(Mantid::API::AnalysisDataService::Instance().retrieve("Curves"));
-					if (!ws)
-					{
-						throw std::runtime_error("Failed to create Curves workspace");
-					}
-
-					if (detids.size() == ws->getNumberHistograms())
-					{
-						size_t i = 0;
-						for (std::vector<Mantid::detid_t>::const_iterator id = detids.begin(); id != detids.end(); ++id, ++i)
-						{
-							ws->getSpectrum(i).setDetectorID(*id);
-						}
-					}
-
-				} // !detids.empty()
-			}
-		}
-
-		/**
-		* Calculate the angle between a vector ( == pos - origin ) and a plane ( orthogonal to normal ).
-		* The angle is positive if the vector and the normal make an acute angle.
-		* @param pos :: Vector's end.
-		* @param origin :: Vector's origin.
-		* @param normal :: Normal to the plane.
-		* @return :: Angle between the vector and the plane in radians in [-pi/2, pi/2].
-		*/
-		double DetectorPlotController::getOutOfPlaneAngle(const Mantid::Kernel::V3D& pos, const Mantid::Kernel::V3D& origin, const Mantid::Kernel::V3D& normal)
-		{
-			Mantid::Kernel::V3D vec = pos - origin;
-			vec.normalize();
-			return asin(vec.scalar_prod(normal));
-		}
-
-		/**
-		* Return symbolic name of current TubeXUnit.
-		*/
-		QString DetectorPlotController::getTubeXUnitsName() const
-		{
-			switch (m_tubeXUnits)
-			{
-			case LENGTH: return "Length";
-			case PHI: return "Phi";
-			case OUT_OF_PLANE_ANGLE: return "Out of plane angle";
-			default:
-				break;
-			}
-			return "Detector ID";
-		}
-
-		/**
-		* Return symbolic name of units of current TubeXUnit.
-		*/
-		QString DetectorPlotController::getTubeXUnitsUnits() const
-		{
-			switch (m_tubeXUnits)
-			{
-			case LENGTH: return "m";
-			case PHI: return "radians";
-			case OUT_OF_PLANE_ANGLE: return "radians";
-			default: return "";
-			}
-			return "";
-		}
-
-		/**
-		* Get the plot caption for the current plot type.
-		*/
-		QString DetectorPlotController::getPlotCaption() const
-		{
-
-			switch (m_plotType)
-			{
-			case Single:      return "Plotting detector spectra";
-			case DetectorSum: return "Plotting multiple detector sum";
-			case TubeSum:     return "Plotting sum";
-			case TubeIntegral:return "Plotting integral";
-			default: throw std::logic_error("getPlotCaption: Unknown plot type.");
-			}
-
-		}
-
-		/**
-		* Add a peak to the single crystal peak table.
-		* @param x :: Time of flight
-		* @param y :: Peak height (counts)
-		*/
-		void DetectorPlotController::addPeak(double x, double y)
-		{
-			if (m_currentDetID < 0) return;
-
-			try
-			{
-				auto surface = m_tab->getSurface();
-				if (!surface) return;
-				Mantid::API::IPeaksWorkspace_sptr tw = surface->getEditPeaksWorkspace();
-				Mantid::API::MatrixWorkspace_const_sptr ws = m_instrActor->getWorkspace();
-				std::string peakTableName;
-				bool newPeaksWorkspace = false;
-				if (tw)
-				{
-					peakTableName = tw->name();
-				}
-				else
-				{
-					peakTableName = "SingleCrystalPeakTable";
-					// This does need to get the instrument from the workspace as it's doing calculations
-					// .....and this method should be an algorithm! Or at least somewhere different to here.
-					Mantid::Geometry::Instrument_const_sptr instr = ws->getInstrument();
-
-					if (!Mantid::API::AnalysisDataService::Instance().doesExist(peakTableName))
-					{
-						tw = Mantid::API::WorkspaceFactory::Instance().createPeaks("PeaksWorkspace");
-						tw->setInstrument(instr);
-						Mantid::API::AnalysisDataService::Instance().add(peakTableName, tw);
-						newPeaksWorkspace = true;
-					}
-					else
-					{
-						tw = boost::dynamic_pointer_cast<Mantid::API::IPeaksWorkspace>(Mantid::API::AnalysisDataService::Instance().retrieve(peakTableName));
-						if (!tw)
-						{
-							QMessageBox::critical(m_tab, "Mantid - Error", "Workspace " + QString::fromStdString(peakTableName) + " is not a TableWorkspace");
-							return;
-						}
-					}
-					auto unwrappedSurface = dynamic_cast<UnwrappedSurface*>(surface.get());
-					if (unwrappedSurface)
-					{
-						unwrappedSurface->setPeaksWorkspace(boost::dynamic_pointer_cast<Mantid::API::IPeaksWorkspace>(tw));
-					}
-				}
-
-				// Run the AddPeak algorithm
-				auto alg = Mantid::API::FrameworkManager::Instance().createAlgorithm("AddPeak");
-				alg->setPropertyValue("RunWorkspace", ws->name());
-				alg->setPropertyValue("PeaksWorkspace", peakTableName);
-				alg->setProperty("DetectorID", m_currentDetID);
-				alg->setProperty("TOF", x);
-				alg->setProperty("Height", m_instrActor->getIntegratedCounts(m_currentDetID));
-				alg->setProperty("BinCount", y);
-				alg->execute();
-
-				// if data WS has UB copy it to the new peaks workspace
-				if (newPeaksWorkspace && ws->sample().hasOrientedLattice())
-				{
-					auto UB = ws->sample().getOrientedLattice().getUB();
-					auto lattice = new Mantid::Geometry::OrientedLattice;
-					lattice->setUB(UB);
-					tw->mutableSample().setOrientedLattice(lattice);
-				}
-
-				// if there is a UB available calculate HKL for the new peak
-				if (tw->sample().hasOrientedLattice())
-				{
-					auto alg = Mantid::API::FrameworkManager::Instance().createAlgorithm("CalculatePeaksHKL");
-					alg->setPropertyValue("PeaksWorkspace", peakTableName);
-					alg->execute();
-				}
-			}
-			catch (std::exception& e)
-			{
-				QMessageBox::critical(m_tab, "MantidPlot -Error",
-					"Cannot create a Peak object because of the error:\n" + QString(e.what()));
-			}
-
-		}
-	}//MantidWidgets
-}//MantidQt
-
-=======
 }
 
 /**
@@ -1744,11 +1462,7 @@
         size_t i = 0;
         for (std::vector<Mantid::detid_t>::const_iterator id = detids.begin();
              id != detids.end(); ++id, ++i) {
-          Mantid::API::ISpectrum *spec = ws->getSpectrum(i);
-          if (!spec) {
-            throw std::runtime_error("Spectrum not found");
-          }
-          spec->setDetectorID(*id);
+          ws->getSpectrum(i).setDetectorID(*id);
         }
       }
 
@@ -1915,5 +1629,4 @@
   }
 }
 } // MantidWidgets
-} // MantidQt
->>>>>>> cc84f29a
+} // MantidQt