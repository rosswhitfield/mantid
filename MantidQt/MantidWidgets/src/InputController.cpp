#include "MantidQtMantidWidgets/InputController.h"

#include <QMouseEvent>
#include <QPainter>
#include <QPixmap>
#include <QCursor>
#include <QApplication>

#include <cmath>

namespace MantidQt {
namespace MantidWidgets {

//--------------------------------------------------------------------------------

InputController::InputController(QObject *parent, bool contextAllowed)
    : QObject(parent), m_canShowContextMenu(contextAllowed) {}

//--------------------------------------------------------------------------------

/**
  * Constructor.
  * @param parent :: The parent object.
  */
InputController3DMove::InputController3DMove(QObject *parent)
    : InputController(parent, false), m_isButtonPressed(false) {}

/**
  * Process the mouse press event.
  * Send out movement initialization signals.
  */
void InputController3DMove::mousePressEvent(QMouseEvent *event) {
  if (event->buttons() & Qt::MidButton) {
    emit initZoom(event->x(), event->y());
    m_isButtonPressed = true;
  } else if (event->buttons() & Qt::LeftButton) {
    emit initRotation(event->x(), event->y());
    m_isButtonPressed = true;
  } else if (event->buttons() & Qt::RightButton) {
    emit initTranslation(event->x(), event->y());
    m_isButtonPressed = true;
  }
}

/**
  * Process the mouse move event.
  * Send out surface movement signals.
  */
void InputController3DMove::mouseMoveEvent(QMouseEvent *event) {
  if (event->buttons() & Qt::LeftButton) {
    emit rotate(event->x(), event->y());
  } else if (event->buttons() & Qt::RightButton) {
    emit translate(event->x(), event->y());
  } else if (event->buttons() & Qt::MidButton) {
    emit zoom(event->x(), event->y());
  }
}

/**
  * Process the mouse release event.
  * Finalize the interaction.
  */
void InputController3DMove::mouseReleaseEvent(QMouseEvent *) {
  m_isButtonPressed = false;
  emit finish();
}

/**
  * Process the mouse wheel event.
  * Send the wheel zoom signal.
  */
void InputController3DMove::wheelEvent(QWheelEvent *event) {
  emit wheelZoom(event->x(), event->y(), event->delta());
}

//--------------------------------------------------------------------------------

/**
  * Constructor.
  * @param parent :: The parent object.
  */
InputControllerPick::InputControllerPick(QObject *parent)
    : InputController(parent), m_isButtonPressed(false) {}

/**
  * Process the mouse press event.
  */
void InputControllerPick::mousePressEvent(QMouseEvent *event) {
  if (event->button() == Qt::LeftButton) {
    m_isButtonPressed = true;
    m_rect.setRect(event->x(), event->y(), 1, 1);
    emit pickPointAt(event->x(), event->y());
  }
}

/**
  * Process the mouse move event.
  */
void InputControllerPick::mouseMoveEvent(QMouseEvent *event) {
  if (m_isButtonPressed) {
    m_rect.setBottomRight(QPoint(event->x(), event->y()));
    emit setSelection(m_rect);
  } else {
    emit touchPointAt(event->x(), event->y());
  }
}

/**
  * Process the mouse release event.
  */
void InputControllerPick::mouseReleaseEvent(QMouseEvent *) {
  m_isButtonPressed = false;
  emit finishSelection();
}

//--------------------------------------------------------------------------------

/**
  * Constructor.
  */
InputControllerDrawShape::InputControllerDrawShape(QObject *parent)
    : InputController(parent), m_creating(false), m_x(0), m_y(0), m_shapeType(),
      m_isButtonPressed(false) {}

/**
  * Process the mouse press event. Sends addShape or selectAt signal.
  */
void InputControllerDrawShape::mousePressEvent(QMouseEvent *event) {
  if (event->button() == Qt::LeftButton) {
    m_isButtonPressed = true;
    if (m_creating && !m_shapeType.isEmpty()) {
      emit addShape(m_shapeType, event->x(), event->y(), m_borderColor,
                    m_fillColor);
    } else if (event->modifiers() & Qt::ControlModifier) {
      emit selectCtrlAt(event->x(), event->y());
    } else {
      emit selectAt(event->x(), event->y());
    }
    m_x = event->x();
    m_y = event->y();
    m_rect.setRect(event->x(), event->y(), 1, 1);
  }
}

/**
  * Process the mouse move event. If the left mouse button is down sends editing
 * signals.
  */
void InputControllerDrawShape::mouseMoveEvent(QMouseEvent *event) {
  if (m_isButtonPressed) {
    if (m_creating) {
      emit moveRightBottomTo(event->x(), event->y());
    } else {
      emit moveBy(event->x() - m_x, event->y() - m_y);
      m_rect.setBottomRight(QPoint(event->x(), event->y()));
      m_x = event->x();
      m_y = event->y();
      emit setSelection(m_rect);
    }
  } else {
    emit touchPointAt(event->x(), event->y());
  }
}

/**
  * Process the mouse button release event.
  */
void InputControllerDrawShape::mouseReleaseEvent(QMouseEvent *) {
  m_isButtonPressed = false;
  m_creating = false;
  m_shapeType = "";
  emit finishSelection(m_rect);
}

/**
  * Process the keyboard key press event.
  */
void InputControllerDrawShape::keyPressEvent(QKeyEvent *event) {
  switch (event->key()) {
  case Qt::Key_Delete:
  case Qt::Key_Backspace:
    emit removeSelectedShapes();
    break;
  }
}

/**
  * Process event of the mouse leaving the widget.
  */
void InputControllerDrawShape::leaveEvent(QEvent *) {
  emit restoreOverrideCursor();
}

/**
  * Slot for defining the shape to draw and initializing drawing.
  */
void InputControllerDrawShape::startCreatingShape2D(const QString &type,
                                                    const QColor &borderColor,
                                                    const QColor &fillColor) {
  m_creating = true;
  m_shapeType = type;
  m_borderColor = borderColor;
  m_fillColor = fillColor;
}

/**
 * Action on disabling.
 */
void InputControllerDrawShape::onDisabled() {
  m_creating = false;
  emit disabled();
}
//--------------------------------------------------------------------------------

/**
  * Constructor.
  */
InputControllerMoveUnwrapped::InputControllerMoveUnwrapped(QObject *parent)
    : InputController(parent, false), m_isButtonPressed(false) {}

/**
  * Process the mouse press event.
  */
void InputControllerMoveUnwrapped::mousePressEvent(QMouseEvent *event) {
  if (event->button() == Qt::LeftButton || event->button() == Qt::RightButton) {
    m_isButtonPressed = true;
    m_rect.setTopLeft(QPoint(event->x(), event->y()));
<<<<<<< HEAD
  } else if (event->button() == Qt::RightButton) {
    if (event->modifiers() & Qt::ControlModifier) {
      emit resetZoom();
    } else {
      m_isButtonPressed = true;
      m_rect.setTopLeft(QPoint(event->x(), event->y()));
    }
=======
>>>>>>> 40df8e63
  }
}

/**
  * Process the mouse move event.
  */
void InputControllerMoveUnwrapped::mouseMoveEvent(QMouseEvent *event) {
  if (m_isButtonPressed) {
    m_rect.setBottomRight(QPoint(event->x(), event->y()));
    emit setSelectionRect(m_rect);
  }
}

/**
  * Process the mouse button release event.
  */
void InputControllerMoveUnwrapped::mouseReleaseEvent(QMouseEvent *event) {
  if (m_isButtonPressed && event->button() == Qt::LeftButton) {
    emit zoom();
  } else if (m_isButtonPressed && event->button() == Qt::RightButton) {
<<<<<<< HEAD
    emit unzoom();
=======
    if (m_rect.width() > 1 && m_rect.height() > 1) {
      emit unzoom();
    } else {
      emit resetZoom();
    }
>>>>>>> 40df8e63
  }
  m_rect = QRect(); // reset rect
  m_isButtonPressed = false;
}

//--------------------------------------------------------------------------------

/**
  * Constructor.
  */
InputControllerDraw::InputControllerDraw(QObject *parent)
    : InputController(parent), m_max_size(32), m_size(30),
      m_isLeftButtonPressed(false), m_isRightButtonPressed(false),
      m_isActive(false), m_cursor(NULL) {}

InputControllerDraw::~InputControllerDraw() { delete m_cursor; }

/**
  * Process the mouse press event.
  */
void InputControllerDraw::mousePressEvent(QMouseEvent *event) {
  m_isActive = true;
  setPosition(QPoint(event->x(), event->y()));
  if (event->button() == Qt::LeftButton) {
    m_isLeftButtonPressed = true;
    signalLeftClick();
  } else if (event->button() == Qt::RightButton) {
    m_isRightButtonPressed = true;
    signalRightClick();
  }
}

/**
  * Process the mouse move event.
  */
void InputControllerDraw::mouseMoveEvent(QMouseEvent *event) {
  m_isActive = true;
  setPosition(QPoint(event->x(), event->y()));
  if (m_isLeftButtonPressed) {
    signalLeftClick();
  } else if (m_isRightButtonPressed) {
    signalRightClick();
  }
}

/**
  * Process the mouse button release event.
  */
void InputControllerDraw::mouseReleaseEvent(QMouseEvent *event) {
  if (event->button() == Qt::LeftButton) {
    m_isLeftButtonPressed = false;
  } else if (event->button() == Qt::RightButton) {
    m_isRightButtonPressed = false;
  }
}

void InputControllerDraw::wheelEvent(QWheelEvent *event) {
  int d = m_size + (event->delta() > 0 ? 4 : -4);
  if (d > 2 && d < m_max_size) {
    m_size = d;
    resize();
    redrawCursor();
    QApplication::restoreOverrideCursor();
    QApplication::setOverrideCursor(QCursor(*m_cursor, 0, 0));
  }
}

void InputControllerDraw::enterEvent(QEvent *) {
  redrawCursor();
  QApplication::setOverrideCursor(QCursor(*m_cursor, 0, 0));
  m_isActive = true;
}

void InputControllerDraw::leaveEvent(QEvent *) {
  QApplication::restoreOverrideCursor();
  m_isActive = false;
}

void InputControllerDraw::redrawCursor() {
  if (!m_cursor) {
    m_cursor = new QPixmap(m_max_size, m_max_size);
  }
  drawCursor(m_cursor);
}

void InputControllerDraw::signalRightClick() {}

//--------------------------------------------------------------------------------

InputControllerSelection::InputControllerSelection(QObject *parent,
                                                   QPixmap *icon)
    : InputControllerDraw(parent), m_rect(0, 0, cursorSize(), cursorSize()) {
  m_image = icon;
}

InputControllerSelection::~InputControllerSelection() { delete m_image; }

void InputControllerSelection::onPaint(QPainter &painter) {
  if (isActive() && !isLeftButtonPressed()) {
    painter.drawPixmap(m_rect.bottomRight(), *m_image);
  }
}

void InputControllerSelection::drawCursor(QPixmap *cursor) {
  cursor->fill(QColor(255, 255, 255, 0));
  QPainter painter(cursor);
  auto size = cursorSize();

  auto pen = QPen(Qt::DashLine);
  QVector<qreal> dashPattern;
  dashPattern << 4 << 4;
  pen.setDashPattern(dashPattern);
  pen.setColor(QColor(0, 0, 0));
  painter.setPen(pen);
  painter.drawRect(QRect(0, 0, size, size));

  pen.setColor(QColor(255, 255, 255));
  pen.setDashOffset(4);
  painter.setPen(pen);
  painter.drawRect(QRect(0, 0, size, size));
}

void InputControllerSelection::setPosition(const QPoint &pos) {
  m_rect.moveTopLeft(pos);
}

void InputControllerSelection::resize() {
  auto size = cursorSize();
  m_rect.setSize(QSize(size, size));
}

void InputControllerSelection::signalLeftClick() { emit selection(m_rect); }

//--------------------------------------------------------------------------------

InputControllerDrawAndErase::InputControllerDrawAndErase(QObject *parent)
    : InputControllerDraw(parent), m_pos(0, 0), m_rect(8), m_creating(false) {
  makePolygon();
}

void InputControllerDrawAndErase::makePolygon() {
  auto r = double(cursorSize()) / 2.0;
  double a = 2.0 * M_PI / double(m_rect.size());
  for (int i = 0; i < m_rect.size(); ++i) {
    double ia = double(i) * a;
    auto x = r + static_cast<int>(r * cos(ia));
    auto y = r + static_cast<int>(r * sin(ia));
    m_rect[i] = QPointF(x, y);
  }
}

void InputControllerDrawAndErase::signalLeftClick() {
  auto poly = m_rect.translated(m_pos);
  if (m_creating) {
    m_creating = false;
    emit addShape(poly, m_borderColor, m_fillColor);
  } else {
    emit draw(poly);
  }
}

void InputControllerDrawAndErase::signalRightClick() {
  auto poly = m_rect.translated(m_pos);
  emit erase(poly);
}

void InputControllerDrawAndErase::drawCursor(QPixmap *cursor) {
  cursor->fill(QColor(255, 255, 255, 0));
  QPainter painter(cursor);

  auto bRect = m_rect.boundingRect();
  auto poly = m_rect.translated(-bRect.topLeft());

  auto pen = QPen(Qt::DashLine);
  QVector<qreal> dashPattern;
  qreal dashLength = cursorSize() < 10 ? 1 : 2;
  dashPattern << dashLength << dashLength;
  pen.setDashPattern(dashPattern);
  pen.setColor(QColor(0, 0, 0));
  painter.setPen(pen);
  painter.drawPolygon(poly);

  pen.setColor(QColor(255, 255, 255));
  pen.setDashOffset(dashLength);
  painter.setPen(pen);
  painter.drawPolygon(poly);
}

void InputControllerDrawAndErase::setPosition(const QPoint &pos) {
  m_pos = pos;
}

void InputControllerDrawAndErase::resize() { makePolygon(); }

void InputControllerDrawAndErase::startCreatingShape2D(
    const QColor &borderColor, const QColor &fillColor) {
  m_borderColor = borderColor;
  m_fillColor = fillColor;
  m_creating = true;
}
}
}<|MERGE_RESOLUTION|>--- conflicted
+++ resolved
@@ -225,16 +225,6 @@
   if (event->button() == Qt::LeftButton || event->button() == Qt::RightButton) {
     m_isButtonPressed = true;
     m_rect.setTopLeft(QPoint(event->x(), event->y()));
-<<<<<<< HEAD
-  } else if (event->button() == Qt::RightButton) {
-    if (event->modifiers() & Qt::ControlModifier) {
-      emit resetZoom();
-    } else {
-      m_isButtonPressed = true;
-      m_rect.setTopLeft(QPoint(event->x(), event->y()));
-    }
-=======
->>>>>>> 40df8e63
   }
 }
 
@@ -255,15 +245,11 @@
   if (m_isButtonPressed && event->button() == Qt::LeftButton) {
     emit zoom();
   } else if (m_isButtonPressed && event->button() == Qt::RightButton) {
-<<<<<<< HEAD
-    emit unzoom();
-=======
     if (m_rect.width() > 1 && m_rect.height() > 1) {
       emit unzoom();
     } else {
       emit resetZoom();
     }
->>>>>>> 40df8e63
   }
   m_rect = QRect(); // reset rect
   m_isButtonPressed = false;
