#include "MantidQtMantidWidgets/MuonFitDataSelector.h"
#include "MantidKernel/Logger.h"

#include "qttreepropertybrowser.h"
#include "qtpropertymanager.h"

namespace {
Mantid::Kernel::Logger g_log("MuonFitDataSelector");
}

namespace MantidQt {
namespace MantidWidgets {

/**
 * Basic constructor
 * @param parent :: [input] Parent dialog for the widget
 */
MuonFitDataSelector::MuonFitDataSelector(QWidget *parent)
    : MantidWidget(parent) {
  m_ui.setupUi(this);
  this->setDefaultValues();
  this->setUpConnections();
  // Disable "Browse" button - use case is that first run will always be the one
  // selected on front tab. User will type in the runs they want rather than
  // using the Browse button. (If they want to "Browse" they can use front tab).
  m_ui.runs->doButtonOpt(API::MWRunFiles::ButtonOpts::None);
}

/**
 * Constructor for the widget
 * @param parent :: [input] Parent dialog for the widget
 * @param runNumber :: [input] Run number of initial workspace
 * @param instName :: [input] Name of instrument from initial workspace
*/
MuonFitDataSelector::MuonFitDataSelector(QWidget *parent, int runNumber,
                                         const QString &instName) /*
  * numPeriods :: [input] Number of periods from initial workspace
  * groups :: [input] Group names from initial workspace
                                          size_t numPeriods,
                                          const QStringList &groups)*/
    : MuonFitDataSelector(parent) {
  this->setWorkspaceDetails(QString::number(runNumber), instName,
                            boost::optional<QString>{});
  // not used in this case
  // but leave these here as a remainder
  // for future changes that may need to assign them

  // this->setNumPeriods(numPeriods);
  // this->setAvailableGroups(groups);
}

/**
 * Connect signals from UI elements to re-emit a signal that "user has changed
 * something"
 */
void MuonFitDataSelector::setUpConnections() {
  connect(m_ui.runs, SIGNAL(filesFound()), this, SLOT(userChangedRuns()));
  connect(m_ui.rbCoAdd, SIGNAL(toggled(bool)), this,
          SLOT(fitTypeChanged(bool)));
  connect(m_ui.txtSimFitLabel, SIGNAL(editingFinished()), this,
          SIGNAL(simulLabelChanged()));
  connect(this, SIGNAL(workspaceChanged()), this,
          SLOT(checkForMultiGroupPeriodSelection()));
  connect(m_ui.cbDataset, SIGNAL(currentIndexChanged(int)), this,
          SIGNAL(datasetIndexChanged(int)));
  connect(m_ui.cbDataset, SIGNAL(currentIndexChanged(int)), this,
<<<<<<< HEAD
          SLOT(updateNormFromDropDown(int)));
=======
          SLOT(updateNormalizationFromDropDown(int)));
>>>>>>> 1d78f7a1
  connect(m_ui.btnNextDataset, SIGNAL(clicked()), this, SLOT(setNextDataset()));
  connect(m_ui.btnPrevDataset, SIGNAL(clicked()), this,
          SLOT(setPreviousDataset()));
}

/**
 * Called when fit type changed. Emit a signal.
 * @param state :: [input] Unused.
 */
void MuonFitDataSelector::fitTypeChanged(bool state) {
  (void)state;
  emit workspaceChanged();
}

/**
 * Slot: called when user edits runs box.
 * Check for single run and enable/disable radio buttons,
 * and emit signal that runs have changed.
 */
void MuonFitDataSelector::userChangedRuns() {
  // check for single run and enable/disable radio buttons
  const auto runs = getRuns();
  if (runs.contains(',') || runs.contains('-')) {
    // if buttons are disabled, enable them
    m_ui.rbCoAdd->setEnabled(true);
    m_ui.rbSimultaneous->setEnabled(true);
  } else {
    setFitType(FitType::Single);
  }
  emit workspaceChanged();
}

/**
 * Get the user's supplied start time (default 0)
 * @returns :: start time input by user in microseconds
 */
double MuonFitDataSelector::getStartTime() const {
  // Validator ensures cast to double will succeed
  return m_startX; // start.toDouble();
}

/**
 * Set the start time in the UI WITHOUT sending signal
 * @param start :: [input] Start time in microseconds
 */
void MuonFitDataSelector::setStartTimeQuietly(double start) {
  m_startX = start;
}

/**
 * Set the start time in the UI, and send signal
 * @param start :: [input] Start time in microseconds
 */
void MuonFitDataSelector::setStartTime(double start) {
  setStartTimeQuietly(start);
  emit dataPropertiesChanged();
}

/**
 * Get the user's supplied end time (default 10)
 * @returns :: start time input by user in microseconds
 */
double MuonFitDataSelector::getEndTime() const { return m_endX; }

/**
 * Set the end time in the UI WITHOUT sending signal
 * @param end :: [input] End time in microseconds
 */
void MuonFitDataSelector::setEndTimeQuietly(double end) { m_endX = end; }

/**
 * Set the end time in the UI, and send signal
 * @param end :: [input] End time in microseconds
 */
void MuonFitDataSelector::setEndTime(double end) {
  setEndTimeQuietly(end);
  emit dataPropertiesChanged();
}

/**
 * Get the filenames of the supplied run numbers
 * @returns :: list of run filenames
 */
QStringList MuonFitDataSelector::getFilenames() const {
  return m_ui.runs->getFilenames();
}

/**
 * Set up run finder with initial run number and instrument
 * @param runNumbers :: [input] Run numbers from loaded workspace
 * @param instName :: [input] Instrument name from loaded workspace
 * @param filePath :: [input] Optional path to the data file - this is important
 * in the case of "load current run" when the file may have a special name like
 * MUSRauto_E.tmp
 */
void MuonFitDataSelector::setWorkspaceDetails(
    const QString &runNumbers, const QString &instName,
    const boost::optional<QString> &filePath) {
  // Set the file finder to the correct instrument (not Mantid's default)
  m_ui.runs->setInstrumentOverride(instName);

  QString runs(runNumbers);
  runs.remove(QRegExp("^[0]*")); // remove leading zeros, if any
  // Set fit type - co-add (as this comes from Home tab) or single
  if (runs.contains('-') || runs.contains(',')) {
    setFitType(FitType::CoAdd);
  } else {
    setFitType(FitType::Single);
  }

  // Set initial run to be run number of the workspace loaded in Home tab
  // and search for filenames. Use busy cursor until search finished.
  setBusyState();
  if (filePath) { // load current run: use special file path
    m_ui.runs->setUserInput(filePath.get());
    m_ui.runs->setText(runs);
  } else { // default
    m_ui.runs->setFileTextWithSearch(runs);
  }
}

/**
 * Set default values in some input controls
 * Defaults copy those previously used in muon fit property browser
 */
void MuonFitDataSelector::setDefaultValues() {
  const QChar muMicro{0x03BC}; // mu in Unicode
  this->setStartTime(0.0);
  this->setEndTime(0.0);
  m_ui.txtSimFitLabel->setText("0");
  emit simulLabelChanged(); // make sure default "0" is set
}
/**
 * Returns a list of periods and combinations chosen in UI
 * @returns :: list of periods e.g. "1", "3", "1+2-3+4", or "" if single-period
 */
QStringList MuonFitDataSelector::getPeriodSelections() const {
  return m_chosenPeriods;
}

/**
 * Returns a list of the selected groups (checked boxes)
 * @returns :: list of selected groups
 */
QStringList MuonFitDataSelector::getChosenGroups() const {
  return m_chosenGroups;
}

/**
*Gets user input in the form of a QVariant
*
*This is implemented as the "standard" way of getting input from a
*MantidWidget. In practice it is probably easier to get the input
*using other methods.
*
*The returned QVariant is a QVariantMap of (parameter, value) pairs.
*@returns :: QVariant containing a QVariantMap
*/
QVariant MuonFitDataSelector::getUserInput() const {
  QVariant ret(QVariant::Map);
  auto map = ret.toMap();
  map.insert("Start", getStartTime());
  map.insert("End", getEndTime());
  map.insert("Runs", getRuns());
  map.insert("Groups", getChosenGroups());
  map.insert("Periods", getPeriodSelections());
  return map;
}

/**
 * Sets user input in the form of a QVariant
 *
 * This is implemented as the "standard" way of setting input in a
 * MantidWidget. In practice it is probably easier to set the input
 * using other methods.
 *
 * This function doesn't support setting runs, groups or periods.
 *
 * The input QVariant is a QVariantMap of (parameter, value) pairs.
 * @param value :: [input] QVariant containing a QVariantMap
 */
void MuonFitDataSelector::setUserInput(const QVariant &value) {
  if (value.canConvert(QVariant::Map)) {
    const auto map = value.toMap();
    if (map.contains("Start")) {
      setStartTime(map.value("Start").toDouble());
    }
    if (map.contains("End")) {
      setEndTime(map.value("End").toDouble());
    }
  }
}

/**
 * Returns the selected fit type.
 * - If only one run is selected, this is a single fit UNLESS multiple
 * groups/periods are selected, in which case it's simultaneous.
 * - If multiple runs are selected, the user has the option of co-adding them or
 * doing a simultaneous fit, chosen via the radio buttons.
 * @returns :: fit type from enum
 */
IMuonFitDataSelector::FitType MuonFitDataSelector::getFitType() const {
  // If radio buttons disabled, it's a single fit unless multiple groups/periods
  // chosen
  if (!m_ui.rbCoAdd->isEnabled()) {
    return m_chosenGroups.size() <= 1 && m_chosenPeriods.size() <= 1
               ? FitType::Single
               : FitType::Simultaneous;
  } else {
    // which button is selected
    if (m_ui.rbCoAdd->isChecked()) {
      return FitType::CoAdd;
    } else {
      return FitType::Simultaneous;
    }
  }
}

/**
 * Sets the fit type.
 * If single, disables radio buttons.
 * Otherwise, enables buttons and selects the correct one.
 * @param type :: [input] Fit type to set (from enum)
 */
void MuonFitDataSelector::setFitType(IMuonFitDataSelector::FitType type) {
  if (type == FitType::Single) {
    m_ui.rbCoAdd->setEnabled(false);
    m_ui.rbSimultaneous->setEnabled(false);
  } else {
    m_ui.rbCoAdd->setEnabled(true);
    m_ui.rbSimultaneous->setEnabled(true);
    m_ui.rbCoAdd->setChecked(type == FitType::CoAdd);
    m_ui.rbSimultaneous->setChecked(type == FitType::Simultaneous);
  }
  checkForMultiGroupPeriodSelection();
}
/**
 * Return the instrument name currently set as the override
 * for the data selector
 * @returns :: instrument name
 */
QString MuonFitDataSelector::getInstrumentName() const {
  return m_ui.runs->getInstrumentOverride();
}

/**
 * Return the runs entered by the user
 * @returns :: run number string if valid, else empty string
 */
QString MuonFitDataSelector::getRuns() const {
  if (m_ui.runs->isValid()) {
    return m_ui.runs->getText();
  } else {
    return "";
  }
}

/**
 * Slot: called when file finding finished. Resets the cursor for this widget
 * back to the normal, non-busy state.
 */
void MuonFitDataSelector::unsetBusyState() {
  disconnect(m_ui.runs, SIGNAL(fileInspectionFinished()), this,
             SLOT(unsetBusyState()));
  this->setCursor(Qt::ArrowCursor);
}

/**
 * Sets busy cursor and disables input while file search in progress.
 * Connects up slot to reset busy state when search done.
 */
void MuonFitDataSelector::setBusyState() {
  connect(m_ui.runs, SIGNAL(fileInspectionFinished()), this,
          SLOT(unsetBusyState()));
  this->setCursor(Qt::WaitCursor);
}

/**
 * Get text entered as the simultaneous fit label
 * @returns :: text entered in the textbox
 */
QString MuonFitDataSelector::getSimultaneousFitLabel() const {
  return m_ui.txtSimFitLabel->text();
}

/**
 * Set text of simultaneous fit label
 * @param label :: [input] Text to set as label
 */
void MuonFitDataSelector::setSimultaneousFitLabel(const QString &label) {
  m_ui.txtSimFitLabel->setText(label);
}

/**
 * Enable the "Label" textbox if multiple groups or periods are selected.
 * Called when groups/periods selection changes.
 */
void MuonFitDataSelector::checkForMultiGroupPeriodSelection() {
  m_ui.txtSimFitLabel->setEnabled(m_chosenGroups.size() > 1 ||
                                  m_chosenPeriods.size() > 1 ||
                                  getFitType() == FitType::Simultaneous);
}

/**
 * Return index of currently selected dataset
 * @returns :: index of dataset selected in combobox
 */
int MuonFitDataSelector::getDatasetIndex() const {
  return m_ui.cbDataset->currentIndex();
}

/**
 * Return name of currently selected dataset
 * @returns :: name of dataset selected in combobox
 */
QString MuonFitDataSelector::getDatasetName() const {
  return m_ui.cbDataset->currentText();
}

/**
 * Replaces list of dataset names with the supplied list
 * @param datasetNames :: [input] List of names to use
 */
void MuonFitDataSelector::setDatasetNames(const QStringList &datasetNames) {
  const auto selectedName = m_ui.cbDataset->currentText();
  // Turn off signals while names are updated
  m_ui.cbDataset->blockSignals(true);
  m_ui.cbDataset->clear();
  m_ui.cbDataset->addItems(datasetNames);
  m_ui.cbDataset->blockSignals(false);

  // If previously selected name is in new list, set this index again.
  int i = 0;
  while (i < m_ui.cbDataset->count()) {
    if (m_ui.cbDataset->itemText(i) == selectedName) {
      m_ui.cbDataset->setCurrentIndex(i);
      break;
    }
    i++;
  }
  // Otherwise select the first in the list.
  if (i == m_ui.cbDataset->count()) {
    m_ui.cbDataset->setCurrentIndex(0);
  }
}
<<<<<<< HEAD
void MuonFitDataSelector::updateNormFromDropDown(int j) {
=======
void MuonFitDataSelector::updateNormalizationFromDropDown(int j) {
>>>>>>> 1d78f7a1
  for (int i = 0; i < m_ui.cbDataset->count(); i++) {
    if (i == j) {
      auto name = m_ui.cbDataset->itemText(i);
      emit nameChanged(name);
      return;
    }
  }
}
/**
 * Called when "previous dataset" is clicked.
 * Changes combobox to previous dataset, which will raise an event.
 * If there is no previous dataset, does nothing.
 */
void MuonFitDataSelector::setPreviousDataset() {
  const int index = m_ui.cbDataset->currentIndex();
  if (index > 0) {
    m_ui.cbDataset->setCurrentIndex(index - 1);
  }
}

/**
 * Called when "next dataset" is clicked.
 * Changes combobox to next dataset, which will raise an event.
 * If there is no next dataset, does nothing.
 */
void MuonFitDataSelector::setNextDataset() {
  const int index = m_ui.cbDataset->currentIndex();
  const int maxIndex = m_ui.cbDataset->count() - 1;
  if (index < maxIndex) {
    m_ui.cbDataset->setCurrentIndex(index + 1);
  }
}

/**
 * Ask the user whether to overwrite the fit results with the current label,
 * if those results already exist. Raises a messagebox with a yes/no choice.
 * @returns :: True if user chose to overwrite, false if not.
 */
bool MuonFitDataSelector::askUserWhetherToOverwrite() {
  const int choice = QMessageBox::question(
      this, tr("MantidPlot - Overwrite Warning"),
      getSimultaneousFitLabel() +
          tr(" already exists. Do you want to replace it?"),
      QMessageBox::Yes | QMessageBox::Default,
      QMessageBox::No | QMessageBox::Escape);

  return choice == QMessageBox::Yes;
}

} // namespace MantidWidgets
} // namespace MantidQt<|MERGE_RESOLUTION|>--- conflicted
+++ resolved
@@ -64,11 +64,7 @@
   connect(m_ui.cbDataset, SIGNAL(currentIndexChanged(int)), this,
           SIGNAL(datasetIndexChanged(int)));
   connect(m_ui.cbDataset, SIGNAL(currentIndexChanged(int)), this,
-<<<<<<< HEAD
-          SLOT(updateNormFromDropDown(int)));
-=======
           SLOT(updateNormalizationFromDropDown(int)));
->>>>>>> 1d78f7a1
   connect(m_ui.btnNextDataset, SIGNAL(clicked()), this, SLOT(setNextDataset()));
   connect(m_ui.btnPrevDataset, SIGNAL(clicked()), this,
           SLOT(setPreviousDataset()));
@@ -414,11 +410,7 @@
     m_ui.cbDataset->setCurrentIndex(0);
   }
 }
-<<<<<<< HEAD
-void MuonFitDataSelector::updateNormFromDropDown(int j) {
-=======
 void MuonFitDataSelector::updateNormalizationFromDropDown(int j) {
->>>>>>> 1d78f7a1
   for (int i = 0; i < m_ui.cbDataset->count(); i++) {
     if (i == j) {
       auto name = m_ui.cbDataset->itemText(i);
