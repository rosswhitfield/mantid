--- conflicted
+++ resolved
@@ -578,14 +578,15 @@
 }
 
 /**
-<<<<<<< HEAD
  * The pre-fit checks have been successfully completed. Continue by emitting a
  * signal to update the function and request the fit.
  * @param sequential :: [input] Whether fit is sequential or not
  */
 void MuonFitPropertyBrowser::continueAfterChecks(bool sequential) {
-  emit functionUpdateAndFitRequested(sequential);
-=======
+	emit functionUpdateAndFitRequested(sequential);
+}
+
+/**
  * Returns whether or not a guess is plotted
  * @returns :: True if a plot guess is plotted, false if not.
  */
@@ -597,7 +598,6 @@
   } else {
     return false;
   }
->>>>>>> 38e6485a
 }
 
 } // MantidQt
